{
<<<<<<< HEAD
  "name": "split.js",
  "version": "1.5.11",
  "description": "2kb unopinionated utility for resizeable split views",
  "main": "dist/split.js",
  "minified:main": "dist/split.min.js",
  "typings": "index.d.ts",
  "module": "dist/split.es.js",
  "repository": "https://github.com/nathancahill/split",
  "keywords": ["css", "split", "flexbox", "tiny", "split-layout"],
  "author": "Nathan Cahill <nathan@nathancahill.com>",
  "license": "MIT",
  "homepage": "https://split.js.org/",
  "scripts": {
    "lint": "eslint src",
    "test": "karma start",
    "prepublish": "rollup -c",
    "build": "rollup -c && npm run size",
    "watch": "rollup -cw",
    "size": "echo \"gzip size: $(gzip-size --raw $npm_package_minified_main) bytes\"",
    "saucelabs": "yarn run test --browsers sl_firefox_latest,sl_chrome_latest,sl_safari,sl_firefox,sl_chrome,sl_edge,sl_ie_11,sl_ie_10,sl_ie_9"
  },
  "files": ["dist"],
  "browserslist": [
    "Chrome >= 22",
    "Firefox >= 6",
    "Opera >= 15",
    "Safari >= 6.2",
    "IE >= 9",
    "IE 8"
  ],
  "collective": {
    "type": "opencollective",
    "url": "https://opencollective.com/splitjs"
  }
=======
    "name": "split.js",
    "version": "1.6.0",
    "description": "2kb unopinionated utility for resizeable split views",
    "main": "dist/split.js",
    "minified:main": "dist/split.min.js",
    "module": "dist/split.mjs",
    "types": "index.d.ts",
    "repository": "https://github.com/nathancahill/split",
    "keywords": [
        "css",
        "split",
        "flexbox",
        "tiny",
        "split-layout"
    ],
    "author": "Nathan Cahill <nathan@nathancahill.com>",
    "license": "MIT",
    "homepage": "https://split.js.org/",
    "scripts": {
        "test": "karma start",
        "prepublish": "rollup -c",
        "build": "rollup -c && npm run size",
        "watch": "rollup -cw",
        "size": "echo \"gzip size: $(gzip-size --raw $npm_package_minified_main) bytes\"",
        "saucelabs": "yarn run test --browsers sl_firefox_latest,sl_chrome_latest,sl_safari,sl_edge,sl_ie_11,sl_ie_10"
    },
    "files": [
        "index.d.ts",
        "dist"
    ],
    "browserslist": [
        "Chrome >= 22",
        "Firefox >= 6",
        "Opera >= 15",
        "Safari >= 6.2",
        "IE >= 9"
    ],
    "collective": {
        "type": "opencollective",
        "url": "https://opencollective.com/splitjs"
    }
>>>>>>> 7cdad71a
}<|MERGE_RESOLUTION|>--- conflicted
+++ resolved
@@ -1,40 +1,4 @@
 {
-<<<<<<< HEAD
-  "name": "split.js",
-  "version": "1.5.11",
-  "description": "2kb unopinionated utility for resizeable split views",
-  "main": "dist/split.js",
-  "minified:main": "dist/split.min.js",
-  "typings": "index.d.ts",
-  "module": "dist/split.es.js",
-  "repository": "https://github.com/nathancahill/split",
-  "keywords": ["css", "split", "flexbox", "tiny", "split-layout"],
-  "author": "Nathan Cahill <nathan@nathancahill.com>",
-  "license": "MIT",
-  "homepage": "https://split.js.org/",
-  "scripts": {
-    "lint": "eslint src",
-    "test": "karma start",
-    "prepublish": "rollup -c",
-    "build": "rollup -c && npm run size",
-    "watch": "rollup -cw",
-    "size": "echo \"gzip size: $(gzip-size --raw $npm_package_minified_main) bytes\"",
-    "saucelabs": "yarn run test --browsers sl_firefox_latest,sl_chrome_latest,sl_safari,sl_firefox,sl_chrome,sl_edge,sl_ie_11,sl_ie_10,sl_ie_9"
-  },
-  "files": ["dist"],
-  "browserslist": [
-    "Chrome >= 22",
-    "Firefox >= 6",
-    "Opera >= 15",
-    "Safari >= 6.2",
-    "IE >= 9",
-    "IE 8"
-  ],
-  "collective": {
-    "type": "opencollective",
-    "url": "https://opencollective.com/splitjs"
-  }
-=======
     "name": "split.js",
     "version": "1.6.0",
     "description": "2kb unopinionated utility for resizeable split views",
@@ -76,5 +40,4 @@
         "type": "opencollective",
         "url": "https://opencollective.com/splitjs"
     }
->>>>>>> 7cdad71a
 }