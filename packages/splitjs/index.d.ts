--- conflicted
+++ resolved
@@ -1,10 +1,5 @@
-<<<<<<< HEAD
-// Type definitions for split.js 1.4
-// Project: https://github.com/nathancahill/Split.js
-=======
 // Type definitions for Split.js
 // Project: https://github.com/nathancahill/split/tree/master/packages/splitjs
->>>>>>> 7cdad71a
 // Definitions by: Ilia Choly <https://github.com/icholy>
 // Definitions: https://github.com/DefinitelyTyped/DefinitelyTyped
 // TypeScript Version: 2.1
@@ -49,25 +44,14 @@
         // Cursor to display while dragging.
         cursor?: string
 
-<<<<<<< HEAD
-    // Callback on drag.
-    onDrag?(sizes: number[]): void;
-
-    // Callback on drag start.
-    onDragStart?(sizes: number[]): void;
-
-    // Callback on drag end.
-    onDragEnd?(sizes: number[]): void;
-=======
         // Callback on drag.
-        onDrag?(): void
+        onDrag?(sizes: number[]): void;
 
         // Callback on drag start.
-        onDragStart?(): void
+        onDragStart?(sizes: number[]): void;
 
         // Callback on drag end.
-        onDragEnd?(): void
->>>>>>> 7cdad71a
+        onDragEnd?(sizes: number[]): void;
 
         // Called to create each gutter element
         gutter?(
