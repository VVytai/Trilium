{
  "name": "@triliumnext/ckeditor5-footnotes",
  "version": "0.0.4",
  "description": "A plugin for CKEditor 5 to allow footnotes.",
  "keywords": [
    "ckeditor",
    "ckeditor5",
    "ckeditor 5",
    "ckeditor5-feature",
    "ckeditor5-plugin",
    "ckeditor5-package-generator"
  ],
  "type": "module",
  "main": "src/index.ts",
  "license": "ISC",
  "engines": {
    "node": ">=18.0.0",
    "npm": ">=5.7.1"
  },
  "files": [
    "dist",
    "ckeditor5-metadata.json"
  ],
  "devDependencies": {
    "@ckeditor/ckeditor5-dev-build-tools": "43.1.0",
    "@ckeditor/ckeditor5-inspector": ">=4.1.0",
    "@ckeditor/ckeditor5-package-tools": "5.0.1",
    "@typescript-eslint/eslint-plugin": "~8.46.0",
<<<<<<< HEAD
    "@typescript-eslint/parser": "8.46.3",
    "@vitest/browser": "4.0.6",
    "@vitest/coverage-istanbul": "4.0.6",
    "ckeditor5": "47.1.0",
=======
    "@typescript-eslint/parser": "8.46.4",
    "@vitest/browser": "3.2.4",
    "@vitest/coverage-istanbul": "3.2.4",
    "ckeditor5": "47.2.0",
>>>>>>> 362f0b2f
    "eslint": "9.39.1",
    "eslint-config-ckeditor5": ">=9.1.0",
    "http-server": "14.1.1",
    "lint-staged": "16.2.6",
    "stylelint": "16.25.0",
    "stylelint-config-ckeditor5": ">=9.1.0",
    "ts-node": "10.9.2",
    "typescript": "5.9.3",
    "vite-plugin-svgo": "~2.0.0",
    "vitest": "4.0.6",
    "webdriverio": "9.20.0"
  },
  "peerDependencies": {
    "ckeditor5": "47.2.0"
  },
  "scripts": {
    "build": "node ./scripts/build-dist.mjs",
    "ts:build": "tsc -p ./tsconfig.release.json",
    "ts:clear": "npx rimraf --glob \"src/**/*.@(js|d.ts)\"",
    "lint": "eslint \"**/*.{js,ts}\" --quiet",
    "start": "ckeditor5-package-tools start",
    "stylelint": "stylelint --quiet --allow-empty-input 'theme/**/*.css'",
    "test": "vitest",
    "test:debug": "vitest --inspect-brk --no-file-parallelism --browser.headless=false",
    "prepublishOnly": "npm run ts:build && ckeditor5-package-tools export-package-as-javascript",
    "postpublish": "npm run ts:clear && ckeditor5-package-tools export-package-as-typescript",
    "translations:synchronize": "ckeditor5-package-tools translations:synchronize",
    "translations:validate": "ckeditor5-package-tools translations:synchronize --validate-only"
  },
  "lint-staged": {
    "**/*.{js,ts}": [
      "eslint --quiet"
    ],
    "**/*.css": [
      "stylelint --quiet --allow-empty-input"
    ]
  }
}<|MERGE_RESOLUTION|>--- conflicted
+++ resolved
@@ -26,17 +26,10 @@
     "@ckeditor/ckeditor5-inspector": ">=4.1.0",
     "@ckeditor/ckeditor5-package-tools": "5.0.1",
     "@typescript-eslint/eslint-plugin": "~8.46.0",
-<<<<<<< HEAD
-    "@typescript-eslint/parser": "8.46.3",
+    "@typescript-eslint/parser": "8.46.4",
     "@vitest/browser": "4.0.6",
     "@vitest/coverage-istanbul": "4.0.6",
-    "ckeditor5": "47.1.0",
-=======
-    "@typescript-eslint/parser": "8.46.4",
-    "@vitest/browser": "3.2.4",
-    "@vitest/coverage-istanbul": "3.2.4",
     "ckeditor5": "47.2.0",
->>>>>>> 362f0b2f
     "eslint": "9.39.1",
     "eslint-config-ckeditor5": ">=9.1.0",
     "http-server": "14.1.1",
