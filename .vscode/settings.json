--- conflicted
+++ resolved
@@ -1,32 +1,5 @@
 {
   "editor.formatOnSave": true,
-<<<<<<< HEAD
-  "eslint.format.enable": true,
-  "eslint.probe": [
-    "javascript",
-    "javascriptreact",
-    "typescript",
-    "typescriptreact",
-    "html",
-    "vue",
-    "markdown",
-    "json",
-    "jsonc"
-  ],
-  "eslint.validate": [
-    "javascript",
-    "javascriptreact",
-    "typescript",
-    "typescriptreact",
-    "html",
-    "vue",
-    "markdown",
-    "json",
-    "jsonc"
-  ],
   "files.eol": "\n",
-  "typescript.tsdk": "node_modules/typescript/lib",
-=======
-  "files.eol": "\n"
->>>>>>> bfb8aa64
+  "typescript.tsdk": "node_modules/typescript/lib"
 }