--- conflicted
+++ resolved
@@ -18,156 +18,6 @@
     <li>Displaying the date of the last update of the note.</li>
   </ul>
   <h3>By note type</h3>
-<<<<<<< HEAD
-  <figure class="table" style="width:100%;">
-    <table class="ck-table-resized">
-      <colgroup>
-        <col style="width:19.92%;">
-          <col style="width:41.66%;">
-            <col style="width:38.42%;">
-      </colgroup>
-      <thead>
-        <tr>
-          <th>&nbsp;</th>
-          <th>Supported features</th>
-          <th>Limitations</th>
-        </tr>
-      </thead>
-      <tbody>
-        <tr>
-          <th><a class="reference-link" href="#root/_help_iPIMuisry3hd">Text</a>
-          </th>
-          <td>
-            <ul>
-              <li>Table of contents.</li>
-              <li>Syntax highlight of code blocks, provided a language is selected (does
-                not work if “Auto-detected” is enabled).</li>
-              <li>Rendering for math equations.</li>
-            </ul>
-          </td>
-          <td>
-            <ul>
-              <li>Including notes is not supported.</li>
-              <li>Inline Mermaid diagrams are not rendered.</li>
-            </ul>
-          </td>
-        </tr>
-        <tr>
-          <th><a class="reference-link" href="#root/_help_6f9hih2hXXZk">Code</a>
-          </th>
-          <td>
-            <ul>
-              <li>Basic support (displaying the contents of the note in a monospace font).</li>
-            </ul>
-          </td>
-          <td>
-            <ul>
-              <li>No syntax highlight.</li>
-            </ul>
-          </td>
-        </tr>
-        <tr>
-          <th><a class="reference-link" href="#root/_help_m523cpzocqaD">Saved Search</a>
-          </th>
-          <td>Not supported.</td>
-          <td>&nbsp;</td>
-        </tr>
-        <tr>
-          <th><a class="reference-link" href="#root/_help_iRwzGnHPzonm">Relation Map</a>
-          </th>
-          <td>Not supported.</td>
-          <td>&nbsp;</td>
-        </tr>
-        <tr>
-          <th><a class="reference-link" href="#root/_help_bdUJEHsAPYQR">Note Map</a>
-          </th>
-          <td>Not supported.</td>
-          <td>&nbsp;</td>
-        </tr>
-        <tr>
-          <th><a class="reference-link" href="#root/_help_HcABDtFCkbFN">Render Note</a>
-          </th>
-          <td>Not supported.</td>
-          <td>&nbsp;</td>
-        </tr>
-        <tr>
-          <th><a class="reference-link" href="#root/_help_GTwFsgaA0lCt">Book</a>
-          </th>
-          <td>
-            <ul>
-              <li>The child notes are displayed in a fixed format.&nbsp;</li>
-            </ul>
-          </td>
-          <td>
-            <ul>
-              <li>More advanced view types such as the calendar view are not supported.</li>
-            </ul>
-          </td>
-        </tr>
-        <tr>
-          <th><a class="reference-link" href="#root/_help_s1aBHPd79XYj">Mermaid Diagrams</a>
-          </th>
-          <td>
-            <ul>
-              <li>The diagram is displayed as a vector image.</li>
-            </ul>
-          </td>
-          <td>
-            <ul>
-              <li>No further interaction supported.</li>
-            </ul>
-          </td>
-        </tr>
-        <tr>
-          <th><a class="reference-link" href="#root/_help_grjYqerjn243">Canvas</a>
-          </th>
-          <td>
-            <ul>
-              <li>The diagram is displayed as a vector image.</li>
-            </ul>
-          </td>
-          <td>
-            <ul>
-              <li>No further interaction supported.</li>
-            </ul>
-          </td>
-        </tr>
-        <tr>
-          <th><a class="reference-link" href="#root/_help_1vHRoWCEjj0L">Web View</a>
-          </th>
-          <td>Not supported.</td>
-          <td>&nbsp;</td>
-        </tr>
-        <tr>
-          <th><a class="reference-link" href="#root/_help_gBbsAeiuUxI5">Mind Map</a>
-          </th>
-          <td>The diagram is displayed as a vector image.</td>
-          <td>
-            <ul>
-              <li>No further interaction supported.</li>
-            </ul>
-          </td>
-        </tr>
-        <tr>
-          <th><a class="reference-link" href="#root/_help_81SGnPGMk7Xc">Geo Map</a>
-          </th>
-          <td>Not supported.</td>
-          <td>&nbsp;</td>
-        </tr>
-        <tr>
-          <th><a class="reference-link" href="#root/_help_W8vYD3Q1zjCR">File</a>
-          </th>
-          <td>Basic interaction (downloading the file).</td>
-          <td>
-            <ul>
-              <li>No further interaction supported.</li>
-            </ul>
-          </td>
-        </tr>
-      </tbody>
-    </table>
-  </figure>
-=======
   <table class="ck-table-resized">
     <colgroup>
       <col style="width:19.92%;">
@@ -314,7 +164,6 @@
       </tr>
     </tbody>
   </table>
->>>>>>> aa834298
   <p>While the sharing feature is powerful, it has some limitations:</p>
   <ul>
     <li><strong>Code Notes</strong>: No syntax highlighting.</li>
@@ -429,86 +278,6 @@
     <br>If you're using a proxy service, make sure to update its configuration
     accordingly to reflect the new path structure.</p>
   <h2>Attribute reference</h2>
-<<<<<<< HEAD
-  <figure class="table">
-    <table>
-      <thead>
-        <tr>
-          <th>Attribute</th>
-          <th>Description</th>
-        </tr>
-      </thead>
-      <tbody>
-        <tr>
-          <td><code>shareHiddenFromTree</code>
-          </td>
-          <td>this note is hidden from left navigation tree, but still accessible with
-            its URL</td>
-        </tr>
-        <tr>
-          <td><code>shareExternalLink</code>
-          </td>
-          <td>note will act as a link to an external website in the share tree</td>
-        </tr>
-        <tr>
-          <td><code>shareAlias</code>
-          </td>
-          <td>define an alias using which the note will be available under <code>https://your_trilium_host/share/[your_alias]</code>
-          </td>
-        </tr>
-        <tr>
-          <td><code>shareOmitDefaultCss</code>
-          </td>
-          <td>default share page CSS will be omitted. Use when you make extensive styling
-            changes.</td>
-        </tr>
-        <tr>
-          <td><code>shareRoot</code>
-          </td>
-          <td>marks note which is served on /share root.</td>
-        </tr>
-        <tr>
-          <td><code>shareDescription</code>
-          </td>
-          <td>define text to be added to the HTML meta tag for description</td>
-        </tr>
-        <tr>
-          <td><code>shareRaw</code>
-          </td>
-          <td>Note will be served in its raw format, without HTML wrapper. See also&nbsp;
-            <a
-            class="reference-link" href="#root/_help_Qjt68inQ2bRj">Serving directly the content of a note</a>&nbsp;for an alternative method
-              without setting an attribute.</td>
-        </tr>
-        <tr>
-          <td><code>shareDisallowRobotIndexing</code>
-          </td>
-          <td>
-            <p>Indicates to web crawlers that the page should not be indexed of this
-              note by:</p>
-            <ul>
-              <li>Setting the <code>X-Robots-Tag: noindex</code> HTTP header.</li>
-              <li>Setting the <code>noindex, follow</code> meta tag.</li>
-            </ul>
-          </td>
-        </tr>
-        <tr>
-          <td><code>shareCredentials</code>
-          </td>
-          <td>require credentials to access this shared note. Value is expected to be
-            in format <code>username:password</code>. Don't forget to make this inheritable
-            to apply to child-notes/images.</td>
-        </tr>
-        <tr>
-          <td><code>shareIndex</code>
-          </td>
-          <td>Note with this label will list all roots of shared notes.</td>
-        </tr>
-      </tbody>
-    </table>
-  </figure>
-  <h2>Credits</h2>
-=======
   <table>
     <thead>
       <tr>
@@ -586,7 +355,6 @@
   </table>
   
 <h2>Credits</h2>
->>>>>>> aa834298
   <p>Since v0.95.0, a new theme was introduced (and enabled by default) which
     greatly improves the visual aspect of the Share feature, as well as its
     functionality (such as mobile support, dark/light mode, collapsible tree,
