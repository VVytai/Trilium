<p>Trilium allows you to share selected notes as <strong>publicly accessible</strong> read-only
  documents. This feature is particularly useful for publishing content directly
  from your Trilium notes, making it accessible to others online.</p>
<figure
class="image">
  <img style="aspect-ratio:1144/660;" src="Sharing_image.png" width="1144"
  height="660">
  </figure>
  <h2>Features, interaction and limitations</h2>
  <ul>
    <li>Searching by note title.</li>
    <li>Automatic dark/light mode based on the user's browser settings.</li>
    <li>Mobile-friendly layout, with sidebar.</li>
    <li>Collapsible tree with the same note icons as the application.</li>
    <li>Customizable logo.</li>
    <li>Toggle button for dark/light mode, which also stores the user preferences.</li>
    <li>Quick navigation buttons (previous and next note).</li>
    <li>Displaying the date of the last update of the note.</li>
  </ul>
  <h3>By note type</h3>
  <table class="ck-table-resized">
    <colgroup>
      <col style="width:19.92%;">
        <col style="width:41.66%;">
          <col style="width:38.42%;">
    </colgroup>
    <thead>
      <tr>
        <th>&nbsp;</th>
        <th>Supported features</th>
        <th>Limitations</th>
      </tr>
    </thead>
    <tbody>
      <tr>
        <th><a class="reference-link" href="#root/_help_iPIMuisry3hd">Text</a>
        </th>
        <td>
          <ul>
            <li data-list-item-id="e26b4ce9ba4e9dfe224d04e0f341925ed">Table of contents.</li>
            <li data-list-item-id="e9707fdfa2c92d66690cf932f7e647253">Syntax highlight of code blocks, provided a language is selected (does
              not work if “Auto-detected” is enabled).</li>
            <li data-list-item-id="e84420a10c6d64bd107edb6e867c91d4b">Rendering for math equations.</li>
            <li data-list-item-id="e10834dcd0619d77ae2e94d3695bedf58"><a href="#root/_help_nBAXQFj20hS1">Including notes</a> (only if the included
              notes are also shared).</li>
          </ul>
        </td>
        <td>
          <ul>
            <li data-list-item-id="e41cc4139377f9f88d653d1eb8ca47bb4">Inline Mermaid diagrams are not rendered.</li>
          </ul>
        </td>
      </tr>
      <tr>
        <th><a class="reference-link" href="#root/_help_6f9hih2hXXZk">Code</a>
        </th>
        <td>
          <ul>
            <li data-list-item-id="e291ae6d5130677b4c99f7c3bdbe974b4">Basic support (displaying the contents of the note in a monospace font).</li>
          </ul>
        </td>
        <td>
          <ul>
            <li data-list-item-id="e0270680bbdd7a129306e61e11691e36d">No syntax highlight.</li>
          </ul>
        </td>
      </tr>
      <tr>
        <th><a class="reference-link" href="#root/_help_m523cpzocqaD">Saved Search</a>
        </th>
        <td>Not supported.</td>
        <td>&nbsp;</td>
      </tr>
      <tr>
        <th><a class="reference-link" href="#root/_help_iRwzGnHPzonm">Relation Map</a>
        </th>
        <td>Not supported.</td>
        <td>&nbsp;</td>
      </tr>
      <tr>
        <th><a class="reference-link" href="#root/_help_bdUJEHsAPYQR">Note Map</a>
        </th>
        <td>Not supported.</td>
        <td>&nbsp;</td>
      </tr>
      <tr>
        <th><a class="reference-link" href="#root/_help_HcABDtFCkbFN">Render Note</a>
        </th>
        <td>Not supported.</td>
        <td>&nbsp;</td>
      </tr>
      <tr>
        <th><a class="reference-link" href="#root/_help_GTwFsgaA0lCt">Collections</a>
        </th>
        <td>
          <ul>
            <li data-list-item-id="ea031e1d4149eb443ace756234490c5a4">The child notes are displayed in a fixed format.&nbsp;</li>
          </ul>
        </td>
        <td>
          <ul>
            <li data-list-item-id="ea4a9d424aec2afbaecc07bbf64b7bebd">More advanced view types such as the calendar view are not supported.</li>
          </ul>
        </td>
      </tr>
      <tr>
        <th><a class="reference-link" href="#root/_help_s1aBHPd79XYj">Mermaid Diagrams</a>
        </th>
        <td>
          <ul>
            <li data-list-item-id="e582d283f2b1b30cbe5ae35d8e01b2bf2">The diagram is displayed as a vector image.</li>
          </ul>
        </td>
        <td>
          <ul>
            <li data-list-item-id="e33268686446e3c217077201bb5964364">No further interaction supported.</li>
          </ul>
        </td>
      </tr>
      <tr>
        <th><a class="reference-link" href="#root/_help_grjYqerjn243">Canvas</a>
        </th>
        <td>
          <ul>
            <li data-list-item-id="e443dd0e97c30cb12c77e8906a71569ea">The diagram is displayed as a vector image.</li>
          </ul>
        </td>
        <td>
          <ul>
            <li data-list-item-id="efe151ef3f3826c825416417525fb5fb2">No further interaction supported.</li>
          </ul>
        </td>
      </tr>
      <tr>
        <th><a class="reference-link" href="#root/_help_1vHRoWCEjj0L">Web View</a>
        </th>
        <td>Not supported.</td>
        <td>&nbsp;</td>
      </tr>
      <tr>
        <th><a class="reference-link" href="#root/_help_gBbsAeiuUxI5">Mind Map</a>
        </th>
        <td>The diagram is displayed as a vector image.</td>
        <td>
          <ul>
            <li data-list-item-id="ed3b4fb473042f6e32b4502d4fa11a767">No further interaction supported.</li>
          </ul>
        </td>
      </tr>
      <tr>
        <th><a class="reference-link" href="#root/_help_81SGnPGMk7Xc">Geo Map View</a>
        </th>
        <td>Not supported.</td>
        <td>&nbsp;</td>
      </tr>
      <tr>
        <th><a class="reference-link" href="#root/_help_W8vYD3Q1zjCR">File</a>
        </th>
        <td>Basic interaction (downloading the file).</td>
        <td>
          <ul>
            <li data-list-item-id="ed87e836a39d127ebcbb33e9e59045afb">No further interaction supported.</li>
          </ul>
        </td>
      </tr>
    </tbody>
  </table>
  <p>While the sharing feature is powerful, it has some limitations:</p>
  <ul>
    <li><strong>Code Notes</strong>: No syntax highlighting.</li>
    <li><strong>Static Note Tree</strong>
    </li>
    <li><strong>Protected Notes</strong>: Cannot be shared.</li>
    <li><strong>Include Notes</strong>: Not supported.</li>
  </ul>
  <p>Some of these limitations may be addressed in future updates.</p>
  <h2>Prerequisites</h2>
  <p>To use the sharing feature, you must have a&nbsp;<a class="reference-link"
    href="#root/_help_WOcw2SLH6tbX">Server Installation</a>&nbsp;of Trilium.
    This is necessary because the notes will be hosted from the server.</p>
  <h2>Sharing a note</h2>
  <ol>
    <li>
      <p><strong>Enable Sharing</strong>: To share a note, toggle the <code>Shared</code> switch
        within the note's interface. Once sharing is enabled, an URL will appear,
        which you can click to access the shared note.</p>
      <p>
        <img src="Sharing_share-single-note.png" alt="Share Note">
      </p>
    </li>
    <li><strong>Access the Shared Note</strong>: The link provided will open the
      note in your browser. If your server is not configured with a public IP,
      the URL will refer to <code>localhost (127.0.0.1)</code>.</li>
  </ol>
  <h2>Sharing a note subtree</h2>
  <p>When you share a note, you actually share the entire subtree of notes
    beneath it. If the note has child notes, they will also be included in
    the shared content. For example, sharing the "Formatting" subtree will
    display a page with basic navigation for exploring all the notes within
    that subtree.</p>
  <h2>Viewing and managing shared notes</h2>
  <p>You can view a list of all shared notes by clicking on "Show Shared Notes
    Subtree" in the&nbsp;<a class="reference-link" href="#root/_help_x3i7MxGccDuM">Global menu</a>.
    This allows you to manage and navigate through all the notes you have made
    public.</p>
  <h2>Security considerations</h2>
  <p>Shared notes are published on the open internet and can be accessed by
    anyone with the URL. The URL's randomness does not provide security, so
    it is crucial not to share sensitive information through this feature.</p>
  <h3>Password protection</h3>
  <p>To protect shared notes with a username and password, you can use the <code>#shareCredentials</code> attribute.
    Add this label to the note with the format <code>#shareCredentials="username:password"</code>.
    To protect an entire subtree, make sure the label is <a href="#root/_help_bwZpz2ajCEwO">inheritable</a>.</p>
  <h2>Advanced sharing options</h2>
  <h3>Customizing the appearance of shared notes</h3>
  <p>The default design should be a good starting point, but you can customize
    it using your own CSS:</p>
  <ul>
    <li><strong>Custom CSS</strong>: Link a CSS&nbsp;<a class="reference-link"
      href="#root/_help_6f9hih2hXXZk">Code</a>&nbsp;note to the shared page by
      adding a <code>~shareCss</code> relation to the note. If you want this style
      to apply to the entire subtree, make the label inheritable. You can hide
      the CSS code note from the tree navigation by adding the <code>#shareHiddenFromTree</code> label.</li>
    <li><strong>Omitting Default CSS</strong>: For extensive styling changes,
      use the <code>#shareOmitDefaultCss</code> label to avoid conflicts with Trilium's
      <a
      href="#root/_help_Wy267RK4M69c">default stylesheet</a>.</li>
  </ul>
  <h3>Adding JavaScript</h3>
  <p>You can inject custom JavaScript into the shared note using the <code>~shareJs</code> relation.
    This allows you to access note attributes or traverse the note tree using
    the <code>fetchNote()</code> API, which retrieves note data based on its
    ID.</p>
  <h3>Adding custom HTML</h3>
  <p>You can inject custom HTML snippets into specific locations of the shared
    page using the <code>~shareHtml</code> relation. The HTML note should contain
    the raw HTML content you want to inject, and you can control where it appears
    by adding the <code>#shareHtmlLocation</code> label to the HTML snippet note
    itself.</p>
  <p>The <code>#shareHtmlLocation</code> label accepts values in the format <code>location:position</code>:</p>
  <ul>
    <li><strong>Locations</strong>: <code>head</code>, <code>body</code>, <code>content</code>
    </li>
    <li><strong>Positions</strong>: <code>start</code>, <code>end</code>
    </li>
  </ul>
  <p>For example:</p>
  <ul>
    <li><code>#shareHtmlLocation=head:start</code> - Injects HTML at the beginning
      of the <code>&lt;head&gt;</code> section</li>
    <li><code>#shareHtmlLocation=head:end</code> - Injects HTML at the end of the <code>&lt;head&gt;</code> section
      (default)</li>
    <li><code>#shareHtmlLocation=body:start</code> - Injects HTML at the beginning
      of the <code>&lt;body&gt;</code> section</li>
    <li><code>#shareHtmlLocation=content:start</code> - Injects HTML at the beginning
      of the content area</li>
    <li><code>#shareHtmlLocation=content:end</code> - Injects HTML at the end of
      the content area</li>
  </ul>
  <p>If no location is specified, the HTML will be injected at <code>content:end</code> by
    default.</p>
  <p>Example:</p><pre><code class="language-application-javascript-env-backend">const currentNote = await fetchNote();
const parentNote = await fetchNote(currentNote.parentNoteIds[0]);

for (const attr of parentNote.attributes) {
    console.log(attr.type, attr.name, attr.value);
}</code></pre>
  <h3>Creating human-readable URL aliases</h3>
  <p>Shared notes typically have URLs like <code>http://domain.tld/share/knvU8aJy4dJ7</code>,
    where the last part is the note's ID. You can make these URLs more user-friendly
    by adding the <code>#shareAlias</code> label to individual notes (e.g., <code>#shareAlias=highlighting</code>).
    This will change the URL to <code>http://domain.tld/share/highlighting</code>.</p>
  <p><strong>Important</strong>:</p>
  <ol>
    <li>Ensure that aliases are unique.</li>
    <li>Using slashes (<code>/</code>) within aliases to create subpaths is not
      supported.</li>
  </ol>
  <h3>Setting a custom favicon</h3>
  <p>To customize the favicon for your shared pages, create a relation <code>~shareFavicon</code> pointing
    to a file note containing the favicon (e.g., in <code>.ico</code> format).</p>
  <h3>Sharing a note as the root</h3>
  <p>You can designate a specific note or folder as the root of your shared
    content by adding the <code>#shareRoot</code> label. This note will be linked
    when visiting <code>[http://domain.tld/share](http://domain/share)</code>,
<<<<<<< HEAD
    making it easier to use Trilium as a fully-fledged website. Consider combining
    this with the <code>#shareIndex</code> label, which will display a list of
    all shared notes.</p>
  <h3>Redirect Bare Domain to Share Page</h3>
  <p>This option can be enabled under <code>Option → Other → Share Settings</code>.
    When activated, anonymous users accessing the bare domain will be redirected
    to the Share page, preventing them from seeing the login option and thereby
    improving security.
    <br>To ensure accessibility for legitimate users, you can also enable a login
    link on the Share page, allowing yourself to access the login screen if
    you're redirected there.</p>
  <h3>Setting a Custom Share Path</h3>
  <p>This option can be enabled under <code>Option → Other → Share Settings</code>.
    It allows you to customize the share URL prefix before the <code>noteId</code>.
    Nested paths are supported.
    <br>If you're using a proxy service, make sure to update its configuration
    accordingly to reflect the new path structure.</p>
=======
    making it easier to use Trilium as a fully-fledged website.</p>
  <aside class="admonition tip">
    <p>Consider combining this with the <code>#shareIndex</code> label, which will
      display a list of all shared notes.</p>
  </aside>
  <h3>Displaying an index of shared notes</h3>
  <p>When accessing a share, the sub-notes will be displayed in a tree on the
    left. But since multiple note trees can be shared, it might be useful to
    display a list of all the different share trees.</p>
  <p>To do so, create a shared text note and apply the <code>shareIndex</code> label.
    When viewed, the list of shared roots will be displayed at the bottom of
    the note.</p>
>>>>>>> 31c8e96d
  <h2>Attribute reference</h2>
  <table>
    <thead>
      <tr>
        <th>Attribute</th>
        <th>Description</th>
      </tr>
    </thead>
    <tbody>
      <tr>
        <td><code>shareHiddenFromTree</code>
        </td>
        <td>this note is hidden from left navigation tree, but still accessible with
          its URL</td>
      </tr>
      <tr>
        <td><code>shareExternalLink</code>
        </td>
        <td>note will act as a link to an external website in the share tree</td>
      </tr>
      <tr>
        <td><code>shareAlias</code>
        </td>
        <td>define an alias using which the note will be available under <code>https://your_trilium_host/share/[your_alias]</code>
        </td>
      </tr>
      <tr>
        <td><code>shareOmitDefaultCss</code>
        </td>
        <td>default share page CSS will be omitted. Use when you make extensive styling
          changes.</td>
      </tr>
      <tr>
        <td><code>shareRoot</code>
        </td>
        <td>marks note which is served on /share root.</td>
      </tr>
      <tr>
        <td><code>shareDescription</code>
        </td>
        <td>define text to be added to the HTML meta tag for description</td>
      </tr>
      <tr>
        <td><code>shareRaw</code>
        </td>
        <td>Note will be served in its raw format, without HTML wrapper. See also&nbsp;
          <a
          class="reference-link" href="#root/_help_Qjt68inQ2bRj">Serving directly the content of a note</a>&nbsp;for an alternative method
            without setting an attribute.</td>
      </tr>
      <tr>
        <td><code>shareDisallowRobotIndexing</code>
        </td>
        <td>
          <p>Indicates to web crawlers that the page should not be indexed of this
            note by:</p>
          <ul>
            <li data-list-item-id="e6baa9f60bf59d085fd31aa2cce07a0e7">Setting the <code>X-Robots-Tag: noindex</code> HTTP header.</li>
            <li data-list-item-id="ec0d067db136ef9794e4f1033405880b7">Setting the <code>noindex, follow</code> meta tag.</li>
          </ul>
        </td>
      </tr>
      <tr>
        <td><code>shareCredentials</code>
        </td>
        <td>require credentials to access this shared note. Value is expected to be
          in format <code>username:password</code>. Don't forget to make this inheritable
          to apply to child-notes/images.</td>
      </tr>
      <tr>
        <td><code>shareIndex</code>
        </td>
        <td>Note with this label will list all roots of shared notes.</td>
      </tr>
      <tr>
        <td><code>shareHtmlLocation</code>
        </td>
        <td>defines where custom HTML injected via <code>~shareHtml</code> relation
          should be placed. Applied to the HTML snippet note itself. Format: <code>location:position</code> where
          location is <code>head</code>, <code>body</code>, or <code>content</code> and
          position is <code>start</code> or <code>end</code>. Defaults to <code>content:end</code>.</td>
      </tr>
    </tbody>
  </table>
  
<h2>Credits</h2>
  <p>Since v0.95.0, a new theme was introduced (and enabled by default) which
    greatly improves the visual aspect of the Share feature, as well as its
    functionality (such as mobile support, dark/light mode, collapsible tree,
    etc.). This theme is an adaptation of the <a href="https://github.com/zerebos/trilium.rocks">Trilium Rocks!</a> by
    <a
    href="https://github.com/zerebos">zerebos</a>.</p><|MERGE_RESOLUTION|>--- conflicted
+++ resolved
@@ -283,25 +283,6 @@
   <p>You can designate a specific note or folder as the root of your shared
     content by adding the <code>#shareRoot</code> label. This note will be linked
     when visiting <code>[http://domain.tld/share](http://domain/share)</code>,
-<<<<<<< HEAD
-    making it easier to use Trilium as a fully-fledged website. Consider combining
-    this with the <code>#shareIndex</code> label, which will display a list of
-    all shared notes.</p>
-  <h3>Redirect Bare Domain to Share Page</h3>
-  <p>This option can be enabled under <code>Option → Other → Share Settings</code>.
-    When activated, anonymous users accessing the bare domain will be redirected
-    to the Share page, preventing them from seeing the login option and thereby
-    improving security.
-    <br>To ensure accessibility for legitimate users, you can also enable a login
-    link on the Share page, allowing yourself to access the login screen if
-    you're redirected there.</p>
-  <h3>Setting a Custom Share Path</h3>
-  <p>This option can be enabled under <code>Option → Other → Share Settings</code>.
-    It allows you to customize the share URL prefix before the <code>noteId</code>.
-    Nested paths are supported.
-    <br>If you're using a proxy service, make sure to update its configuration
-    accordingly to reflect the new path structure.</p>
-=======
     making it easier to use Trilium as a fully-fledged website.</p>
   <aside class="admonition tip">
     <p>Consider combining this with the <code>#shareIndex</code> label, which will
@@ -314,7 +295,6 @@
   <p>To do so, create a shared text note and apply the <code>shareIndex</code> label.
     When viewed, the list of shared roots will be displayed at the bottom of
     the note.</p>
->>>>>>> 31c8e96d
   <h2>Attribute reference</h2>
   <table>
     <thead>
