--- conflicted
+++ resolved
@@ -75,14 +75,18 @@
     }
 }
 
-<<<<<<< HEAD
 
 /**
  * Middleware for API authentication - works for both sync and normal API
  */
 function checkApiAuth(req: Request, res: Response, next: NextFunction) {
     if (!req.session.loggedIn && !noAuthentication) {
-=======
+        reject(req, res, "Logged in session not found");
+    } else {
+        next();
+    }
+}
+
 /**
  * Rechecks whether authentication is needed or not by re-reading the config.
  * The value is cached to avoid reading at every request.
@@ -98,25 +102,6 @@
 function checkApiAuthOrElectron(req: Request, res: Response, next: NextFunction) {
     if (!req.session.loggedIn && !isElectron && !noAuthentication) {
         console.warn(`Missing session with ID '${req.sessionID}'.`);
->>>>>>> 0aa08cd2
-        reject(req, res, "Logged in session not found");
-    } else {
-        next();
-    }
-}
-
-<<<<<<< HEAD
-
-
-// for electron things which need network stuff
-//  currently, we're doing that for file upload because handling form data seems to be difficult
-function checkApiAuthOrElectron(req: Request, res: Response, next: NextFunction) {
-    if (!req.session.loggedIn && !isElectron && !noAuthentication) {
-=======
-function checkApiAuth(req: Request, res: Response, next: NextFunction) {
-    if (!req.session.loggedIn && !noAuthentication) {
-        console.warn(`Missing session with ID '${req.sessionID}'.`);
->>>>>>> 0aa08cd2
         reject(req, res, "Logged in session not found");
     } else {
         next();
