--- conflicted
+++ resolved
@@ -86,22 +86,11 @@
     }
 
     function onSubmit() {
-<<<<<<< HEAD
-        if (suggestion?.notePath) {
-            // Handle note link
-            setShown(false);
-            opts?.addLink(suggestion.notePath, linkType === "reference-link" ? null : linkTitle);
-        } else if (suggestion?.externalLink) {
-            // Handle external link
-            setShown(false);
-            opts?.addLink(suggestion.externalLink, linkTitle, true);
-=======
         hasSubmittedRef.current = true;
 
         if (suggestion) {
             // Insertion logic in onHidden because it needs focus.
             setShown(false);
->>>>>>> f7a565ec
         } else {
             logError("No link to add.");
         }
@@ -121,15 +110,15 @@
             onShown={onShown}
             onHidden={() => {
                 // Insert the link.
-                if (hasSubmittedRef.current && suggestion && textTypeWidget) {
+                if (hasSubmittedRef.current && suggestion && opts) {
                     hasSubmittedRef.current = false;
 
                     if (suggestion.notePath) {
                         // Handle note link
-                        textTypeWidget.addLink(suggestion.notePath, linkType === "reference-link" ? null : linkTitle);
+                        opts.addLink(suggestion.notePath, linkType === "reference-link" ? null : linkTitle);
                     } else if (suggestion.externalLink) {
                         // Handle external link
-                        textTypeWidget.addLink(suggestion.externalLink, linkTitle, true);
+                        opts.addLink(suggestion.externalLink, linkTitle, true);
                     }
                 }
 
