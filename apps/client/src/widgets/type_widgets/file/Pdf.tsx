import { useEffect, useRef } from "preact/hooks";

import appContext from "../../../components/app_context";
import type NoteContext from "../../../components/note_context";
import FBlob from "../../../entities/fblob";
import FNote from "../../../entities/fnote";
import server from "../../../services/server";
import { useViewModeConfig } from "../../collections/NoteList";
<<<<<<< HEAD
import { useTriliumEvent } from "../../react/hooks";
import PdfViewer from "./PdfViewer";
=======
import { useTriliumOption, useTriliumOptionBool } from "../../react/hooks";

const VARIABLE_WHITELIST = new Set([
    "root-background",
    "main-background-color",
    "main-border-color",
    "main-text-color",
    "theme-style"
]);
>>>>>>> 7ba8dbbf

export default function PdfPreview({ note, blob, componentId, noteContext }: {
    note: FNote;
    noteContext: NoteContext;
    blob: FBlob | null | undefined;
    componentId: string | undefined;
}) {
    const iframeRef = useRef<HTMLIFrameElement>(null);
    const historyConfig = useViewModeConfig<HistoryData>(note, "pdfHistory");

    useEffect(() => {
        function handleMessage(event: PdfMessageEvent) {
            if (event.data?.type === "pdfjs-viewer-document-modified") {
                const blob = new Blob([event.data.data as Uint8Array<ArrayBuffer>], { type: note.mime });
                if (event.data.noteId === note.noteId && event.data.ntxId === noteContext.ntxId) {
                    server.upload(`notes/${note.noteId}/file`, new File([blob], note.title, { type: note.mime }), componentId);
                }
            }

            if (event.data.type === "pdfjs-viewer-save-view-history" && event.data?.data) {
                if (event.data.noteId === note.noteId && event.data.ntxId === noteContext.ntxId) {
                    historyConfig?.storeFn(JSON.parse(event.data.data));
                }
            }

            if (event.data.type === "pdfjs-viewer-toc") {
                if (event.data.data) {
                    // Convert PDF outline to HeadingContext format
                    const headings = convertPdfOutlineToHeadings(event.data.data);
                    noteContext.setContextData("toc", {
                        headings,
                        activeHeadingId: null,
                        scrollToHeading: (heading) => {
                            iframeRef.current?.contentWindow?.postMessage({
                                type: "trilium-scroll-to-heading",
                                headingId: heading.id
                            }, window.location.origin);
                        }
                    });
                } else {
                    // No ToC available, use empty headings
                    noteContext.setContextData("toc", {
                        headings: [],
                        activeHeadingId: null,
                        scrollToHeading: () => {}
                    });
                }
            }

            if (event.data.type === "pdfjs-viewer-active-heading") {
                const currentToc = noteContext.getContextData("toc");
                if (currentToc) {
                    noteContext.setContextData("toc", {
                        ...currentToc,
                        activeHeadingId: event.data.headingId
                    });
                }
            }

            if (event.data.type === "pdfjs-viewer-page-info") {
                noteContext.setContextData("pdfPages", {
                    totalPages: event.data.totalPages,
                    currentPage: event.data.currentPage,
                    scrollToPage: (page: number) => {
                        iframeRef.current?.contentWindow?.postMessage({
                            type: "trilium-scroll-to-page",
                            pageNumber: page
                        }, window.location.origin);
                    },
                    requestThumbnail: (page: number) => {
                        iframeRef.current?.contentWindow?.postMessage({
                            type: "trilium-request-thumbnail",
                            pageNumber: page
                        }, window.location.origin);
                    }
                });
            }

            if (event.data.type === "pdfjs-viewer-current-page") {
                const currentPages = noteContext.getContextData("pdfPages");
                if (currentPages) {
                    noteContext.setContextData("pdfPages", {
                        ...currentPages,
                        currentPage: event.data.currentPage
                    });
                }
            }

            if (event.data.type === "pdfjs-viewer-thumbnail") {
                // Forward thumbnail to any listeners
                window.dispatchEvent(new CustomEvent("pdf-thumbnail", {
                    detail: {
                        pageNumber: event.data.pageNumber,
                        dataUrl: event.data.dataUrl
                    }
                }));
            }

            if (event.data.type === "pdfjs-viewer-attachments") {
                noteContext.setContextData("pdfAttachments", {
                    attachments: event.data.attachments,
                    downloadAttachment: (filename: string) => {
                        iframeRef.current?.contentWindow?.postMessage({
                            type: "trilium-download-attachment",
                            filename
                        }, window.location.origin);
                    }
                });
            }

            if (event.data.type === "pdfjs-viewer-layers") {
                noteContext.setContextData("pdfLayers", {
                    layers: event.data.layers,
                    toggleLayer: (layerId: string, visible: boolean) => {
                        iframeRef.current?.contentWindow?.postMessage({
                            type: "trilium-toggle-layer",
                            layerId,
                            visible
                        }, window.location.origin);
                    }
                });
            }
        }

        window.addEventListener("message", handleMessage);
        return () => {
            window.removeEventListener("message", handleMessage);
        };
    }, [ note, historyConfig, componentId, blob, noteContext ]);

    // Refresh when blob changes.
    useEffect(() => {
        if (iframeRef.current?.contentWindow) {
            iframeRef.current.contentWindow.location.reload();
        }
    }, [ blob ]);

<<<<<<< HEAD
    // Trigger focus when iframe content is clicked (iframe focus doesn't bubble)
    useEffect(() => {
        const iframe = iframeRef.current;
        if (!iframe) return;

        const handleIframeClick = () => {
            if (noteContext.ntxId) {
                appContext.tabManager.activateNoteContext(noteContext.ntxId);
            }
        };

        // Listen for clicks on the iframe's content window
        const iframeDoc = iframe.contentWindow?.document;
        if (iframeDoc) {
            iframeDoc.addEventListener('click', handleIframeClick);
            return () => iframeDoc.removeEventListener('click', handleIframeClick);
        }
    }, [ iframeRef.current?.contentWindow, noteContext ]);

    useTriliumEvent("customDownload", ({ ntxId }) => {
        if (ntxId !== noteContext.ntxId) return;
        iframeRef.current?.contentWindow?.postMessage({
            type: "trilium-request-download"
        });
    });

=======
>>>>>>> 7ba8dbbf
    return (historyConfig &&
        <PdfViewer
            iframeRef={iframeRef}
            tabIndex={300}
            pdfUrl={`../../api/notes/${note.noteId}/open`}
            onLoad={() => {
                const win = iframeRef.current?.contentWindow;
                if (win) {
                    win.TRILIUM_VIEW_HISTORY_STORE = historyConfig.config;
                    win.TRILIUM_NOTE_ID = note.noteId;
                    win.TRILIUM_NTX_ID = noteContext.ntxId;
                }
<<<<<<< HEAD
=======
                onLoad();

                if (iframeRef.current?.contentWindow) {
                    iframeRef.current.contentWindow.addEventListener('click', () => {
                        appContext.tabManager.activateNoteContext(noteContext.ntxId);
                    });
                }
>>>>>>> 7ba8dbbf
            }}
        />
    );
}

interface PdfHeading {
    level: number;
    text: string;
    id: string;
    element: null;
}

function convertPdfOutlineToHeadings(outline: PdfOutlineItem[]): PdfHeading[] {
    const headings: PdfHeading[] = [];

    function flatten(items: PdfOutlineItem[]) {
        for (const item of items) {
            headings.push({
                level: item.level + 1,
                text: item.title,
                id: item.id,
                element: null // PDFs don't have DOM elements
            });

            if (item.items && item.items.length > 0) {
                flatten(item.items);
            }
        }
    }

    flatten(outline);
    return headings;
}<|MERGE_RESOLUTION|>--- conflicted
+++ resolved
@@ -6,20 +6,8 @@
 import FNote from "../../../entities/fnote";
 import server from "../../../services/server";
 import { useViewModeConfig } from "../../collections/NoteList";
-<<<<<<< HEAD
 import { useTriliumEvent } from "../../react/hooks";
 import PdfViewer from "./PdfViewer";
-=======
-import { useTriliumOption, useTriliumOptionBool } from "../../react/hooks";
-
-const VARIABLE_WHITELIST = new Set([
-    "root-background",
-    "main-background-color",
-    "main-border-color",
-    "main-text-color",
-    "theme-style"
-]);
->>>>>>> 7ba8dbbf
 
 export default function PdfPreview({ note, blob, componentId, noteContext }: {
     note: FNote;
@@ -157,26 +145,6 @@
         }
     }, [ blob ]);
 
-<<<<<<< HEAD
-    // Trigger focus when iframe content is clicked (iframe focus doesn't bubble)
-    useEffect(() => {
-        const iframe = iframeRef.current;
-        if (!iframe) return;
-
-        const handleIframeClick = () => {
-            if (noteContext.ntxId) {
-                appContext.tabManager.activateNoteContext(noteContext.ntxId);
-            }
-        };
-
-        // Listen for clicks on the iframe's content window
-        const iframeDoc = iframe.contentWindow?.document;
-        if (iframeDoc) {
-            iframeDoc.addEventListener('click', handleIframeClick);
-            return () => iframeDoc.removeEventListener('click', handleIframeClick);
-        }
-    }, [ iframeRef.current?.contentWindow, noteContext ]);
-
     useTriliumEvent("customDownload", ({ ntxId }) => {
         if (ntxId !== noteContext.ntxId) return;
         iframeRef.current?.contentWindow?.postMessage({
@@ -184,8 +152,6 @@
         });
     });
 
-=======
->>>>>>> 7ba8dbbf
     return (historyConfig &&
         <PdfViewer
             iframeRef={iframeRef}
@@ -198,16 +164,12 @@
                     win.TRILIUM_NOTE_ID = note.noteId;
                     win.TRILIUM_NTX_ID = noteContext.ntxId;
                 }
-<<<<<<< HEAD
-=======
-                onLoad();
 
                 if (iframeRef.current?.contentWindow) {
                     iframeRef.current.contentWindow.addEventListener('click', () => {
                         appContext.tabManager.activateNoteContext(noteContext.ntxId);
                     });
                 }
->>>>>>> 7ba8dbbf
             }}
         />
     );
