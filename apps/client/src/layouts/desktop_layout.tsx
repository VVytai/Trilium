import FlexContainer from "../widgets/containers/flex_container.js";
import TabRowWidget from "../widgets/tab_row.js";
import LeftPaneContainer from "../widgets/containers/left_pane_container.js";
import NoteTreeWidget from "../widgets/note_tree.js";
import NoteTitleWidget from "../widgets/note_title.jsx";
import PromotedAttributesWidget from "../widgets/promoted_attributes.js";
import NoteIconWidget from "../widgets/note_icon.jsx";
import ScrollingContainer from "../widgets/containers/scrolling_container.js";
import RootContainer from "../widgets/containers/root_container.js";
import WatchedFileUpdateStatusWidget from "../widgets/watched_file_update_status.js";
import SpacerWidget from "../widgets/spacer.js";
import QuickSearchWidget from "../widgets/quick_search.js";
import SplitNoteContainer from "../widgets/containers/split_note_container.js";
import CreatePaneButton from "../widgets/buttons/create_pane_button.js";
import ClosePaneButton from "../widgets/buttons/close_pane_button.js";
import RightPaneContainer from "../widgets/containers/right_pane_container.js";
import NoteWrapperWidget from "../widgets/note_wrapper.js";
import FindWidget from "../widgets/find.js";
import TocWidget from "../widgets/toc.js";
import HighlightsListWidget from "../widgets/highlights_list.js";
import PasswordNoteSetDialog from "../widgets/dialogs/password_not_set.js";
import LauncherContainer from "../widgets/containers/launcher_container.js";
import MovePaneButton from "../widgets/buttons/move_pane_button.js";
import UploadAttachmentsDialog from "../widgets/dialogs/upload_attachments.js";
import ScrollPadding from "../widgets/scroll_padding.js";
import options from "../services/options.js";
import utils from "../services/utils.js";
import type { AppContext } from "../components/app_context.js";
import type { WidgetsByParent } from "../services/bundle.js";
import { applyModals } from "./layout_commons.js";
import Ribbon from "../widgets/ribbon/Ribbon.jsx";
import FloatingButtons from "../widgets/FloatingButtons.jsx";
import { DESKTOP_FLOATING_BUTTONS } from "../widgets/FloatingButtonsDefinitions.jsx";
import SearchResult from "../widgets/search_result.jsx";
import GlobalMenu from "../widgets/buttons/global_menu.jsx";
import SqlResults from "../widgets/sql_result.js";
import SqlTableSchemas from "../widgets/sql_table_schemas.js";
import TitleBarButtons from "../widgets/title_bar_buttons.jsx";
import LeftPaneToggle from "../widgets/buttons/left_pane_toggle.js";
import ApiLog from "../widgets/api_log.jsx";
import CloseZenModeButton from "../widgets/close_zen_button.jsx";
import SharedInfo from "../widgets/shared_info.jsx";
import NoteList from "../widgets/collections/NoteList.jsx";
import NoteDetail from "../widgets/NoteDetail.jsx";

export default class DesktopLayout {

    private customWidgets: WidgetsByParent;

    constructor(customWidgets: WidgetsByParent) {
        this.customWidgets = customWidgets;
    }

    getRootWidget(appContext: AppContext) {
        appContext.noteTreeWidget = new NoteTreeWidget();

        const launcherPaneIsHorizontal = options.get("layoutOrientation") === "horizontal";
        const launcherPane = this.#buildLauncherPane(launcherPaneIsHorizontal);
        const isElectron = utils.isElectron();
        const isMac = window.glob.platform === "darwin";
        const isWindows = window.glob.platform === "win32";
        const hasNativeTitleBar = window.glob.hasNativeTitleBar;

        /**
         * If true, the tab bar is displayed above the launcher pane with full width; if false (default), the tab bar is displayed in the rest pane.
         * On macOS we need to force the full-width tab bar on Electron in order to allow the semaphore (window controls) enough space.
         */
        const fullWidthTabBar = launcherPaneIsHorizontal || (isElectron && !hasNativeTitleBar && isMac);
        const customTitleBarButtons = !hasNativeTitleBar && !isMac && !isWindows;

        const rootContainer = new RootContainer(true)
            .setParent(appContext)
            .class((launcherPaneIsHorizontal ? "horizontal" : "vertical") + "-layout")
            .optChild(
                fullWidthTabBar,
                new FlexContainer("row")
                    .class("tab-row-container")
                    .child(new FlexContainer("row").id("tab-row-left-spacer"))
                    .optChild(launcherPaneIsHorizontal, <LeftPaneToggle isHorizontalLayout={true} />)
                    .child(new TabRowWidget().class("full-width"))
                    .optChild(customTitleBarButtons, <TitleBarButtons />)
                    .css("height", "40px")
                    .css("background-color", "var(--launcher-pane-background-color)")
                    .setParent(appContext)
            )
            .optChild(launcherPaneIsHorizontal, launcherPane)
            .child(
                new FlexContainer("row")
                    .css("flex-grow", "1")
                    .id("horizontal-main-container")
                    .optChild(!launcherPaneIsHorizontal, launcherPane)
                    .child(
                        new LeftPaneContainer()
                            .optChild(!launcherPaneIsHorizontal, new QuickSearchWidget())
                            .child(appContext.noteTreeWidget)
                            .child(...this.customWidgets.get("left-pane"))
                    )
                    .child(
                        new FlexContainer("column")
                            .id("rest-pane")
                            .css("flex-grow", "1")
                            .optChild(!fullWidthTabBar, new FlexContainer("row").child(new TabRowWidget()).optChild(customTitleBarButtons, <TitleBarButtons />).css("height", "40px"))
                            .child(
                                new FlexContainer("row")
                                    .filling()
                                    .collapsible()
                                    .id("vertical-main-container")
                                    .child(
                                        new FlexContainer("column")
                                            .filling()
                                            .collapsible()
                                            .id("center-pane")
                                            .child(
                                                new SplitNoteContainer(() =>
                                                    new NoteWrapperWidget()
                                                        .child(
                                                            new FlexContainer("row")
                                                                .class("title-row")
                                                                .css("height", "50px")
                                                                .css("min-height", "50px")
                                                                .css("align-items", "center")
                                                                .cssBlock(".title-row > * { margin: 5px; }")
                                                                .child(<NoteIconWidget />)
                                                                .child(<NoteTitleWidget />)
                                                                .child(new SpacerWidget(0, 1))
                                                                .child(<MovePaneButton direction="left" />)
                                                                .child(<MovePaneButton direction="right" />)
                                                                .child(<ClosePaneButton />)
                                                                .child(<CreatePaneButton />)
                                                        )
                                                        .child(<Ribbon />)
                                                        .child(<SharedInfo />)
                                                        .child(new WatchedFileUpdateStatusWidget())
                                                        .child(<FloatingButtons items={DESKTOP_FLOATING_BUTTONS} />)
                                                        .child(
                                                            new ScrollingContainer()
                                                                .filling()
                                                                .child(new PromotedAttributesWidget())
                                                                .child(<SqlTableSchemas />)
<<<<<<< HEAD
                                                                .child(<NoteDetail />)
                                                                .child(<NoteList />)
=======
                                                                .child(new NoteDetailWidget())
                                                                .child(<NoteList media="screen" />)
>>>>>>> d8e9cad2
                                                                .child(<SearchResult />)
                                                                .child(<SqlResults />)
                                                                .child(<ScrollPadding />)
                                                        )
                                                        .child(<ApiLog />)
                                                        .child(new FindWidget())
                                                        .child(
                                                            ...this.customWidgets.get("node-detail-pane"), // typo, let's keep it for a while as BC
                                                            ...this.customWidgets.get("note-detail-pane")
                                                        )
                                                )
                                            )
                                            .child(...this.customWidgets.get("center-pane"))
                                    )
                                    .child(
                                        new RightPaneContainer()
                                            .child(new TocWidget())
                                            .child(new HighlightsListWidget())
                                            .child(...this.customWidgets.get("right-pane"))
                                    )
                            )
                    )
            )
            .child(<CloseZenModeButton />)

            // Desktop-specific dialogs.
            .child(<PasswordNoteSetDialog />)
            .child(<UploadAttachmentsDialog />);

        applyModals(rootContainer);
        return rootContainer;
    }

    #buildLauncherPane(isHorizontal: boolean) {
        let launcherPane;

        if (isHorizontal) {
            launcherPane = new FlexContainer("row")
                .css("height", "53px")
                .class("horizontal")
                .child(new LauncherContainer(true))
                .child(<GlobalMenu isHorizontalLayout={true} />);
        } else {
            launcherPane = new FlexContainer("column")
                .css("width", "53px")
                .class("vertical")
                .child(<GlobalMenu isHorizontalLayout={false} />)
                .child(new LauncherContainer(false))
                .child(<LeftPaneToggle isHorizontalLayout={false} />);
        }

        launcherPane.id("launcher-pane");
        return launcherPane;
    }
}<|MERGE_RESOLUTION|>--- conflicted
+++ resolved
@@ -137,13 +137,8 @@
                                                                 .filling()
                                                                 .child(new PromotedAttributesWidget())
                                                                 .child(<SqlTableSchemas />)
-<<<<<<< HEAD
                                                                 .child(<NoteDetail />)
-                                                                .child(<NoteList />)
-=======
-                                                                .child(new NoteDetailWidget())
                                                                 .child(<NoteList media="screen" />)
->>>>>>> d8e9cad2
                                                                 .child(<SearchResult />)
                                                                 .child(<SqlResults />)
                                                                 .child(<ScrollPadding />)
