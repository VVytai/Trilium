import type RootContainer from "../widgets/containers/root_container.js";

import AboutDialog from "../widgets/dialogs/about.js";
import HelpDialog from "../widgets/dialogs/help.js";
import JumpToNoteDialog from "../widgets/dialogs/jump_to_note.js";
import RecentChangesDialog from "../widgets/dialogs/recent_changes.js";
import PromptDialog from "../widgets/dialogs/prompt.js";
import AddLinkDialog from "../widgets/dialogs/add_link.js";
import IncludeNoteDialog from "../widgets/dialogs/include_note.js";
import BulkActionsDialog from "../widgets/dialogs/bulk_actions.js";
import BranchPrefixDialog from "../widgets/dialogs/branch_prefix.js";
import SortChildNotesDialog from "../widgets/dialogs/sort_child_notes.js";
import NoteTypeChooserDialog from "../widgets/dialogs/note_type_chooser.js";
import MoveToDialog from "../widgets/dialogs/move_to.js";
import CloneToDialog from "../widgets/dialogs/clone_to.js";
import ImportDialog from "../widgets/dialogs/import.js";
import ExportDialog from "../widgets/dialogs/export.js";
import MarkdownImportDialog from "../widgets/dialogs/markdown_import.js";
import ProtectedSessionPasswordDialog from "../widgets/dialogs/protected_session_password.js";
import ConfirmDialog from "../widgets/dialogs/confirm.js";
import RevisionsDialog from "../widgets/dialogs/revisions.js";
import DeleteNotesDialog from "../widgets/dialogs/delete_notes.js";
import InfoDialog from "../widgets/dialogs/info.js";
import IncorrectCpuArchDialog from "../widgets/dialogs/incorrect_cpu_arch.js";
import PopupEditorDialog from "../widgets/dialogs/popup_editor.js";
import FlexContainer from "../widgets/containers/flex_container.js";
import NoteIconWidget from "../widgets/note_icon";
import PromotedAttributesWidget from "../widgets/promoted_attributes.js";
import CallToActionDialog from "../widgets/dialogs/call_to_action.jsx";
import NoteTitleWidget from "../widgets/note_title.jsx";
import FormattingToolbar from "../widgets/ribbon/FormattingToolbar.js";
import NoteList from "../widgets/collections/NoteList.jsx";
<<<<<<< HEAD
import NoteDetail from "../widgets/NoteDetail.jsx";
=======
import StandaloneRibbonAdapter from "../widgets/ribbon/components/StandaloneRibbonAdapter.jsx";
>>>>>>> d8e9cad2

export function applyModals(rootContainer: RootContainer) {
    rootContainer
        .child(<BulkActionsDialog />)
        .child(<AboutDialog />)
        .child(<HelpDialog />)
        .child(<RecentChangesDialog />)
        .child(<BranchPrefixDialog />)
        .child(<SortChildNotesDialog />)
        .child(<IncludeNoteDialog />)
        .child(<NoteTypeChooserDialog />)
        .child(<JumpToNoteDialog />)
        .child(<AddLinkDialog />)
        .child(<CloneToDialog />)
        .child(<MoveToDialog />)
        .child(<ImportDialog />)
        .child(<ExportDialog />)
        .child(<MarkdownImportDialog />)
        .child(<ProtectedSessionPasswordDialog />)
        .child(<RevisionsDialog />)
        .child(<DeleteNotesDialog />)
        .child(<InfoDialog />)
        .child(<ConfirmDialog />)
        .child(<PromptDialog />)
        .child(<IncorrectCpuArchDialog />)
        .child(new PopupEditorDialog()
                .child(new FlexContainer("row")
                    .class("title-row")
                    .css("align-items", "center")
                    .cssBlock(".title-row > * { margin: 5px; }")
                    .child(<NoteIconWidget />)
                    .child(<NoteTitleWidget />))
                .child(<StandaloneRibbonAdapter component={FormattingToolbar} />)
                .child(new PromotedAttributesWidget())
<<<<<<< HEAD
                .child(<NoteDetail />)
                .child(<NoteList displayOnlyCollections />))
=======
                .child(new NoteDetailWidget())
                .child(<NoteList media="screen" displayOnlyCollections />))
>>>>>>> d8e9cad2
        .child(<CallToActionDialog />);
}<|MERGE_RESOLUTION|>--- conflicted
+++ resolved
@@ -30,11 +30,8 @@
 import NoteTitleWidget from "../widgets/note_title.jsx";
 import FormattingToolbar from "../widgets/ribbon/FormattingToolbar.js";
 import NoteList from "../widgets/collections/NoteList.jsx";
-<<<<<<< HEAD
 import NoteDetail from "../widgets/NoteDetail.jsx";
-=======
 import StandaloneRibbonAdapter from "../widgets/ribbon/components/StandaloneRibbonAdapter.jsx";
->>>>>>> d8e9cad2
 
 export function applyModals(rootContainer: RootContainer) {
     rootContainer
@@ -69,12 +66,7 @@
                     .child(<NoteTitleWidget />))
                 .child(<StandaloneRibbonAdapter component={FormattingToolbar} />)
                 .child(new PromotedAttributesWidget())
-<<<<<<< HEAD
                 .child(<NoteDetail />)
-                .child(<NoteList displayOnlyCollections />))
-=======
-                .child(new NoteDetailWidget())
                 .child(<NoteList media="screen" displayOnlyCollections />))
->>>>>>> d8e9cad2
         .child(<CallToActionDialog />);
 }