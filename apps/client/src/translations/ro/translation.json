{
<<<<<<< HEAD
  "about": {
    "title": "Despre Trilium Notes",
    "homepage": "Site web:",
    "app_version": "Versiune aplicație:",
    "db_version": "Versiune bază de date:",
    "sync_version": "Versiune sincronizare:",
    "build_date": "Data compilării:",
    "build_revision": "Revizia compilării:",
    "data_directory": "Directorul de date:",
    "close": "Închide"
  },
  "abstract_bulk_action": {
    "remove_this_search_action": "Înlătură acesată acțiune la căutare"
  },
  "abstract_search_option": {
    "failed_rendering": "Nu s-a putut randa opțiunea de căutare: {{dto}} din cauza: {{error}} {{stack}}",
    "remove_this_search_option": "Înlătură acesată acțiune la căutare"
  },
  "add_label": {
    "add_label": "Adaugă etichetă",
    "help_text": "Pentru toate notițele găsite:",
    "help_text_item1": "crează eticheta respectivă dacă notița nu are o astfel de etichetă",
    "help_text_item2": "sau schimbă valoarea unei etichete existente",
    "help_text_note": "Această metodă poate fi apelată și fără valoare, caz în care eticheta va fi atribuită notiței fără o valoare.",
    "label_name_placeholder": "denumirea etichetei",
    "label_name_title": "Sunt permise doar caractere alfanumerice, underline și două puncte.",
    "new_value_placeholder": "valoare nouă",
    "to_value": "la valoarea"
  },
  "add_link": {
    "add_link": "Adaugă legătură",
    "close": "Închide",
    "help_on_links": "Informații despre legături",
    "link_title": "Titlu legătură",
    "link_title_arbitrary": "titlul legăturii poate fi schimbat în mod arbitrar",
    "link_title_mirrors": "titlul legăturii corespunde titlul curent al notiței",
    "note": "Notiță",
    "search_note": "căutați notița după nume",
    "button_add_link": "Adaugă legătură"
  },
  "add_relation": {
    "add_relation": "Adaugă relație",
    "allowed_characters": "Sunt permise doar caractere alfanumerice, underline și două puncte.",
    "create_relation_on_all_matched_notes": "Crează relația pentru toate notițele găsite",
    "relation_name": "denumirea relației",
    "target_note": "notița destinație",
    "to": "către"
  },
  "ancestor": {
    "depth_doesnt_matter": "nu contează",
    "depth_eq": "exact {{count}}",
    "depth_gt": "mai mare decât {{count}}",
    "depth_label": "adâncime",
    "depth_lt": "mai puțin de {{count}}",
    "direct_children": "subnotiță directă",
    "label": "Părinte",
    "placeholder": "căutați notița după nume"
  },
  "api_log": {
    "close": "Închide"
  },
  "attachment_detail": {
    "attachment_deleted": "Acest atașament a fost șters.",
    "list_of_all_attachments": "Lista tuturor atașamentelor",
    "open_help_page": "Deschide instrucțiuni despre atașamente",
    "owning_note": "Notița părinte: ",
    "you_can_also_open": ", se poate deschide și "
  },
  "attachment_detail_2": {
    "deletion_reason": ", deoarece nu există o legătură către atașament în conținutul notiței. Pentru a preveni ștergerea, trebuie adăugată înapoi o legătură către atașament în conținut sau atașamentul trebuie convertit în notiță.",
    "link_copied": "O legătură către atașament a fost copiată în clipboard.",
    "role_and_size": "Rol: {{role}}, dimensiune: {{size}}",
    "unrecognized_role": "Rol atașament necunoscut: „{{role}}”.",
    "will_be_deleted_in": "Acest atașament va fi șters automat în {{time}}",
    "will_be_deleted_soon": "Acest atașament va fi șters automat în curând"
  },
  "attachment_erasure_timeout": {
    "attachment_auto_deletion_description": "Atașamentele se șterg automat (permanent) dacă nu sunt referențiate de către notița lor părinte după un timp prestabilit de timp.",
    "attachment_erasure_timeout": "Perioadă de ștergere a atașamentelor",
    "erase_attachments_after": "Erase unused attachments after:",
    "erase_unused_attachments_now": "Elimină atașamentele șterse acum",
    "manual_erasing_description": "Șterge acum toate atașamentele nefolosite din notițe",
    "unused_attachments_erased": "Atașamentele nefolosite au fost șterse."
  },
  "attachment_list": {
    "no_attachments": "Notița nu are niciun atașament.",
    "open_help_page": "Deschide instrucțiuni despre atașamente",
    "owning_note": "Notița părinte: ",
    "upload_attachments": "Încărcare atașament"
  },
  "attachments_actions": {
    "convert_attachment_into_note": "Convertește atașamentul în notiță",
    "convert_confirm": "Sigur doriți convertirea atașementului „{{title}}” într-o notiță separată?",
    "convert_success": "Atașamentul „{{title}}” a fost convertit cu succes într-o notiță.",
    "copy_link_to_clipboard": "Copiază legătură în clipboard",
    "delete_attachment": "Șterge atașamentul",
    "delete_confirm": "Sigur doriți ștergerea atașementului „{{title}}”?",
    "delete_success": "Atașamentul „{{title}}” a fost șters.",
    "download": "Descarcă",
    "enter_new_name": "Introduceți denumirea noului atașament",
    "open_custom": "Deschide într-un alt program",
    "open_custom_client_only": "Deschiderea atașamentelor într-un alt program este posibilă doar din aplicația de desktop.",
    "open_custom_title": "Fișierul va fi deschis într-un alt program și se vor urmări schimbările. Ulterior versiunea modificată a fișierului va fi încărcată înapoi în Trilium.",
    "open_externally": "Deschide în afara programului",
    "open_externally_detail_page": "Deschiderea externă a atașamentului este disponibilă doar din pagina de detalii, dați clic pe detaliile atașamentului mai întâi și repetați acțiunea.",
    "open_externally_title": "Fișierul va fi deschis într-un alt program și se vor urmări schimbările. Ulterior versiunea modificată a fișierului va fi încărcată înapoi în Trilium.",
    "rename_attachment": "Redenumește atașamentul",
    "upload_failed": "Încărcarea unei noi versiuni ale atașamentului a eșuat.",
    "upload_new_revision": "Încarcă o nouă versiune",
    "upload_success": "Încărcarea unei noi versiuni ale atașaemntului a avut succes."
  },
  "attribute_detail": {
    "and_more": "... și încă {{count}}.",
    "app_css": "marchează notițe CSS care se încarcă automat în aplicația Trilium și pot fi folosite pentru a-i modifica aspectul.",
    "app_theme": "marchează notițe CSS care sunt teme complete ale Trilium și care se regăsesc în setări.",
    "archived": "notițele cu această etichetă nu vor fi vizibile în mod implicit în căutări (dar nici în ecranele Sari la notiță, Adăugare legătură, etc.).",
    "attr_detail_title": "Detalii despre atribute",
    "attr_is_owned_by": "Atributul este deținut de",
    "attr_name_title": "Denumirea atributului poate fi compusă doar din caractere alfanumerice, două puncte și underline",
    "auto_read_only_disabled": "notițele de tip text sau cod intră automat în mod doar de citire când au o dimensiune prea mare. Acest comportament se poate dezactiva adăugând această etichetă",
    "bookmark_folder": "notițele cu această etichetă vor apărea în lista de semne de carte ca un director (permițând acces la notițele din ea)",
    "boolean": "Valoare booleană",
    "calendar_root": "marchează notița care trebuie folosită ca rădăcină pentru notițele zilnice. Doar o singură notiță ar trebui să fie etichetătă.",
    "close_button_title": "Renunță la modificări și închide",
    "color": "definește culoarea unei notițe în ierarhia notițelor, legături, etc. Se poate folosi orice culoare CSS precum „red” sau „#a13d5f”",
    "css_class": "valoarea acestei etichete este adăugată ca o clasă CSS pentru nodul ce reprezintă notița în ierarhia notițelor. Acest lucru poate fi utilizat pentru personalizare avansată. Poate fi folosită în notițe de tip șablon.",
    "custom_request_handler": "a se vedea <a href=\"javascript:\" data-help-page=\"custom-request-handler.html\">Custom request handler</a>",
    "custom_resource_provider": "a se vedea <a href=\"javascript:\" data-help-page=\"custom-request-handler.html\">Custom request handler</a>",
    "date": "Dată",
    "date_time": "Dată și timp",
    "time": "Timp",
    "delete": "Șterge",
    "digits": "număr de zecimale",
    "disable_inclusion": "script-urile cu această etichetă nu vor fi incluse în execuția scriptului părinte.",
    "disable_versioning": "dezactivează auto-versionarea. Poate fi utilizat pentru notițe mari dar neimportante precum biblioteci mari de JavaScript utilizate pentru script-uri",
    "display_relations": "denumirea relațiilor ce ar trebui să fie afișate, separate prin virgulă. Toate celelalte vor fi ascunse.",
    "exclude_from_export": "notițele (împreună cu subnotițele) nu vor fi incluse în exporturile de notițe",
    "exclude_from_note_map": "Notițele cu această etichetă vor fi ascunse din Harta notițelor",
    "execute_button": "Titlul butonului ce va executa notița curentă de tip cod",
    "execute_description": "O descriere mai lungă a notiței curente de tip cod afișată împreună cu butonul de executare",
    "hide_highlight_widget": "Ascunde lista de evidențieri",
    "hide_promoted_attributes": "Ascunde lista atributelor promovate pentru această notiță",
    "hide_relations": "lista denumirilor relațiilor ce trebuie ascunse, delimitate prin virgulă. Toate celelalte vor fi afișate.",
    "icon_class": "valoarea acestei etichete este adăugată ca o clasă CSS la iconița notiței din ierarhia notițelor, fapt ce poate ajuta la identificarea vizuală mai rapidă a notițelor. Un exemplu ar fi „bx bx-home” pentru iconițe preluate din boxicons. Poate fi folosită în notițe de tip șablon.",
    "inbox": "locația implicită în care vor apărea noile notițe atunci când se crează o noitiță utilizând butonul „Crează notiță” din bara laterală, notițele vor fi create în interiorul notiței cu această etichetă.",
    "inherit": "atributele acestei notițe vor fi moștenite chiar dacă nu există o relație părinte-copil între notițe. A se vedea relația de tip șablon pentru un concept similar. De asemenea, a se vedea moștenirea atributelor în documentație.",
    "inheritable": "Moștenibilă",
    "inheritable_title": "Atributele moștenibile vor fi moștenite de către toți descendenții acestei notițe.",
    "inverse_relation": "Relație inversă",
    "inverse_relation_title": "Setare opțională pentru a defini relația inversă. Exemplu: Tată - Fiu sunt două relații inverse.",
    "is_owned_by_note": "este deținut(ă) de notița",
    "keep_current_hoisting": "Deschiderea acestei legături nu va schimba focalizarea chiar dacă notița nu poate fi vizualizată în ierarhia curentă.",
    "keyboard_shortcut": "Definește o scurtatură de la tastatură ce va merge direct la această notiță. Exemplu: „ctrl+alt+e”. Necesită reîncărcarea aplicației pentru a avea efect.",
    "label": "Detalii despre etichetă",
    "label_definition": "Detalii despre definiția unei etichete",
    "label_type": "Tip",
    "label_type_title": "Tipul acestei etichete va permite Trilium să selecteze interfața corespunzătoare pentru introducerea valorii etichetei.",
    "more_notes": "Mai multe notițe",
    "multi_value": "Valori multiple",
    "multiplicity": "Multiplicitate",
    "multiplicity_title": "Multiplicitatea definește câte atribute de același nume se pot crea - maximum 1 sau mai multe decât 1.",
    "name": "Nume",
    "new_notes_on_top": "Noile notițe vor fi create la începutul notiței părinte, nu la sfârșit.",
    "number": "Număr",
    "other_notes_with_name": "Alte notițe cu denumirea de {{attributeType}} „{{attributeName}}”",
    "page_size": "numărul de elemente per pagină în listarea notițelor",
    "precision": "Precizie",
    "precision_title": "Câte cifre să fie afișate după virgulă în interfața de configurare a valorii.",
    "promoted": "Evidențiată",
    "promoted_alias": "Alias",
    "promoted_alias_title": "Numele care să fie afișat în interfața de atribute promovate.",
    "promoted_title": "Atributele promovate sunt afișate proeminent în notiță.",
    "read_only": "editorul este în modul doar în citire. Funcționează doar pentru notițe de tip text sau cod.",
    "related_notes_title": "Alte notițe cu acesată etichetă",
    "relation": "Detalii despre relație",
    "relation_definition": "Detalii despre definiția unei relații",
    "relation_template": "atributele notiței vor fi moștenite chiar dacă nu există o relație părinte-copil, conținutul notiței și ierarhia sa vor fi adăugate la notițele-instanță dacă nu este definită. A se consulta documentația pentru mai multe detalii.",
    "render_note": "relație ce definește notița (de tip notiță de cod HTML sau script) ce trebuie randată pentru notițele de tip „Randare notiță HTML”",
    "run": "definește evenimentele la care să ruleze scriptul. Valori acceptate:\n<ul>\n<li>frontendStartup - când pornește interfața Trilium (sau este reîncărcată), dar nu pe mobil.</li>\n<li>mobileStartup - când pornește interfața Trilium (sau este reîncărcată), doar pe mobil.</li>\n<li>backendStartup - când pornește serverul Trilium</li>\n<li>hourly - o dată pe oră. Se poate utiliza adițional eticheta <code>runAtHour</code> pentru a specifica ora.</li>\n<li>daily - o dată pe zi</li>\n</ul>",
    "run_at_hour": "La ce oră ar trebui să ruleze. Trebuie folosit împreună cu <code>#run=hourly</code>. Poate fi definit de mai multe ori pentru a rula de mai multe ori în cadrul aceleași zile.",
    "run_on_attribute_change": "se execută atunci când atributele unei notițe care definește această relație se schimbă. Se apelează și atunci când un atribut este șters",
    "run_on_attribute_creation": "se execută atunci când un nou atribut este creat pentru notița care definește această relație",
    "run_on_branch_change": "se execută atunci când o ramură este actualizată.",
    "run_on_branch_creation": "se execută când o ramură este creată. O ramură este o legătură dintre o notiță părinte și o notiță copil și este creată, spre exemplu, la clonarea sau mutarea unei notițe.",
    "run_on_branch_deletion": "se execută când o ramură este ștearsă. O ramură este o legătură dintre o notiță părinte și o notiță copil și este ștearsă, spre exemplu, atunci când o notiță este mutată (ramura/legătura veche este ștearsă).",
    "run_on_child_note_creation": "se execută când o nouă notiță este creată sub notița la care este definită relația",
    "run_on_instance": "Definește pe ce instanța de Trilium ar trebui să ruleze. Implicit se consideră toate instanțele.",
    "run_on_note_change": "se execută când notița este schimbată (inclusiv crearea unei notițe). Nu include schimbări de conținut",
    "run_on_note_content_change": "se execută când conținutul unei notițe este schimbat (inclusiv crearea unei notițe).",
    "run_on_note_creation": "se execută când o notiță este creată de server. Se poate utiliza această relație atunci când se dorește rularea unui script pentru toate notițele create sub o anumită ierarhie. În acest caz, relația trebuie creată pe notița-rădăcină și marcată drept moștenibilă. Orice notiță creată sub ierarhie (la orice adâncime) va rula script-ul.",
    "run_on_note_deletion": "se execută la ștergerea unei notițe",
    "run_on_note_title_change": "se execută când titlul unei notițe se schimbă (inclusiv la crearea unei notițe)",
    "save_and_close": "Salvează și închide (<kbd>Ctrl+Enter</kbd>)",
    "search_home": "notițele de căutare vor fi create în cadrul acestei notițe",
    "share_alias": "definește un alias ce va fi permite notiței să fie accesată la https://your_trilium_host/share/[alias]",
    "share_credentials": "cere credențiale la accesarea acestei notițe partajate. Valoarea trebuie să fie în formatul „username:parolă”. Nu uitați să faceți eticheta moștenibilă pentru a o aplica și la notițele-copil/imagini.",
    "share_css": "Notiță de tip CSS ce va fi injectată în pagina de partajare. Notița CSS trebuie să facă și ea parte din ierarhia partajată. Considerați utilizarea și a „share_hidden_from_tree”, respectiv „share_omit_default_css”.",
    "share_description": "definește text ce va fi adăugat la eticheta HTML „meta” pentru descriere",
    "share_disallow_robot_indexing": "împiedică indexarea conținutului de către roboți utilizând antetul <code>X-Robots-Tag: noindex</code>",
    "share_external_link": "notița va funcționa drept o legătură către un site web extern în ierarhia de partajare",
    "share_favicon": "Notiță ce conține pictograma favicon pentru a fi setată în paginile partajate. De obicei se poate seta în rădăcina ierarhiei de partajare și se poate face moștenibilă. Notița ce conține favicon-ul trebuie să fie și ea în ierarhia de partajare. Considerați și utilizarea „share_hidden_from_tree”.",
    "share_hidden_from_tree": "notița este ascunsă din arborele de navigație din stânga, dar încă este accesibilă prin intermediul unui URL.",
    "share_index": "notițele cu această etichetă vor afișa lista tuturor rădăcilor notițelor partajate",
    "share_js": "Notiță JavaScript ce va fi injectată în pagina de partajare. Notița respectivă trebuie să fie și ea în ierarhia de partajare. Considerați utilizarea 'share_hidden_from_tree'.",
    "share_omit_default_css": "CSS-ul implicit pentru pagina de partajare va fi omis. Se poate folosi atunci când se fac schimbări majore de stil la pagină.",
    "share_raw": "notița va fi afișată în formatul ei brut, fără HTML",
    "share_root": "marchează notița care este servită pentru rădăcina ”/share”.",
    "share_template": "O notiță JavaScript ce va fi folosită drept șablon pentru afișarea notițelor partajate. Implicit se utilizează șablonul original. Considerați utilizarea 'share_hidden_from_tree'.",
    "single_value": "Valoare unică",
    "sort_direction": "ASC (ascendent, implicit) sau DESC (descendent)",
    "sort_folders_first": "Directoarele (notițe cu sub-notițe) vor fi mutate la început",
    "sorted": "menține notițele-copil ordonate alfabetic după titlu",
    "sql_console_home": "locația implicită pentru notițele de tip consolă SQL",
    "target_note": "Notiță țintă",
    "target_note_title": "Relația este o conexiune numită dintre o notiță sursă și o notiță țintă.",
    "template": "Șablon",
    "text": "Text",
    "title_template": "titlul implicit al notițelor create în interiorul acestei notițe. Valoarea este evaluată ca un șir de caractere JavaScript\n                        și poate fi astfel îmbogățită cu un conținut dinamic prin intermediul variabilelow <code>now</code> și <code>parentNote</code>. Exemple:\n                        \n                        <ul>\n                            <li><code>Lucrările lui ${parentNote.getLabelValue('autor')}</code></li>\n                            <li><code>Jurnal pentru ${now.format('YYYY-MM-DD HH:mm:ss')}</code></li>\n                        </ul>\n                        \n                        A se vedea <a href=\"https://triliumnext.github.io/Docs/Wiki/default-note-title.html\">wiki-ul pentru detalii</a>, documentația API pentru <a href=\"https://zadam.github.io/trilium/backend_api/Note.html\">parentNote</a> și <a href=\"https://day.js.org/docs/en/display/format\">now</a> pentru mai multe informații",
    "toc": "<code>#toc</code> sau <code>#toc=show</code> forțează afișarea tabelei de conținut, <code>#toc=hide</code> forțează ascunderea ei. Dacă eticheta nu există, se utilizează setările globale",
    "top": "păstrează notița la începutul listei (se aplică doar pentru notițe sortate automat)",
    "url": "URL",
    "value": "Valoare",
    "widget": "marchează această notiță ca un widget personalizat ce poate fi adăugat la ierarhia de componente ale aplicației",
    "widget_relation": "ținta acestei relații va fi executată și randată ca un widget în bara laterală",
    "workspace": "marchează această notiță ca un spațiu de lucru ce permite focalizarea rapidă a notițelor",
    "workspace_calendar_root": "Definește o rădăcină de calendar pentru un spațiu de lucru",
    "workspace_icon_class": "definește clasa de CSS din boxicon ce va fi folosită în tab-urile ce aparțin spațiului de lucru",
    "workspace_inbox": "marchează locația implicită în care vor apărea noile notițe atunci când este focalizat spațiul de lucru sau un copil al acestuia",
    "workspace_search_home": "notițele de căutare vor fi create sub această notiță",
    "workspace_tab_background_color": "Culoare CSS ce va fi folosită în tab-urile ce aparțin spațiului de lucru",
    "workspace_template": "Această notița va apărea în lista de șabloane când se crează o nouă notiță, dar doar când spațiul de lucru în care se află notița este focalizat",
    "app_theme_base": "setați valoarea la „next” pentru a folosi drept temă de bază „TriliumNext” în loc de cea clasică.",
    "print_landscape": "Schimbă orientarea paginii din portret în vedere atunci când se exportă în PDF.",
    "print_page_size": "Schimbă dimensiunea paginii când se exportă în PDF. Valori suportate: <code>A0</code>, <code>A1</code>, <code>A2</code>, <code>A3</code>, <code>A4</code>, <code>A5</code>, <code>A6</code>, <code>Legal</code>, <code>Letter</code>, <code>Tabloid</code>, <code>Ledger</code>.",
    "color_type": "Culoare"
  },
  "attribute_editor": {
    "add_a_new_attribute": "Adaugă un nou attribut",
    "add_new_label": "Adaugă o nouă etichetă <kbd data-command=\"addNewLabel\"></kbd>",
    "add_new_label_definition": "Adaugă o nouă definiție de etichetă",
    "add_new_relation": "Adaugă o nouă relație <kbd data-command=\"addNewRelation\"></kbd>",
    "add_new_relation_definition": "Adaugă o nouă definiție de relație",
    "help_text_body1": "Pentru a adăuga o etichetă doar scrieți, spre exemplu, <code>#piatră</code> sau <code>#an = 2020</code> dacă se dorește adăugarea unei valori",
    "help_text_body2": "Pentru relații, scrieți <code>author = @</code> ce va afișa o autocompletare pentru identificarea notiței dorite.",
    "help_text_body3": "În mod alternativ, se pot adăuga etichete și relații utilizând butonul <code>+</code> din partea dreaptă.",
    "save_attributes": "Salvează atributele <enter>",
    "placeholder": "Aici puteți introduce etichete și relații"
  },
  "backend_log": {
    "refresh": "Reîmprospătare"
  },
  "backup": {
    "automatic_backup": "Copie de siguranță automată",
    "automatic_backup_description": "Trilium poate face copii de siguranță ale bazei de date în mod automat:",
    "backup_database_now": "Crează o copie a bazei de date acum",
    "backup_now": "Crează o copie de siguranță acum",
    "backup_recommendation": "Se recomandă a se păstra activată funcția de copii de siguranță, dar acest lucru poate face pornirea aplicației mai lentă pentru baze de date mai mari sau pentru dispozitive de stocare lente.",
    "database_backed_up_to": "S-a creat o copie de siguranță a bazei de dată la {{backupFilePath}}",
    "enable_daily_backup": "Activează copia de siguranță zilnică",
    "enable_monthly_backup": "Activează copia de siguranță lunară",
    "enable_weekly_backup": "Activează copia de siguranță săptămânală",
    "existing_backups": "Copii de siguranță existente",
    "date-and-time": "Data și ora",
    "path": "Calea fișierului",
    "no_backup_yet": "nu există încă nicio copie de siguranță"
  },
  "basic_properties": {
    "basic_properties": "Proprietăți de bază",
    "editable": "Editabil",
    "note_type": "Tipul notiței",
    "language": "Limbă"
  },
  "book": {
    "no_children_help": "Această notiță de tip Carte nu are nicio subnotiță așadar nu este nimic de afișat. Vedeți <a href=\"https://triliumnext.github.io/Docs/Wiki/book-note.html\">wiki</a> pentru detalii."
  },
  "book_properties": {
    "collapse": "Minimizează",
    "collapse_all_notes": "Minimizează toate notițele",
    "expand": "Expandează",
    "expand_all_children": "Expandează toate subnotițele",
    "grid": "Grilă",
    "invalid_view_type": "Mod de afișare incorect „{{type}}”",
    "list": "Listă",
    "view_type": "Mod de afișare",
    "calendar": "Calendar",
    "book_properties": "Proprietăți colecție",
    "table": "Tabel",
    "geo-map": "Hartă geografică",
    "board": "Tablă Kanban"
  },
  "bookmark_switch": {
    "bookmark": "Semn de carte",
    "bookmark_this_note": "Crează un semn de carte către această notiță în panoul din stânga",
    "remove_bookmark": "Șterge semnul de carte"
  },
  "branch_prefix": {
    "branch_prefix_saved": "Prefixul ramurii a fost salvat.",
    "close": "Închide",
    "edit_branch_prefix": "Editează prefixul ramurii",
    "help_on_tree_prefix": "Informații despre prefixe de ierarhie",
    "prefix": "Prefix:",
    "save": "Salvează"
  },
  "bulk_actions": {
    "affected_notes": "Notițe afectate",
    "available_actions": "Acțiuni disponibile",
    "bulk_actions": "Acțiuni în masă",
    "bulk_actions_executed": "Acțiunile în masă au fost executate cu succes.",
    "chosen_actions": "Acțiuni selectate",
    "close": "Închide",
    "execute_bulk_actions": "Execută acțiunile în masă",
    "include_descendants": "Include descendenții notiței selectate",
    "none_yet": "Nicio acțiune... adăugați una printr-un click pe cele disponibile mai jos.",
    "labels": "Etichete",
    "notes": "Notițe",
    "other": "Altele",
    "relations": "Relații"
  },
  "calendar": {
    "april": "Aprilie",
    "august": "August",
    "cannot_find_day_note": "Nu se poate găsi notița acelei zile",
    "december": "Decembrie",
    "febuary": "Februarie",
    "fri": "Vin",
    "january": "Ianuarie",
    "july": "Iulie",
    "june": "Iunie",
    "march": "Martie",
    "may": "Mai",
    "mon": "Lun",
    "november": "Noiembrie",
    "october": "Octombrie",
    "sat": "Sâm",
    "september": "Septembrie",
    "sun": "Dum",
    "thu": "Joi",
    "tue": "Mar",
    "wed": "Mie",
    "cannot_find_week_note": "Nu s-a putut găsi notița săptămânală"
  },
  "clone_to": {
    "clone_notes_to": "Clonează notițele către...",
    "clone_to_selected_note": "Clonează notița selectată",
    "cloned_note_prefix_title": "Notița clonată va fi afișată în ierarhia notiței utilizând prefixul dat",
    "help_on_links": "Informații despre legături",
    "no_path_to_clone_to": "Nicio cale de clonat.",
    "note_cloned": "Notița „{{clonedTitle}}” a fost clonată în „{{targetTitle}}”",
    "notes_to_clone": "Notițe de clonat",
    "prefix_optional": "Prefix (opțional)",
    "search_for_note_by_its_name": "căutați notița după nume acesteia",
    "target_parent_note": "Notița părinte țintă",
    "close": "Închide"
  },
  "close_pane_button": {
    "close_this_pane": "Închide acest panou"
  },
  "code_auto_read_only_size": {
    "description": "Marchează pragul în care o notiță de o anumită dimensiune va fi afișată în mod de citire (pentru motive de performanță).",
    "label": "Pragul de dimensiune pentru setarea modului de citire automat (la notițe de cod)",
    "title": "Pragul de mod de citire automat",
    "unit": "caractere"
  },
  "code_buttons": {
    "execute_button_title": "Execută scriptul",
    "opening_api_docs_message": "Se deschide documentația API...",
    "save_to_note_button_title": "Salvează în notiță",
    "sql_console_saved_message": "Notița consolă SQL a fost salvată în {{note_path}}",
    "trilium_api_docs_button_title": "Deschide documentația API pentru Trilium"
  },
  "code_mime_types": {
    "title": "Tipuri MIME disponibile în meniul derulant"
  },
  "confirm": {
    "also_delete_note": "Șterge și notița",
    "are_you_sure_remove_note": "Doriți ștergerea notiței „{{title}}” din harta de relații?",
    "cancel": "Anulează",
    "confirmation": "Confirm",
    "if_you_dont_check": "Dacă această opțiune nu este bifată, notița va fi ștearsă doar din harta de relații.",
    "ok": "OK",
    "close": "Închide"
  },
  "consistency_checks": {
    "find_and_fix_button": "Caută și repară probleme de consistență",
    "finding_and_fixing_message": "Se caută și se repară problemele de consistență...",
    "issues_fixed_message": "Problemele de consistență ar trebui să fie acum rezolvate.",
    "title": "Verificări de consistență"
  },
  "copy_image_reference_button": {
    "button_title": "Copiază o referință către imagine în clipboard, poate fi inserată într-o notiță text."
  },
  "create_pane_button": {
    "create_new_split": "Crează o nouă diviziune"
  },
  "database_anonymization": {
    "choose_anonymization": "Puteți decide dacă oferiți o bază de date complet sau parțial anonimizată. Chiar și bazele de date complet anonimizate pot fi foarte utile, dar în unele cazuri bazele de date parțial anonimizate pot eficientiza procesul de identificare a bug-urilor și repararea acestora.",
    "creating_fully_anonymized_database": "Se crează o copie complet anonimizată...",
    "creating_lightly_anonymized_database": "Se crează o bază de date parțial anonimizată...",
    "error_creating_anonymized_database": "Nu s-a putut crea o bază de date anonimizată, verificați log-urile din server pentru detalii",
    "existing_anonymized_databases": "Baze de date anonimizate existente",
    "full_anonymization": "Anonimizare completă",
    "full_anonymization_description": "Această acțiune va crea o nouă copie a bazei de date și o va anonimiza (se șterge conținutul tuturor notițelor și se menține doar structura și câteva metainformații neconfidențiale) pentru a putea fi partajate online cu scopul de a depana anumite probleme fără a risca expunerea datelor personale.",
    "light_anonymization": "Anonimizare parțială",
    "light_anonymization_description": "Această acțiune va crea o copie a bazei de date și o va anonimiza parțial - mai exact se va șterge conținutul tuturor notițelor, dar titlurile și atributele vor rămâne. De asemenea, script-urile de front-end sau back-end și widget-urile personalizate vor rămâne și ele. Acest lucru oferă mai mult context pentru a depana probleme.",
    "no_anonymized_database_yet": "Încă nu există nicio bază de date anonimizată.",
    "save_fully_anonymized_database": "Salvează bază de date complet anonimizată",
    "save_lightly_anonymized_database": "Salvează bază de date parțial anonimizată",
    "successfully_created_fully_anonymized_database": "S-a creat cu succes o bază de date complet anonimizată în {{anonymizedFilePath}}",
    "successfully_created_lightly_anonymized_database": "S-a creat cu succes o bază de date parțial anonimizată în {{anonymizedFilePath}}",
    "title": "Bază de dată anonimizată"
  },
  "database_integrity_check": {
    "check_button": "Verifică integritatea bazei de date",
    "checking_integrity": "Se verifică integritatea bazei de date...",
    "description": "Se va verifica să nu existe coruperi ale bazei de date la nivelul SQLite. Poate dura ceva timp, în funcție de dimensiunea bazei de date.",
    "integrity_check_failed": "Probleme la verificarea integrității: {{results}}",
    "integrity_check_succeeded": "Verificarea integrității a fost făcută cu succes și nu a fost identificată nicio problemă.",
    "title": "Verificarea integrității bazei de date"
  },
  "debug": {
    "access_info": "Pentru a accesa informații de depanare, executați interogarea și dați click pe „Afișează logurile din backend” din stânga-sus.",
    "debug": "Depanare",
    "debug_info": "Modul de depanare va afișa informații adiționale în consolă cu scopul de a ajuta la depanarea interogărilor complexe."
  },
  "delete_label": {
    "delete_label": "Șterge eticheta",
    "label_name_placeholder": "denumirea etichetei",
    "label_name_title": "Sunt permise caractere alfanumerice, underline și două puncte."
  },
  "delete_note": {
    "delete_matched_notes": "Șterge notițele găsite",
    "delete_matched_notes_description": "Se vor șterge notițele găsite.",
    "delete_note": "Șterge notița",
    "erase_notes_instruction": "Pentru a șterge notițele permanent, se poate merge după ștergerea în opțiuni la secțiunea „Altele” și clic pe butonul „Elimină notițele șterse acum”.",
    "undelete_notes_instruction": "După ștergere, se pot recupera din ecranul Schimbări recente."
  },
  "delete_notes": {
    "broken_relations_to_be_deleted": "Următoarele relații vor fi întrerupte și șterse ({{ relationCount}})",
    "cancel": "Anulează",
    "delete_all_clones_description": "Șterge și toate clonele (se pot recupera în ecranul Schimbări recente)",
    "delete_notes_preview": "Previzualizare ștergerea notițelor",
    "erase_notes_description": "Ștergerea obișnuită doar marchează notițele ca fiind șterse și pot fi recuperate (în ecranul Schimbări recente) pentru o perioadă de timp. Dacă se bifează această opțiune, notițele vor fi șterse imediat fără posibilitatea de a le recupera.",
    "erase_notes_warning": "Șterge notițele permanent (nu se mai pot recupera), incluzând toate clonele. Va forța reîncărcarea aplicației.",
    "no_note_to_delete": "Nicio notiță nu va fi ștearsă (doar clonele).",
    "notes_to_be_deleted": "Următoarele notițe vor fi șterse ({{notesCount}})",
    "ok": "OK",
    "deleted_relation_text": "Notița {{- note}} ce va fi ștearsă este referențiată de relația {{- relation}}, originând din {{- source}}.",
    "close": "Închide"
  },
  "delete_relation": {
    "allowed_characters": "Se permit caractere alfanumerice, underline și două puncte.",
    "delete_relation": "Șterge relația",
    "relation_name": "denumirea relației"
  },
  "delete_revisions": {
    "all_past_note_revisions": "Toate reviziile anterioare ale notițelor găsite vor fi șterse. Notița propriu-zisă va fi intactă. În alte cuvinte, istoricul notiței va fi șters.",
    "delete_note_revisions": "Șterge toate reviziile notițelor"
  },
  "edit_button": {
    "edit_this_note": "Editează această notiță"
  },
  "editability_select": {
    "always_editable": "Întotdeauna editabil",
    "auto": "Automat",
    "note_is_always_editable": "Notița este întotdeauna editabilă, indiferent de lungimea ei.",
    "note_is_editable": "Notița este editabilă atât timp cât nu este prea lungă.",
    "note_is_read_only": "Notița este doar pentru citire, poate fi editată prin intermediul unui buton.",
    "read_only": "Doar pentru citire"
  },
  "editable_code": {
    "placeholder": "Scrieți conținutul notiței de cod aici..."
  },
  "editable_text": {
    "placeholder": "Scrieți conținutul notiței aici..."
  },
  "edited_notes": {
    "deleted": "(șters)",
    "no_edited_notes_found": "Nu sunt încă notițe editate pentru această zi...",
    "title": "Notițe editate"
  },
  "empty": {
    "enter_workspace": "Intrare spațiu de lucru „{{title}}”",
    "open_note_instruction": "Deschideți o notiță scriind denumirea ei în caseta de mai jos sau selectați o notiță din ierarhie.",
    "search_placeholder": "căutați o notiță după denumirea ei"
  },
  "etapi": {
    "actions": "Acțiuni",
    "create_token": "Crează un token ETAPI nou",
    "created": "Creat",
    "default_token_name": "token nou",
    "delete_token": "Șterge/dezactivează acest token",
    "delete_token_confirmation": "Doriți ștergerea token-ului ETAPI „{{name}}”?",
    "description": "ETAPI este un API REST utilizat pentru a accesa instanța de Trilium programatic, fără interfață grafică.",
    "error_empty_name": "Denumirea token-ului nu poate fi goală",
    "existing_tokens": "Token-uri existente",
    "new_token_message": "Introduceți denumirea noului token",
    "new_token_title": "Token ETAPI nou",
    "no_tokens_yet": "Nu există încă token-uri. Clic pe butonul de deasupra pentru a crea una.",
    "openapi_spec": "Specificația OpenAPI pentru ETAPI",
    "swagger_ui": "UI-ul Swagger pentru ETAPI",
    "rename_token": "Redenumește token-ul",
    "rename_token_message": "Introduceți denumirea noului token",
    "rename_token_title": "Redenumire token",
    "see_more": "Vedeți mai multe detalii în {{- link_to_wiki}} și în {{- link_to_openapi_spec}} sau în {{- link_to_swagger_ui }}.",
    "title": "ETAPI",
    "token_created_message": "Copiați token-ul creat în clipboard. Trilium stochează token-ul ca hash așadar această valoare poate fi văzută doar acum.",
    "token_created_title": "Token ETAPI creat",
    "token_name": "Denumire token",
    "wiki": "wiki"
  },
  "execute_script": {
    "example_1": "De exemplu, pentru a adăuga un șir de caractere la titlul unei notițe, se poate folosi acest mic script:",
    "example_2": "Un exemplu mai complex ar fi ștergerea atributelor tuturor notițelor identificate:",
    "execute_script": "Execută script",
    "help_text": "Se pot executa script-uri simple pe toate notițele identificate."
  },
  "export": {
    "choose_export_type": "Selectați mai întâi tipul export-ului",
    "close": "Închide",
    "export": "Exportă",
    "export_finished_successfully": "Export finalizat cu succes.",
    "export_in_progress": "Export în curs: {{progressCount}}",
    "export_note_title": "Exportă notița",
    "export_status": "Starea exportului",
    "export_type_single": "Doar această notiță fără descendenții ei",
    "export_type_subtree": "Această notiță și toți descendenții ei",
    "format_html_zip": "HTML în arhivă ZIP - recomandat deoarece păstrează toată formatarea",
    "format_markdown": "Markdown - păstrează majoritatea formatării",
    "format_opml": "OPML - format de interschimbare pentru editoare cu structură ierarhică (outline). Formatarea, imaginile și fișierele nu vor fi incluse.",
    "opml_version_1": "OPML v1.0 - text simplu",
    "opml_version_2": "OPML v2.0 - permite și HTML",
    "format_html": "HTML - recomandat deoarece păstrează toata formatarea",
    "format_pdf": "PDF - cu scopul de printare sau partajare."
  },
  "fast_search": {
    "description": "Căutarea rapidă dezactivează căutarea la nivel de conținut al notițelor cu scopul de a îmbunătăți performanța de căutare pentru baze de date mari.",
    "fast_search": "Căutare rapidă"
  },
  "file": {
    "file_preview_not_available": "Previzualizarea fișierelor nu este disponibilă pentru acest format de fișier.",
    "too_big": "Previzualizarea conține doar primele {{maxNumChars}} caractere din fișier din motive de performanță. Descărcați fișierul și deschideți-l extern pentru a-l putea vedea în întregime."
  },
  "file_properties": {
    "download": "Descarcă",
    "file_size": "Dimensiunea fișierului",
    "file_type": "Tipul fișierului",
    "note_id": "ID-ul notiței",
    "open": "Deschide",
    "original_file_name": "Denumirea originală a fișierului",
    "title": "Fișier",
    "upload_failed": "Încărcarea a unei noi revizii ale fișierului a eșuat.",
    "upload_new_revision": "Încarcă o nouă revizie",
    "upload_success": "Noua revizie a fișierului a fost încărcată cu succes."
  },
  "fonts": {
    "apply_font_changes": "Pentru a aplica schimbările de font, click pe",
    "font_family": "Familia de fonturi",
    "fonts": "Fonturi",
    "main_font": "Fontul principal",
    "monospace_font": "Fontul monospace (pentru cod)",
    "not_all_fonts_available": "Nu toate fonturile listate aici pot fi disponibile pe acest sistem.",
    "note_detail_font": "Fontul pentru detaliile notițelor",
    "note_tree_and_detail_font_sizing": "Dimensiunea arborelui și a fontului pentru detalii este relativă la dimensiunea fontului principal.",
    "note_tree_font": "Fontul arborelui de notițe",
    "reload_frontend": "reîncarcă interfața",
    "size": "Mărime",
    "theme_defined": "Definit de temă",
    "generic-fonts": "Fonturi generice",
    "handwriting-system-fonts": "Fonturi de sistem cu stil de scris de mână",
    "monospace-system-fonts": "Fonturi de sistem monospațiu",
    "sans-serif-system-fonts": "Fonturi de sistem fără serifuri",
    "serif-system-fonts": "Fonturi de sistem cu serifuri",
    "monospace": "Monospațiu",
    "sans-serif": "Fără serifuri",
    "serif": "Cu serifuri",
    "system-default": "Fontul predefinit al sistemului"
  },
  "global_menu": {
    "about": "Despre Trilium Notes",
    "advanced": "Opțiuni avansate",
    "configure_launchbar": "Configurează bara de lansare",
    "logout": "Deautentificare",
    "menu": "Meniu",
    "open_dev_tools": "Deschide uneltele de dezvoltare",
    "open_new_window": "Deschide o nouă fereastră",
    "open_search_history": "Deschide istoricul de căutare",
    "open_sql_console": "Deschide consola SQL",
    "open_sql_console_history": "Deschide istoricul consolei SQL",
    "options": "Opțiuni",
    "reload_frontend": "Reîncarcă interfața",
    "reload_hint": "Reîncărcarea poate ajuta atunci când există ceva probleme vizuale fără a trebui repornită întreaga aplicație.",
    "reset_zoom_level": "Resetează nivelul de zoom",
    "show_backend_log": "Afișează log-ul din backend",
    "show_help": "Afișează informații",
    "show_hidden_subtree": "Afișează ierarhia ascunsă",
    "show_shared_notes_subtree": "Afișează ierahia notițelor partajate",
    "switch_to_desktop_version": "Schimbă la versiunea de desktop",
    "switch_to_mobile_version": "Schimbă la versiunea de mobil",
    "toggle_fullscreen": "Comută mod ecran complet",
    "zoom": "Zoom",
    "zoom_in": "Mărește",
    "zoom_out": "Micșorează",
    "show-cheatsheet": "Afișează ghidul rapid",
    "toggle-zen-mode": "Mod zen"
  },
  "heading_style": {
    "markdown": "Stil Markdown",
    "plain": "Simplu",
    "title": "Stil titluri",
    "underline": "Subliniat"
  },
  "help": {
    "activateNextTab": "activează următorul tab",
    "activatePreviousTab": "activează tabul anterior",
    "blockQuote": "începeți un rând cu <code>></code> urmat de spațiu pentru un bloc de citat",
    "bulletList": "<code>*</code> sau <code>-</code> urmat de spațiu pentru o listă punctată",
    "close": "Închide",
    "closeActiveTab": "închide tabul activ",
    "collapseExpand": "minimizează/expandează nodul",
    "collapseSubTree": "minimizează subarborele",
    "collapseWholeTree": "minimizează întregul arbore de notițe",
    "copyNotes": "copiază notița activă (sau selecția curentă) în clipboard (utilizat pentru <a class=\"external\" href=\"https://triliumnext.github.io/Docs/Wiki/cloning-notes.html#cloning-notes\">clonare</a>)",
    "createEditLink": "crează/editează legătură externă",
    "createInternalLink": "crează legătură internă",
    "createNoteAfter": "crează o nouă notiță după notița activă",
    "createNoteInto": "crează o subnotiță în notița activă",
    "creatingNotes": "Crearea notițelor",
    "cutNotes": "decupează notița curentă (sau selecția curentă) în clipboard (utilizată pentru mutarea notițelor)",
    "deleteNotes": "șterge notița/subarborele",
    "editBranchPrefix": "editează <a class=\"external\" href=\"https://triliumnext.github.io/Docs/Wiki/tree-concepts.html#prefix\">prefixul</a> a unei clone ale notiței active",
    "editNoteTitle": "va sări de la arborele de notițe către titlul notiței. Enter de la titlul notiței va sări către editorul de text. <kbd>Ctrl+.</kbd> va sări înapoi de la editor către arborele de notițe.",
    "editingNotes": "Editarea notițelor",
    "followLink": "urmărește link-ul sub cursor",
    "goBackForwards": "mergi înapoi/înainte în istoric",
    "goUpDown": "mergi sus/jos în lista de notițe",
    "headings": "<code>##</code>, <code>###</code>, <code>####</code>  etc. urmat de spațiu pentru titluri",
    "inPageSearch": "caută în interiorul paginii",
    "insertDateTime": "inserează data și timpul curente la poziția cursorului",
    "jumpToParentNote": "sari la pagina părinte",
    "jumpToTreePane": "sari către arborele de notițe și scrolează către notița activă",
    "markdownAutoformat": "Formatare în stil Markdown",
    "moveNoteUpDown": "mută notița sus/jos în lista de notițe",
    "moveNoteUpHierarchy": "mută notița mai sus în ierarhie",
    "movingCloningNotes": "Mutarea/clonarea notițelor",
    "multiSelectNote": "selectează multiplu notița de sus/jos",
    "newTabNoteLink": "pe o legătură către o notiță va deschide notița într-un tab nou",
    "notSet": "nesetat",
    "noteNavigation": "Navigarea printre notițe",
    "numberedList": "<kbd>1.</code> sau <code>1)</code> urmat de spațiu pentru o listă numerotată",
    "onlyInDesktop": "Doar pentru desktop (aplicația Electron)",
    "openEmptyTab": "deschide un tab nou",
    "other": "Altele",
    "pasteNotes": "lipește notița/notițele ca sub-notițe în notița activă (ce va muta sau clona în funcție dacă a fost copiată sau decupată în clipboard)",
    "quickSearch": "sari la caseta de căutare rapidă",
    "reloadFrontend": "reîncarcă interfața Trilium",
    "scrollToActiveNote": "scrolează la notița activă",
    "selectAllNotes": "selectează toate notițele din nivelul curent",
    "selectNote": "selectează notița",
    "showDevTools": "afișează instrumentele de dezvoltatori",
    "showJumpToNoteDialog": "afișează <a class=\"external\" href=\"https://triliumnext.github.io/Docs/Wiki/note-navigation.html#jump-to-note\">ecranul „Sari la”</a>",
    "showSQLConsole": "afișează consola SQL",
    "tabShortcuts": "Scurtături pentru tab-uri",
    "troubleshooting": "Unelte pentru depanare",
    "newTabWithActivationNoteLink": "pe o legătură către o notiță deschide și activează notița într-un tab nou"
  },
  "hide_floating_buttons_button": {
    "button_title": "Ascunde butoanele"
  },
  "highlights_list": {
    "bg_color": "Text cu o culoare de fundal",
    "bold": "Text îngroșat",
    "color": "Text colorat",
    "description": "Se pot personaliza elementele ce vor fi afișate în lista de evidențieri din panoul din dreapta:",
    "italic": "Text italic (înclinat)",
    "shortcut_info": "Se poate configura o scurtatură la tastatură pentru comutarea rapidă a panoului din dreapta (inclusiv lista de evidențieri) în Opțiuni -> Scurtături (denumirea „toggleRightPane”).",
    "title": "Lista de evidențieri",
    "underline": "Text subliniat",
    "visibility_description": "Se poate ascunde lista de evidențieri la nivel de notiță prin adăugarea etichetei #hideHighlightWidget.",
    "visibility_title": "Vizibilitatea listei de evidențieri"
  },
  "i18n": {
    "first-day-of-the-week": "Prima zi a săptămânii",
    "language": "Limbă",
    "monday": "Luni",
    "sunday": "Duminică",
    "title": "Localizare",
    "formatting-locale": "Format dată și numere",
    "first-week-of-the-year": "Prima săptămână din an",
    "first-week-contains-first-day": "Prima săptămână conține prima zi din an",
    "first-week-contains-first-thursday": "Prima săptămână conține prima zi de joi din an",
    "first-week-has-minimum-days": "Prima săptămână are numărul minim de zile",
    "min-days-in-first-week": "Numărul minim de zile pentru prima săptămână",
    "first-week-info": "Opțiunea de prima săptămână conține prima zi de joi din an este bazată pe standardul <a href=\"https://en.wikipedia.org/wiki/ISO_week_date#First_week\">ISO 8601</a>.",
    "first-week-warning": "Schimbarea opțiunii primei săptămâni poate cauza duplicate cu notițele săptămânale existente deoarece acestea nu vor fi actualizate retroactiv."
  },
  "image_properties": {
    "copy_reference_to_clipboard": "Copiază referință în clipboard",
    "download": "Descarcă",
    "file_size": "Dimensiune fișier",
    "file_type": "Tip fișier",
    "open": "Deschide",
    "original_file_name": "Denumirea originală a fișierului",
    "title": "Imagine",
    "upload_failed": "Încărcarea a unei noi revizii ale imaginii a eșuat: {{message}}",
    "upload_new_revision": "Încarcă o nouă revizie",
    "upload_success": "O nouă revizie a fost încărcată cu succes."
  },
  "images": {
    "download_images_automatically": "Descarcă imaginile automat pentru utilizare fără conexiune la internet.",
    "download_images_description": "Textul HTML inserat poate conține referințe către imagini online, Trilium le va identifica și va descărca acele imagini pentru a putea fi disponibile și fără o conexiune la internet.",
    "enable_image_compression": "Activează compresia imaginilor",
    "images_section_title": "Imagini",
    "jpeg_quality_description": "Calitatea JPEG (10 - cea mai slabă calitate, 100 - cea mai bună calitate, se recomandă între 50 și 85)",
    "max_image_dimensions": "Lungimea/lățimea maximă a unei imagini (imaginea va fi redimensionată dacă depășește acest prag).",
    "max_image_dimensions_unit": "pixeli"
  },
  "import": {
    "chooseImportFile": "Selectați fișierul de importat",
    "close": "Închide",
    "codeImportedAsCode": "Importă fișiere identificate drept cod sursă (e.g. <code>.json</code>) drept notițe de tip cod dacă nu este clar din metainformații",
    "explodeArchives": "Citește conținutul arhivelor <code>.zip</code>, <code>.enex</code> și <code>.opml</code>.",
    "explodeArchivesTooltip": "Dacă această opțiune este bifată atunci Trilium va citi fișiere de tip <code>.zip</code>, <code>.enex</code> și <code>.opml</code> și va crea notițe din fișierele din interiorul acestor arhive. Dacă este nebifat, atunci Trilium va atașa arhiva propriu-zisă la notiță.",
    "import": "Importă",
    "importDescription": "Conținutul fișierelor selectate va fi importat ca subnotițe în",
    "importIntoNote": "Importă în notiță",
    "options": "Opțiuni",
    "replaceUnderscoresWithSpaces": "Înlocuiește underline-ul cu spații în denumirea notițelor importate",
    "safeImport": "Importare sigură",
    "safeImportTooltip": "Fișierele de Trilium exportate în format <code>.zip</code> pot conține scripturi executabile ce pot avea un comportament malițios. Importarea sigură va dezactiva execuția automată a tuturor scripturilor importate. Debifați „Importare sigură” dacă arhiva importată conține scripturi executabile dorite și aveți încredere deplină în conținutul acestora.",
    "shrinkImages": "Micșorare imagini",
    "shrinkImagesTooltip": "<p>Dacă bifați această opțiune, Trilium va încerca să micșoreze imaginea importată prin scalarea și importarea ei, aspect ce poate afecta calitatea aparentă a imaginii. Dacă nu este bifat, imaginile vor fi importate fără nicio modificare.</p><p>Acest lucru nu se aplică la importuri de tip <code>.zip</code> cu metainformații deoarece se asumă că aceste fișiere sunt deja optimizate.</p>",
    "textImportedAsText": "Importă HTML, Markdown și TXT ca notițe de tip text dacă este neclar din metainformații",
    "failed": "Eroare la importare: {{message}}.",
    "import-status": "Starea importului",
    "in-progress": "Import în curs: {{progress}}",
    "successful": "Import finalizat cu succes.",
    "html_import_tags": {
      "description": "Configurați ce etichete HTML să fie păstrate atunci când se importă notițe. Etichetele ce nu se află în această listă vor fi înlăturate la importul de date. Unele etichete (precum „script”) sunt înlăturate indiferent din motive de securitate.",
      "placeholder": "Introduceți etichetele HTML, câte unul pe linie",
      "reset_button": "Resetează la lista implicită",
      "title": "Etichete HTML la importare"
    }
  },
  "include_archived_notes": {
    "include_archived_notes": "Include notițele arhivate"
  },
  "include_note": {
    "box_size_full": "complet (căsuța va afișa întregul text)",
    "box_size_medium": "mediu (~ 30 de rânduri)",
    "box_size_prompt": "Dimensiunea căsuței notiței incluse:",
    "box_size_small": "mică (~ 10 rânduri)",
    "button_include": "Include notița",
    "dialog_title": "Includere notița",
    "label_note": "Notiță",
    "placeholder_search": "căutați notița după denumirea ei",
    "close": "Închide"
  },
  "info": {
    "closeButton": "Închide",
    "modalTitle": "Mesaj informativ",
    "okButton": "OK"
  },
  "inherited_attribute_list": {
    "no_inherited_attributes": "Niciun atribut moștenit.",
    "title": "Atribute moștenite"
  },
  "jump_to_note": {
    "search_button": "Caută în întregul conținut",
    "close": "Închide",
    "search_placeholder": "Căutați notițe după nume sau tastați > pentru comenzi..."
  },
  "left_pane_toggle": {
    "hide_panel": "Ascunde panoul",
    "show_panel": "Afișează panoul"
  },
  "limit": {
    "limit": "Limită",
    "take_first_x_results": "Obține doar primele X rezultate."
  },
  "markdown_import": {
    "dialog_title": "Importă Markdown",
    "import_button": "Importă",
    "import_success": "Conținutul Markdown a fost importat în document.",
    "modal_body_text": "Din cauza limitărilor la nivel de navigator, nu este posibilă citirea clipboard-ului din JavaScript. Inserați Markdown-ul pentru a-l importa în caseta de mai jos și dați clic pe butonul Import",
    "close": "Închide"
  },
  "max_content_width": {
    "apply_changes_description": "Pentru a aplica schimbările de lățime a conținutului, dați click pe",
    "default_description": "În mod implicit Trilium limitează lățimea conținutului pentru a îmbunătăți lizibilitatea pentru ferestrele maximizate pe ecrane late.",
    "max_width_label": "Lungimea maximă a conținutului",
    "max_width_unit": "pixeli",
    "reload_button": "reîncarcă interfața",
    "reload_description": "schimbări din opțiunile de afișare",
    "title": "Lățime conținut"
  },
  "mobile_detail_menu": {
    "delete_this_note": "Șterge această notiță",
    "error_cannot_get_branch_id": "Nu s-a putut obține branchId-ul pentru calea „{{notePath}}”",
    "error_unrecognized_command": "Comandă nerecunoscută „{{command}}”",
    "insert_child_note": "Inserează subnotiță"
  },
  "move_note": {
    "clone_note_new_parent": "clonează notița la noul părinte dacă notița are mai multe clone/ramuri (când nu este clar care ramură trebuie ștearsă)",
    "move_note": "Mută notița",
    "move_note_new_parent": "mută notița în noul părinte dacă notița are unul singur (ramura veche este ștearsă și o ramură nouă este creată în noul părinte)",
    "nothing_will_happen": "nu se va întampla nimic dacă notița nu poate fi mutată la notița destinație (deoarece s-ar crea un ciclu în arbore)",
    "on_all_matched_notes": "Pentru toate notițele găsite",
    "target_parent_note": "notița părinte destinație",
    "to": "la"
  },
  "move_pane_button": {
    "move_left": "Mută la stânga",
    "move_right": "Mută la dreapta"
  },
  "move_to": {
    "dialog_title": "Mută notițele în...",
    "error_no_path": "Nicio cale la care să poată fi mutate.",
    "move_button": "Mută la notița selectată",
    "move_success_message": "Notițele selectate au fost mutate în",
    "notes_to_move": "Notițe de mutat",
    "search_placeholder": "căutați notița după denumirea ei",
    "target_parent_note": "Notița părinte destinație",
    "close": "Închide"
  },
  "native_title_bar": {
    "disabled": "dezactivată",
    "enabled": "activată",
    "title": "Bară de titlu nativă (necesită repornirea aplicației)"
  },
  "network_connections": {
    "check_for_updates": "Verifică automat pentru actualizări",
    "network_connections_title": "Conexiuni la rețea"
  },
  "note_actions": {
    "convert_into_attachment": "Convertește în atașament",
    "delete_note": "Șterge notița",
    "export_note": "Exportă notița",
    "import_files": "Importă fișiere",
    "note_attachments": "Atașamente notițe",
    "note_source": "Sursa notiței",
    "open_note_custom": "Deschide notiță personalizată",
    "open_note_externally": "Deschide notița extern",
    "open_note_externally_title": "Fișierul va fi deschis într-o aplicație externă și urmărită pentru modificări. Ulterior se va putea încărca versiunea modificată înapoi în Trilium.",
    "print_note": "Imprimare notiță",
    "re_render_note": "Reinterpretare notiță",
    "save_revision": "Salvează o nouă revizie",
    "search_in_note": "Caută în notiță",
    "convert_into_attachment_failed": "Nu s-a putut converti notița „{{title}}”.",
    "convert_into_attachment_successful": "Notița „{{title}}” a fost convertită în atașament.",
    "convert_into_attachment_prompt": "Doriți convertirea notiței „{{title}}” într-un atașament al notiței părinte?",
    "print_pdf": "Exportare ca PDF..."
  },
  "note_erasure_timeout": {
    "deleted_notes_erased": "Notițele șterse au fost eliminate permanent.",
    "erase_deleted_notes_now": "Elimină notițele șterse acum",
    "erase_notes_after": "Elimină notițele șterse după:",
    "manual_erasing_description": "Se poate rula o eliminare manuală (fără a lua în considerare timpul definit mai sus):",
    "note_erasure_description": "Notițele șterse (precum și atributele, reviziile) sunt prima oară doar marcate drept șterse și este posibil să fie recuperate din ecranul Notițe recente. După o perioadă de timp, notițele șterse vor fi „eliminate”, caz în care conținutul lor nu se poate recupera. Această setare permite configurarea duratei de timp dintre ștergerea și eliminarea notițelor.",
    "note_erasure_timeout_title": "Timpul de eliminare automată a notițelor șterse"
  },
  "note_info_widget": {
    "calculate": "calculează",
    "created": "Creată la",
    "modified": "Modificată la",
    "note_id": "ID-ul notiței",
    "note_size": "Dimensiunea notiței",
    "note_size_info": "Dimensiunea notiței reprezintă o aproximare a cerințelor de stocare ale acestei notițe. Ia în considerare conținutul notiței dar și ale reviziilor sale.",
    "subtree_size": "(dimensiunea sub-arborelui: {{size}} în {{count}} notițe)",
    "title": "Informații despre notiță",
    "type": "Tip"
  },
  "note_launcher": {
    "this_launcher_doesnt_define_target_note": "Acesată scurtătură nu definește o notiță-destinație."
  },
  "note_map": {
    "collapse": "Micșorează la dimensiunea normală",
    "open_full": "Expandează la maximum",
    "title": "Harta notițelor",
    "fix-nodes": "Fixează nodurile",
    "link-distance": "Distanța dintre legături"
  },
  "note_paths": {
    "archived": "Arhivat",
    "clone_button": "Clonează notița într-o nouă locație...",
    "intro_not_placed": "Notița n-a fost plasată încă în arborele de notițe.",
    "intro_placed": "Notița este plasată în următoarele căi:",
    "outside_hoisted": "Această cale se află în afara notiței focalizate și este necesară defocalizarea.",
    "search": "Caută",
    "title": "Căile notiței"
  },
  "note_properties": {
    "info": "Informații",
    "this_note_was_originally_taken_from": "Această notiță a fost preluată original de la:"
  },
  "note_type_chooser": {
    "modal_body": "Selectați tipul notiței/șablonul pentru noua notiță:",
    "modal_title": "Selectați tipul notiței",
    "templates": "Șabloane",
    "close": "Închide",
    "change_path_prompt": "Selectați locul unde să se creeze noua notiță:",
    "search_placeholder": "căutare cale notiță după nume (cea implicită dacă este necompletat)"
  },
  "onclick_button": {
    "no_click_handler": "Butonul „{{componentId}}” nu are nicio acțiune la clic definită"
  },
  "options_widget": {
    "options_change_saved": "Schimbarea opțiunilor a fost înregistrată.",
    "options_status": "Starea opțiunilor"
  },
  "order_by": {
    "asc": "Ascendent (implicit)",
    "children_count": "Numărul subnotițelor",
    "content_and_attachments_and_revisions_size": "Dimensiunea conținutului notiței incluzând atașamentele și reviziile",
    "content_and_attachments_size": "Dimensiunea conținutului notiței incluzând atașamente",
    "content_size": "Dimensiunea conținutului notiței",
    "date_created": "Data creării",
    "date_modified": "Data ultimei modificări",
    "desc": "Descendent",
    "order_by": "Ordonează după",
    "owned_label_count": "Numărul de etichete",
    "owned_relation_count": "Numărul de relații",
    "parent_count": "Numărul de clone",
    "random": "Ordine aleatorie",
    "relevancy": "Relevanță (implicit)",
    "revision_count": "Numărul de revizii",
    "target_relation_count": "Numărul de relații către notiță",
    "title": "Titlu"
  },
  "owned_attribute_list": {
    "owned_attributes": "Atribute proprii"
  },
  "password": {
    "alert_message": "Aveți grijă să nu uitați parola. Parola este utilizată pentru a accesa interfața web și pentru a cripta notițele protejate. Dacă uitați parola, toate notițele protejate se vor pierde pentru totdeauna.",
    "change_password": "Schimbă parola",
    "change_password_heading": "Schimbarea parolei",
    "for_more_info": "pentru mai multe informații.",
    "heading": "Parolă",
    "new_password": "Parolă nouă",
    "new_password_confirmation": "Confirmarea noii parole",
    "old_password": "Parola veche",
    "password_changed_success": "Parola a fost schimbată. Trilium se va reîncărca după apăsarea butonului OK.",
    "password_mismatch": "Noile parole nu coincid.",
    "protected_session_timeout": "Timpul de expirare a sesiunii protejate",
    "protected_session_timeout_description": "Timpul de expirare a sesiunii protejate este o perioadă de timp după care sesiunea protejată este ștearsă din memoria navigatorului. Aceasta este măsurată de la timpul ultimei interacțiuni cu notițele protejate. Vezi",
    "protected_session_timeout_label": "Timpul de expirare a sesiunii protejate:",
    "reset_confirmation": "Prin resetarea parolei se va pierde pentru totdeauna accesul la notițele protejate existente. Sigur doriți resetarea parolei?",
    "reset_link": "click aici pentru a o reseta.",
    "reset_success_message": "Parola a fost resetată. Setați o nouă parolă",
    "set_password": "Setează parola",
    "set_password_heading": "Schimbarea parolei",
    "wiki": "wiki"
  },
  "password_not_set": {
    "body1": "Notițele protejate sunt criptate utilizând parola de utilizator, dar nu a fost setată nicio parolă.",
    "title": "Parola nu este setată",
    "close": "Închide"
  },
  "promoted_attributes": {
    "add_new_attribute": "Adaugă un nou atribut",
    "open_external_link": "Deschide legătură externă",
    "promoted_attributes": "Atribute promovate",
    "remove_this_attribute": "Elimină acest atribut",
    "unknown_attribute_type": "Tip de atribut necunoscut „{{type}}”",
    "unknown_label_type": "Tip de etichetă necunoscut „{{type}}”",
    "url_placeholder": "http://siteweb...",
    "unset-field-placeholder": "nesetat",
    "remove_color": "Înlătura culoarea"
  },
  "prompt": {
    "defaultTitle": "Aviz",
    "ok": "OK",
    "title": "Aviz",
    "close": "Închide"
  },
  "protected_session": {
    "enter_password_instruction": "Afișarea notițelor protejate necesită introducerea parolei:",
    "start_session_button": "Deschide sesiunea protejată <kbd>enter</kbd>",
    "started": "Sesiunea protejată este activă.",
    "wrong_password": "Parolă greșită.",
    "protecting-finished-successfully": "Protejarea a avut succes.",
    "protecting-in-progress": "Protejare în curs: {{count}}",
    "protecting-title": "Stare protejare",
    "unprotecting-title": "Stare deprotejare",
    "unprotecting-finished-successfully": "Deprotejarea a avut succes.",
    "unprotecting-in-progress-count": "Deprotejare în curs: {{count}}"
  },
  "protected_session_password": {
    "close_label": "Închide",
    "form_label": "Pentru a putea continua cu acțiunea cerută este nevoie să fie pornită sesiunea protejată prin introducerea parolei:",
    "help_title": "Informații despre notițe protejate",
    "modal_title": "Sesiune protejată",
    "start_button": "Pornește sesiunea protejată"
  },
  "protected_session_status": {
    "active": "Sesiunea protejată este activă. Clic pentru a închide sesiunea protejată.",
    "inactive": "Clic pentru a porni sesiunea protejată"
  },
  "recent_changes": {
    "confirm_undelete": "Doriți să restaurați această notiță și subnotițele ei?",
    "deleted_notes_message": "Notițele șterse au fost eliminate.",
    "erase_notes_button": "Elimină notițele șterse",
    "no_changes_message": "Încă nicio schimbare...",
    "title": "Modificări recente",
    "undelete_link": "restaurare",
    "close": "Închide"
  },
  "relation_map": {
    "cannot_match_transform": "Nu s-a putut identifica transformarea: {{transform}}",
    "click_on_canvas_to_place_new_note": "Clic pentru a plasa o nouă notiță",
    "confirm_remove_relation": "Doriți ștergerea relației?",
    "connection_exists": "Deja există conexiunea „{{name}}” dintre aceste notițe.",
    "default_new_note_title": "notiță nouă",
    "edit_title": "Editare titlu",
    "enter_new_title": "Introduceți noul titlu:",
    "enter_title_of_new_note": "Introduceți titlul noii notițe",
    "note_already_in_diagram": "Notița „{{title}}” deja se află pe diagramă.",
    "note_not_found": "Notița „{{noteId}}” nu a putut fi găsită!",
    "open_in_new_tab": "Deschide într-un tab nou",
    "remove_note": "Șterge notița",
    "remove_relation": "Șterge relația",
    "rename_note": "Redenumește notița",
    "specify_new_relation_name": "Introduceți denumirea noii relații (caractere permise: alfanumerice, două puncte și underline):",
    "start_dragging_relations": "Glisați relațiile de aici peste o altă notiță."
  },
  "relation_map_buttons": {
    "create_child_note_title": "Crează o subnotiță și adaug-o în harta relațiilor",
    "reset_pan_zoom_title": "Resetează poziția și zoom-ul la valorile implicite",
    "zoom_in_title": "Mărire",
    "zoom_out_title": "Micșorare"
  },
  "rename_label": {
    "name_title": "Caracterele permise sunt alfanumerice, underline și două puncte.",
    "new_name_placeholder": "noul nume",
    "old_name_placeholder": "vechiul nume",
    "rename_label": "Redenumește eticheta",
    "rename_label_from": "Redenumește eticheta de la",
    "to": "La"
  },
  "rename_note": {
    "api_docs": "Vedeți documentația API pentru <a href='https://zadam.github.io/trilium/backend_api/Note.html'>notițe</a> și <a href='https://day.js.org/docs/en/display/format'>proprietăților dateCreatedObj / utcDateCreatedObj</a> pentru detalii.",
    "click_help_icon": "Clic pe iconița de ajutor din partea dreapta pentru a vedea toate opțiunile",
    "evaluated_as_js_string": "Valoare introdusă este evaluată prin JavaScript și poate fi astfel îmbogățită cu conținut dinamic prin intermediul variabilei injectate <code>note</code> (notița ce este redenumită). Exemple:",
    "example_date_prefix": "<code>${note.dateCreatedObj.format('MM-DD:')}: ${note.title}</code> - notițele găsite sunt prefixate cu luna și ziua creării notiței",
    "example_new_title": "<code>NOU: ${note.title}</code> - notițele identificate sunt prefixate cu „NOU: ”",
    "example_note": "<code>Notiță</code> - toate notițele identificate sunt redenumite în „Notiță”",
    "new_note_title": "noul titlu al notiței",
    "rename_note": "Redenumește notița",
    "rename_note_title_to": "Redenumește notița în"
  },
  "rename_relation": {
    "allowed_characters": "Se permit caractere alfanumerice, underline și două puncte.",
    "new_name": "noul nume",
    "old_name": "vechiul nume",
    "rename_relation": "Redenumește relația",
    "rename_relation_from": "Redenumește relația din",
    "to": "În"
  },
  "render": {
    "note_detail_render_help_1": "Această notă informativă este afișată deoarece această notiță de tip „Randare HTML” nu are relația necesară pentru a funcționa corespunzător.",
    "note_detail_render_help_2": "Notița de tipul „Render HTML” este utilizată pentru <a class=\"external\" href=\"https://triliumnext.github.io/Docs/Wiki/scripts.html\">scriptare</a>. Pe scurt, se folosește o notiță de tip cod HTML (opțional cu niște JavaScript) și această notiță o va randa. Pentru a funcționa, trebuie definită o <a class=\"external\" href=\"https://triliumnext.github.io/Docs/Wiki/attributes.html\">relație</a> denumită „renderNote” ce indică notița HTML de randat."
  },
  "revisions": {
    "confirm_delete": "Doriți ștergerea acestei revizii?",
    "confirm_delete_all": "Doriți ștergerea tuturor reviziilor acestei notițe?",
    "confirm_restore": "Doriți restaurarea acestei revizii? Acest lucru va suprascrie titlul și conținutul curent cu cele ale acestei revizii.",
    "delete_all_button": "Șterge toate reviziile",
    "delete_all_revisions": "Șterge toate reviziile acestei notițe",
    "delete_button": "Şterge",
    "download_button": "Descarcă",
    "file_size": "Dimensiune fișier:",
    "help_title": "Informații despre reviziile notițelor",
    "mime": "MIME:",
    "no_revisions": "Nu există încă nicio revizie pentru această notiță...",
    "note_revisions": "Revizii ale notiței",
    "preview": "Previzualizare:",
    "preview_not_available": "Nu este disponibilă o previzualizare pentru acest tip de notiță.",
    "restore_button": "Restaurează",
    "revision_deleted": "Revizia notiței a fost ștearsă.",
    "revision_last_edited": "Revizia a fost ultima oară modificată pe {{date}}",
    "revision_restored": "Revizia notiței a fost restaurată.",
    "revisions_deleted": "Notița reviziei a fost ștearsă.",
    "maximum_revisions": "Numărul maxim de revizii pentru notița curentă: {{number}}.",
    "settings": "Setări revizii ale notițelor",
    "snapshot_interval": "Intervalul de creare a reviziilor pentru notițe: {{seconds}}s.",
    "close": "Închide"
  },
  "revisions_button": {
    "note_revisions": "Revizii ale notiței"
  },
  "revisions_snapshot_interval": {
    "note_revisions_snapshot_description": "Intervalul de salvare a reviziilor este timpul după care se crează o nouă revizie a unei notițe. Vedeți <a href=\"https://triliumnext.github.io/Docs/Wiki/note-revisions.html\" class=\"external\">wiki-ul</a> pentru mai multe informații.",
    "note_revisions_snapshot_interval_title": "Intervalul de salvare a reviziilor",
    "snapshot_time_interval_label": "Intervalul de salvare a reviziilor:"
  },
  "ribbon": {
    "edited_notes_message": "Tab-ul panglicii „Notițe editate” se va deschide automat pentru notițele zilnice",
    "promoted_attributes_message": "Tab-ul panglicii „Atribute promovate” se va deschide automat dacă pentru notița curentă există astfel de atribute",
    "widgets": "Widget-uri ale panglicii"
  },
  "script_executor": {
    "execute_query": "Execută interogarea",
    "execute_script": "Execută scriptul",
    "query": "Interogare",
    "script": "Script"
  },
  "search_definition": {
    "action": "acțiune",
    "actions_executed": "Acțiunile au fost executate.",
    "add_search_option": "Adaugă opțiune de căutare:",
    "ancestor": "ascendent",
    "debug": "depanare",
    "debug_description": "Modul de depanare va afișa informații adiționale în consolă pentru a ajuta la depanarea interogărilor complexe",
    "fast_search": "căutare rapidă",
    "fast_search_description": "Căutarea rapidă dezactivează căutarea la nivel de conținut al notițelor cu scopul de a îmbunătăți performanța de căutare pentru baze de date mari.",
    "include_archived": "include arhivate",
    "include_archived_notes_description": "Notițele arhivate sunt excluse în mod implicit din rezultatele de căutare, această opțiune le include.",
    "limit": "limită",
    "limit_description": "Limitează numărul de rezultate",
    "order_by": "ordonează după",
    "save_to_note": "Salvează în notiță",
    "search_button": "Căutare <kbd>Enter</kbd>",
    "search_execute": "Caută și execută acțiunile",
    "search_note_saved": "Notița de căutare a fost salvată în {{- notePathTitle}}",
    "search_parameters": "Parametrii de căutare",
    "search_script": "script de căutare",
    "search_string": "șir de căutat",
    "unknown_search_option": "Opțiune de căutare necunoscută „{{searchOptionName}}”"
  },
  "search_engine": {
    "baidu": "Baidu",
    "bing": "Bing",
    "custom_name_label": "Denumirea motorului de căutare personalizat",
    "custom_name_placeholder": "Personalizați denumirea motorului de căutare",
    "custom_search_engine_info": "Un motor de căutare personalizat necesită un nume și un URL. Dacă aceastea nu sunt setate, atunci DuckDuckGo va fi folosit ca motor implicit.",
    "custom_url_label": "URL-ul motorului de căutare trebuie să includă „{keyword}” ca substituent pentru termenul căutat.",
    "custom_url_placeholder": "Personalizați URL-ul motorului de căutare",
    "duckduckgo": "DuckDuckGo",
    "google": "Google",
    "predefined_templates_label": "Motoare de căutare predefinite",
    "save_button": "Salvează",
    "title": "Motor de căutare"
  },
  "search_script": {
    "description1": "Scripturile de căutare permit definirea rezultatelor de căutare prin rularea unui script. Acest lucru oferă flexibilitatea maximă, atunci când căutarea obișnuită nu este suficientă.",
    "description2": "Scriptul de căutare trebuie să fie de tipul „cod” și subtipul „JavaScript (backend)”. Scriptul trebuie să returneze un vector de ID-uri de notiță sau notițele propriu-zise.",
    "example_code": "// 1. filtrăm rezultatele inițiale utilizând căutarea obișnuită\nconst candidateNotes = api.searchForNotes(\"#journal\"); \n\n// 2. aplicăm criteriile de căutare personalizate\nconst matchedNotes = candidateNotes\n    .filter(note => note.title.match(/[0-9]{1,2}\\. ?[0-9]{1,2}\\. ?[0-9]{4}/));\n\nreturn matchedNotes;",
    "example_title": "Vedeți acest exemplu:",
    "note": "De remarcat că nu se pot utiliza simultan atât caseta de căutare, cât și script-ul de căutare.",
    "placeholder": "căutați notița după denumirea ei",
    "title": "Script de căutare:"
  },
  "search_string": {
    "also_see": "vedeți și",
    "complete_help": "informații complete despre sintaxa de căutare",
    "error": "Eroare la căutare: {{error}}",
    "full_text_search": "Introduceți orice text pentru a căuta în conținutul notițelor",
    "label_abc": "reîntoarce notițele cu eticheta „abc”",
    "label_date_created": "notițe create în ultima lună",
    "label_rock_or_pop": "doar una din etichete trebuie să fie prezentă",
    "label_rock_pop": "găsește notițe care au atât eticheta „rock”, cât și „pop”",
    "label_year": "găsește notițe ce au eticheta „an” cu valoarea 2019",
    "label_year_comparison": "comparații numerice (de asemenea >, >=, <).",
    "placeholder": "cuvinte cheie pentru căutarea în conținut, #etichetă = valoare...",
    "search_syntax": "Sintaxa de căutare",
    "title_column": "Textul de căutat:",
    "search_prefix": "Căutare:"
  },
  "shortcuts": {
    "action_name": "Denumirea acțiunii",
    "confirm_reset": "Confirmați resetarea tuturor scurtăturilor de la tastatură la valoriile implicite?",
    "default_shortcuts": "Scurtături implicite",
    "description": "Descriere",
    "electron_documentation": "Vedeți <a href=\"https://www.electronjs.org/docs/latest/api/accelerator\">documentația Electron</a> pentru modificatorii disponibili și codurile pentru taste.",
    "keyboard_shortcuts": "Scurtături de la tastatură",
    "multiple_shortcuts": "Mai multe scurtături pentru aceeași acțiune pot fi separate prin virgulă.",
    "reload_app": "Reîncărcați aplicația pentru a aplica modificările",
    "set_all_to_default": "Setează toate scurtăturile la valorile implicite",
    "shortcuts": "Scurtături",
    "type_text_to_filter": "Scrieți un text pentru a filtra scurtăturile..."
  },
  "similar_notes": {
    "no_similar_notes_found": "Nu s-a găsit nicio notiță similară.",
    "title": "Notițe similare"
  },
  "sort_child_notes": {
    "ascending": "ascendent",
    "date_created": "data creării",
    "date_modified": "data modificării",
    "descending": "descendent",
    "folders": "Dosare",
    "natural_sort": "Ordonare naturală",
    "natural_sort_language": "Limba pentru ordonare naturală",
    "sort": "Ordonare",
    "sort_children_by": "Ordonează subnotițele după...",
    "sort_folders_at_top": "ordonează dosarele primele",
    "sort_with_respect_to_different_character_sorting": "ordonează respectând regulile de sortare și clasificare diferite în funcție de limbă și regiune.",
    "sorting_criteria": "Criterii de ordonare",
    "sorting_direction": "Direcția de ordonare",
    "the_language_code_for_natural_sort": "Codul limbii pentru ordonarea naturală, e.g. „zn-CN” pentru chineză.",
    "title": "titlu",
    "close": "Închide"
  },
  "spellcheck": {
    "available_language_codes_label": "Coduri de limbă disponibile:",
    "description": "Aceste opțiuni se aplică doar pentru aplicația de desktop, navigatoarele web folosesc propriile corectoare ortografice.",
    "enable": "Activează corectorul ortografic",
    "language_code_label": "Codurile de limbă",
    "language_code_placeholder": "de exemplu „en-US”, „de-AT”",
    "multiple_languages_info": "Mai multe limbi pot fi separate prin virgulă, e.g. \"en-US, de-DE, cs\".",
    "title": "Corector ortografic",
    "restart-required": "Schimbările asupra setărilor corectorului ortografic vor fi aplicate după restartarea aplicației."
  },
  "sync": {
    "fill_entity_changes_button": "Completează înregistrările de schimbare ale entităților",
    "filling_entity_changes": "Se completează înregistrările de schimbare ale entităților...",
    "force_full_sync_button": "Forțează sincronizare completă",
    "full_sync_triggered": "S-a activat o sincronizare completă",
    "sync_rows_filled_successfully": "Rândurile de sincronizare s-au completat cu succes",
    "title": "Sincronizare",
    "failed": "Eroare la sincronizare: {{message}}",
    "finished-successfully": "Sincronizarea a avut succes."
  },
  "sync_2": {
    "config_title": "Configurația sincronizării",
    "handshake_failed": "Comunicarea cu serverul de sincronizare a eșuat, eroare: {{message}}",
    "help": "Informații",
    "note": "Notiță",
    "note_description": "Dacă lăsați câmpul de proxy necompletat, proxy-ul de sistem va fi utilizat (se aplică doar pentru aplicația desktop).",
    "proxy_label": "Server-ul proxy utilizat pentru sincronizare (opțional)",
    "save": "Salvează",
    "server_address": "Adresa instanței de server",
    "special_value_description": "O altă valoare specială este <code>noproxy</code> ce ignoră proxy-ul de sistem și respectă <code>NODE_TLS_REJECT_UNAUTHORIZED</code>.",
    "test_button": "Probează sincronizarea",
    "test_description": "Această opțiune va testa conexiunea și comunicarea cu serverul de sincronizare. Dacă serverul de sincronizare nu este inițializat, acest lucru va rula și o sincronizare cu documentul local.",
    "test_title": "Probează sincronizarea",
    "timeout": "Timp limită de sincronizare",
    "timeout_unit": "milisecunde"
  },
  "table_of_contents": {
    "description": "Tabela de conținut va apărea în notițele de tip text atunci când notița are un număr de titluri mai mare decât cel definit. Acest număr se poate personaliza:",
    "unit": "titluri",
    "disable_info": "De asemenea se poate dezactiva tabela de conținut setând o valoare foarte mare.",
    "shortcut_info": "Se poate configura și o scurtatură pentru a comuta rapid vizibilitatea panoului din dreapta (inclusiv tabela de conținut) în Opțiuni -> Scurtături (denumirea „toggleRightPane”).",
    "title": "Tabelă de conținut"
  },
  "text_auto_read_only_size": {
    "description": "Marchează pragul în care o notiță de o anumită dimensiune va fi afișată în mod de citire (pentru motive de performanță).",
    "label": "Pragul de dimensiune pentru setarea modului de citire automat (la notițe text)",
    "title": "Pragul de mod de citire automat",
    "unit": "caractere"
  },
  "theme": {
    "auto_theme": "",
    "dark_theme": "",
    "light_theme": "",
    "triliumnext": "Trilium (se adaptează la schema de culori a sistemului)",
    "triliumnext-light": "Trilium (luminoasă)",
    "triliumnext-dark": "Trilium (întunecată)",
    "override_theme_fonts_label": "Suprascrie fonturile temei",
    "theme_label": "Temă",
    "title": "Tema aplicației",
    "layout": "Aspect",
    "layout-horizontal-description": "bara de lansare se află sub bara de taburi, bara de taburi este pe toată lungimea.",
    "layout-horizontal-title": "Orizontal",
    "layout-vertical-title": "Vertical",
    "layout-vertical-description": "bara de lansare se află pe stânga (implicit)"
  },
  "toast": {
    "critical-error": {
      "message": "O eroare critică a apărut ce previne pornirea aplicația de client:\n\n{{message}}\n\nAcest lucru este cauzat cel mai probabil de un script care a eșuat în mod neașteptat. Încercați rularea aplicației în modul de siguranță și ulterior remediați problema.",
      "title": "Eroare critică"
    },
    "widget-error": {
      "title": "Eroare la inițializarea unui widget",
      "message-custom": "Widget-ul personalizat din notița cu ID-ul „{{id}}”, întitulată ”{{title}}” nu a putut fi inițializată din cauza:\n\n{{message}}",
      "message-unknown": "Un widget necunoscut nu a putut fi inițializat din cauza:\n\n{{message}}"
    },
    "bundle-error": {
      "title": "Eroare la încărcarea unui script personalizat",
      "message": "Scriptul din notița cu ID-ul „{{id}}”, întitulată „{{title}}” nu a putut fi executată din cauza:\n\n{{message}}"
    }
  },
  "tray": {
    "enable_tray": "Activează system tray-ul (este necesară repornirea aplicației pentru a avea efect)",
    "title": "Tray-ul de sistem"
  },
  "update_available": {
    "update_available": "Actualizare disponibilă"
  },
  "update_label_value": {
    "help_text": "Pentru toate notițele găsite, schimbă valoarea etichetei existente.",
    "help_text_note": "Se poate apela această metodă și fără o valoare, caz în care eticheta va fi atribuită notiței fără o valoare.",
    "label_name_placeholder": "denumirea etichetei",
    "label_name_title": "Sunt permise doar caractere alfanumerice, underline și două puncte.",
    "new_value_placeholder": "valoarea nouă",
    "to_value": "la valoarea",
    "update_label_value": "Actualizează valoarea etichetei"
  },
  "update_relation_target": {
    "allowed_characters": "Sunt permise doar caractere alfanumerice, underline și două puncte.",
    "change_target_note": "schimbă notița-țintă a unei relații existente",
    "on_all_matched_notes": "Pentru toate notițele găsite:",
    "relation_name": "denumirea relației",
    "target_note": "notița destinație",
    "to": "la",
    "update_relation": "Actualizează relația",
    "update_relation_target": "Actualizează ținta relației"
  },
  "upload_attachments": {
    "choose_files": "Selectați fișierele",
    "files_will_be_uploaded": "Fișierele vor fi încărcate ca atașamente în {{noteTitle}}",
    "options": "Opțuni",
    "shrink_images": "Micșorează imaginile",
    "tooltip": "Dacă această opțiune este bifată, Trilium va încerca micșorarea imaginilor încărcate prin scalarea și optimizarea lor, aspect ce va putea afecta calitatea imaginilor. Dacă nu este bifată, imaginile vor fi încărcate fără nicio schimbare.",
    "upload": "Încărcare",
    "upload_attachments_to_note": "Încarcă atașamentele la notiță",
    "close": "Închide"
  },
  "vacuum_database": {
    "button_text": "Compactează baza de date",
    "database_vacuumed": "Baza de date a fost curățată",
    "description": "Va reconstrui baza de date cu scopul de a-i micșora dimensiunea. Datele nu vor fi afectate.",
    "title": "Compactarea bazei de date",
    "vacuuming_database": "Baza de date este în curs de compactare..."
  },
  "vim_key_bindings": {
    "enable_vim_keybindings": "Permite utilizarea combinațiilor de taste în stil Vim pentru notițele de tip cod (fără modul ex)",
    "use_vim_keybindings_in_code_notes": "Combinații de taste Vim"
  },
  "web_view": {
    "create_label": "Pentru a începe, creați o etichetă cu adresa URL de încorporat, e.g.  #webViewSrc=\"https://www.google.com\"",
    "embed_websites": "Notițele de tip „Vizualizare web” permit încorporarea site-urilor web în Trilium.",
    "web_view": "Vizualizare web"
  },
  "wrap_lines": {
    "enable_line_wrap": "Activează trecerea automată pe rândul următor (poate necesita o reîncărcare a interfeței pentru a avea efect)",
    "wrap_lines_in_code_notes": "Trecerea automată pe rândul următor în notițe de cod"
  },
  "zoom_factor": {
    "description": "Zoom-ul poate fi controlat și prin intermediul scurtăturilor CTRL+- and CTRL+=.",
    "title": "Factorul de zoom (doar pentru versiunea desktop)"
  },
  "zpetne_odkazy": {
    "backlink": "{{count}} legături de retur",
    "backlinks": "{{count}} legături de retur",
    "relation": "relație"
  },
  "svg_export_button": {
    "button_title": "Exportă diagrama ca SVG"
  },
  "note-map": {
    "button-link-map": "Harta legăturilor",
    "button-tree-map": "Harta ierarhiei"
  },
  "tree-context-menu": {
    "advanced": "Opțiuni avansate",
    "apply-bulk-actions": "Aplică acțiuni în masă",
    "clone-to": "Clonare în...",
    "collapse-subtree": "Minimizează subnotițele",
    "convert-to-attachment": "Convertește în atașament",
    "copy-clone": "Copiază/clonează",
    "copy-note-path-to-clipboard": "Copiază calea notiței în clipboard",
    "cut": "Decupează",
    "delete": "Șterge",
    "duplicate": "Dublifică",
    "edit-branch-prefix": "Editează prefixul ramurii",
    "expand-subtree": "Expandează subnotițele",
    "export": "Exportă",
    "import-into-note": "Importă în notiță",
    "insert-child-note": "Inserează subnotiță",
    "insert-note-after": "Inserează după notiță",
    "move-to": "Mutare la...",
    "open-in-a-new-split": "Deschide în lateral",
    "open-in-a-new-tab": "Deschide în tab nou <kbd>Ctrl+Clic</kbd>",
    "paste-after": "Lipește după notiță",
    "paste-into": "Lipește în notiță",
    "protect-subtree": "Protejează ierarhia",
    "recent-changes-in-subtree": "Schimbări recente în ierarhie",
    "search-in-subtree": "Caută în ierarhie",
    "sort-by": "Ordonare după...",
    "unprotect-subtree": "Deprotejează ierarhia",
    "hoist-note": "Focalizează notița",
    "unhoist-note": "Defocalizează notița",
    "converted-to-attachments": "{{count}} notițe au fost convertite în atașamente.",
    "convert-to-attachment-confirm": "Doriți convertirea notițelor selectate în atașamente ale notiței părinte?",
    "open-in-popup": "Editare rapidă"
  },
  "shared_info": {
    "help_link": "Pentru informații vizitați <a href=\"https://triliumnext.github.io/Docs/Wiki/sharing.html\">wiki-ul</a>.",
    "shared_locally": "Această notiță este partajată local la",
    "shared_publicly": "Această notiță este partajată public la"
  },
  "note_types": {
    "book": "Colecție",
    "canvas": "Schiță",
    "code": "Cod sursă",
    "mermaid-diagram": "Diagramă Mermaid",
    "mind-map": "Hartă mentală",
    "note-map": "Hartă notițe",
    "relation-map": "Hartă relații",
    "render-note": "Randare notiță",
    "saved-search": "Căutare salvată",
    "text": "Text",
    "web-view": "Vizualizare web",
    "doc": "Document",
    "file": "Fișier",
    "image": "Imagine",
    "launcher": "Scurtătură",
    "widget": "Widget",
    "confirm-change": "Nu se recomandă schimbarea tipului notiței atunci când ea are un conținut. Procedați oricum?",
    "geo-map": "Hartă geografică",
    "beta-feature": "Beta",
    "task-list": "Listă de sarcini",
    "ai-chat": "Discuție cu AI-ul",
    "new-feature": "Nou",
    "collections": "Colecții"
  },
  "protect_note": {
    "toggle-off": "Deprotejează notița",
    "toggle-off-hint": "Notița este protejată, click pentru a o deproteja",
    "toggle-on": "Protejează notița",
    "toggle-on-hint": "Notița nu este protejată, clic pentru a o proteja"
  },
  "shared_switch": {
    "inherited": "Nu se poate înlătura partajarea deoarece notița este partajată prin moștenirea de la o notiță părinte.",
    "shared": "Partajată",
    "shared-branch": "Această notiță există doar ca o notiță partajată, anularea partajării ar cauza ștergerea ei. Sigur doriți ștergerea notiței?",
    "toggle-off-title": "Anulează partajarea notițeii",
    "toggle-on-title": "Partajează notița"
  },
  "template_switch": {
    "template": "Șablon",
    "toggle-off-hint": "Înlătură notița ca șablon",
    "toggle-on-hint": "Marchează notița drept șablon"
  },
  "open-help-page": "Deschide pagina de informații",
  "find": {
    "match_words": "doar cuvinte întregi",
    "case_sensitive": "ține cont de majuscule",
    "replace_all": "Înlocuiește totul",
    "replace_placeholder": "Înlocuiește cu...",
    "replace": "Înlocuiește",
    "find_placeholder": "Căutați în text..."
  },
  "highlights_list_2": {
    "options": "Setări",
    "title": "Listă de evidențieri"
  },
  "note_icon": {
    "change_note_icon": "Schimbă iconița notiței",
    "category": "Categorie:",
    "reset-default": "Resetează la iconița implicită",
    "search": "Căutare:"
  },
  "show_highlights_list_widget_button": {
    "show_highlights_list": "Afișează lista de evidențieri"
  },
  "show_toc_widget_button": {
    "show_toc": "Afișează cuprinsul"
  },
  "sync_status": {
    "connected_no_changes": "<p>Conectat la server-ul de sincronizare.<br>Toate modificările au fost deja sincronizate.</p><p>Clic pentru a forța o sincronizare.</p>",
    "connected_with_changes": "<p>Conectat la server-ul de sincronizare. <br>Există modificări nesincronizate.</p><p>Clic pentru a rula o sincronizare.</p>",
    "disconnected_no_changes": "<p>Nu s-a putut stabili conexiunea la server-ul de sincronizare.<br>Toate modificările cunoscute au fost deja sincronizate.</p><p>Clic pentru a reîncerca sincronizarea.</p>",
    "disconnected_with_changes": "<p>Nu s-a putut realiza conexiunea la server-ul de sincronizare.<br>Există modificări nesincronizate.</p><p>Clic pentru a rula o sincronizare.</p>",
    "in_progress": "Sincronizare cu server-ul în curs.",
    "unknown": "<p>Starea sincronizării va fi cunoscută după o încercare de sincronizare.</p><p>Clic pentru a rula sincronizarea acum.</p>"
  },
  "quick-search": {
    "more-results": "... și încă {{number}} rezultate.",
    "no-results": "Niciun rezultat găsit",
    "placeholder": "Căutare rapidă",
    "searching": "Se caută...",
    "show-in-full-search": "Afișează în căutare completă"
  },
  "note_tree": {
    "automatically-collapse-notes": "Minimează automat notițele",
    "automatically-collapse-notes-title": "Notițele vor fi minimizate automat după o perioadă de inactivitate pentru a simplifica ierarhia notițelor.",
    "collapse-title": "Minimizează ierarhia de notițe",
    "hide-archived-notes": "Ascunde notițele arhivate",
    "save-changes": "Salvează și aplică modificările",
    "scroll-active-title": "Mergi la notița activă",
    "tree-settings-title": "Setări ale ierarhiei notițelor",
    "auto-collapsing-notes-after-inactivity": "Se minimizează notițele după inactivitate...",
    "saved-search-note-refreshed": "Notița de căutare salvată a fost reîmprospătată.",
    "create-child-note": "Crează subnotiță",
    "hoist-this-note-workspace": "Focalizează spațiul de lucru",
    "refresh-saved-search-results": "Reîmprospătează căutarea salvată",
    "unhoist": "Defocalizează notița"
  },
  "title_bar_buttons": {
    "window-on-top": "Menține fereastra mereu vizibilă"
  },
  "note_detail": {
    "could_not_find_typewidget": "Nu s-a putut găsi widget-ul corespunzător tipului „{{type}}”"
  },
  "note_title": {
    "placeholder": "introduceți titlul notiței aici..."
  },
  "revisions_snapshot_limit": {
    "erase_excess_revision_snapshots": "Șterge acum reviziile excesive",
    "erase_excess_revision_snapshots_prompt": "Reviziile excesive au fost șterse.",
    "note_revisions_snapshot_limit_description": "Limita numărului de revizii se referă la numărul maxim de revizii pentru fiecare notiță. -1 reprezintă nicio limită, 0 înseamnă ștergerea tuturor reviziilor. Se poate seta valoarea individual pentru o notiță prin eticheta #versioningLimit.",
    "note_revisions_snapshot_limit_title": "Limita de revizii a notițelor",
    "snapshot_number_limit_label": "Numărul maxim de revizii pentru notițe:",
    "snapshot_number_limit_unit": "revizii"
  },
  "search_result": {
    "no_notes_found": "Nu au fost găsite notițe pentru parametrii de căutare dați.",
    "search_not_executed": "Căutarea n-a fost rulată încă. Clic pe butonul „Căutare” de deasupra pentru a vedea rezultatele."
  },
  "show_floating_buttons_button": {
    "button_title": "Afișează butoanele"
  },
  "spacer": {
    "configure_launchbar": "Configurează bara de lansare"
  },
  "sql_result": {
    "no_rows": "Nu s-a găsit niciun rând pentru această interogare"
  },
  "sql_table_schemas": {
    "tables": "Tabele"
  },
  "app_context": {
    "please_wait_for_save": "Așteptați câteva secunde până se salvează toate datele și apoi reîncercați."
  },
  "tab_row": {
    "add_new_tab": "Adaugă tab nou",
    "close": "Închide",
    "close_all_tabs": "Închide toate taburile",
    "close_other_tabs": "Închide celelalte taburi",
    "close_tab": "Închide tab",
    "move_tab_to_new_window": "Mută acest tab în altă fereastră",
    "new_tab": "Tab nou",
    "close_right_tabs": "Închide taburile din dreapta",
    "copy_tab_to_new_window": "Copiază tab-ul într-o fereastră nouă",
    "reopen_last_tab": "Redeschide ultimul tab închis"
  },
  "toc": {
    "options": "Setări",
    "table_of_contents": "Cuprins"
  },
  "watched_file_update_status": {
    "file_last_modified": "Fișierul <code class=\"file-path\"></code> a fost ultima oară modificat la data de <span class=\"file-last-modified\"></span>.",
    "ignore_this_change": "Ignoră această schimbare",
    "upload_modified_file": "Încarcă fișier modificat"
  },
  "clipboard": {
    "copied": "Notițele au fost copiate în clipboard.",
    "cut": "Notițele au fost decupate în clipboard.",
    "copy_failed": "Nu se poate copia în clipboard din cauza unor probleme de permisiuni.",
    "copy_success": "S-a copiat în clipboard."
  },
  "entrypoints": {
    "note-executed": "Notița a fost executată.",
    "note-revision-created": "S-a creat o revizie a notiței.",
    "sql-error": "A apărut o eroare la executarea interogării SQL: {{message}}"
  },
  "image": {
    "cannot-copy": "Nu s-a putut copia în clipboard referința către imagine.",
    "copied-to-clipboard": "S-a copiat o referință către imagine în clipboard. Aceasta se poate lipi în orice notiță text."
  },
  "note_create": {
    "duplicated": "Notița „{{title}}” a fost dublificată."
  },
  "branches": {
    "cannot-move-notes-here": "Nu se pot muta notițe aici.",
    "delete-finished-successfully": "Ștergerea a avut succes.",
    "delete-notes-in-progress": "Ștergere în curs: {{count}}",
    "delete-status": "Starea ștergerii",
    "undeleting-notes-finished-successfully": "Restaurarea notițelor a avut succes.",
    "undeleting-notes-in-progress": "Restaurare notițe în curs: {{count}}"
  },
  "frontend_script_api": {
    "async_warning": "Ați trimis o funcție asincronă metodei `api.runOnBackend()` și este posibil să nu se comporte așa cum vă așteptați.\\nFie faceți metoda sincronă (prin ștergerea cuvântului-cheie `async`), sau folosiți `api.runAsyncOnBackendWithManualTransactionHandling()`.",
    "sync_warning": "Ați trimis o funcție sincronă funcției `api.runAsyncOnBackendWithManualTransactionHandling()`,\\ndar cel mai probabil trebuie folosit `api.runOnBackend()` în schimb."
  },
  "ws": {
    "consistency-checks-failed": "Au fost identificate erori de consistență! Vedeți mai multe detalii în loguri.",
    "encountered-error": "A fost întâmpinată o eroare: „{{message}}”. Vedeți în loguri pentru mai multe detalii.",
    "sync-check-failed": "Verificările de sincronizare au eșuat!"
  },
  "hoisted_note": {
    "confirm_unhoisting": "Notița dorită „{{requestedNote}}” este în afara ierarhiei notiței focalizate „{{hoistedNote}}”. Doriți defocalizarea pentru a accesa notița?"
  },
  "launcher_context_menu": {
    "reset_launcher_confirm": "Doriți resetarea lansatorului „{{title}}”? Toate datele și setările din această notiță (și subnotițele ei) vor fi pierdute, iar lansatorul va fi resetat în poziția lui originală.",
    "add-custom-widget": "Adaugă un widget personalizat",
    "add-note-launcher": "Adaugă un lansator de notiță",
    "add-script-launcher": "Adaugă un lansator de script",
    "add-spacer": "Adaugă un separator",
    "delete": "Șterge <kbd data-command=\"deleteNotes\"></kbd>",
    "duplicate-launcher": "Dublifică lansatorul <kbd data-command=\"duplicateSubtree\">",
    "move-to-available-launchers": "Mută în Lansatoare disponibile",
    "move-to-visible-launchers": "Mută în Lansatoare vizibile",
    "reset": "Resetează"
  },
  "editable-text": {
    "auto-detect-language": "Automat"
  },
  "highlighting": {
    "color-scheme": "Temă de culori",
    "description": "Controlează evidențierea de sintaxă pentru blocurile de cod în interiorul notițelor text, notițele de tip cod nu vor fi afectate de aceste setări.",
    "title": "Blocuri de cod"
  },
  "code_block": {
    "word_wrapping": "Încadrare text",
    "theme_none": "Fără evidențiere de sintaxă",
    "theme_group_dark": "Teme întunecate",
    "theme_group_light": "Teme luminoase",
    "copy_title": "Copiază în clipboard"
  },
  "classic_editor_toolbar": {
    "title": "Formatare"
  },
  "editing": {
    "editor_type": {
      "label": "Bară de formatare",
      "floating": {
        "title": "Editor cu bară flotantă",
        "description": "uneltele de editare vor apărea lângă cursor;"
      },
      "fixed": {
        "title": "Editor cu bară fixă",
        "description": "uneltele de editare vor apărea în tab-ul „Formatare” din panglică."
      },
      "multiline-toolbar": "Afișează bara de unelte pe mai multe rânduri dacă nu încape."
    }
  },
  "editor": {
    "title": "Editor"
  },
  "electron_context_menu": {
    "add-term-to-dictionary": "Adaugă „{{term}}” în dicționar",
    "copy": "Copiază",
    "copy-link": "Copiază legătura",
    "cut": "Decupează",
    "paste": "Lipește",
    "paste-as-plain-text": "Lipește doar textul",
    "search_online": "Caută „{{term}}” cu {{searchEngine}}"
  },
  "image_context_menu": {
    "copy_image_to_clipboard": "Copiază imaginea în clipboard",
    "copy_reference_to_clipboard": "Copiază referința în clipboard"
  },
  "link_context_menu": {
    "open_note_in_new_split": "Deschide notița într-un panou nou",
    "open_note_in_new_tab": "Deschide notița într-un tab nou",
    "open_note_in_new_window": "Deschide notița într-o fereastră nouă",
    "open_note_in_popup": "Editare rapidă"
  },
  "note_autocomplete": {
    "clear-text-field": "Șterge conținutul casetei",
    "create-note": "Crează și inserează legătură către „{{term}}”",
    "full-text-search": "Căutare în întregimea textului",
    "insert-external-link": "Inserează legătură extern către „{{term}}”",
    "search-for": "Caută „{{term}}”",
    "show-recent-notes": "Afișează notițele recente"
  },
  "electron_integration": {
    "background-effects": "Activează efectele de fundal (doar pentru Windows 11)",
    "background-effects-description": "Efectul Mica adaugă un fundal estompat și elegant ferestrelor aplicațiilor, creând profunzime și un aspect modern.",
    "desktop-application": "Aplicația desktop",
    "native-title-bar": "Bară de titlu nativă",
    "native-title-bar-description": "Pentru Windows și macOS, dezactivarea bării de titlu native face aplicația să pară mai compactă. Pe Linux, păstrarea bării integrează mai bine aplicația cu restul sistemului de operare.",
    "restart-app-button": "Restartează aplicația pentru a aplica setările",
    "zoom-factor": "Factor de zoom"
  },
  "note_tooltip": {
    "note-has-been-deleted": "Notița a fost ștearsă.",
    "quick-edit": "Editare rapidă"
  },
  "notes": {
    "duplicate-note-suffix": "(dupl.)",
    "duplicate-note-title": "{{- noteTitle }} {{ duplicateNoteSuffix }}"
  },
  "geo-map-context": {
    "open-location": "Deschide locația",
    "remove-from-map": "Înlătură de pe hartă",
    "add-note": "Adaugă un marcaj la această poziție"
  },
  "geo-map": {
    "create-child-note-title": "Crează o notiță nouă și adaug-o pe hartă",
    "unable-to-load-map": "Nu s-a putut încărca harta.",
    "create-child-note-instruction": "Click pe hartă pentru a crea o nouă notiță la acea poziție sau apăsați Escape pentru a anula."
  },
  "duration": {
    "days": "zile",
    "hours": "ore",
    "minutes": "minute",
    "seconds": "secunde"
  },
  "help-button": {
    "title": "Deschide ghidul relevant"
  },
  "zen_mode": {
    "button_exit": "Ieși din modul zen"
  },
  "time_selector": {
    "minimum_input": "Valoarea introdusă trebuie să fie de cel puțin {{minimumSeconds}} secunde.",
    "invalid_input": "Valoarea de timp introdusă nu este corectă."
  },
  "share": {
    "title": "Setări de partajare",
    "show_login_link_description": "Adaugă o legătură de autentificare în subsolul paginilor partajate",
    "show_login_link": "Afișează legătura de autentificare în tema de partajare",
    "share_root_not_shared": "Notița „{{noteTitle}}” are eticheta #shareRoot dar nu este partajată",
    "share_root_not_found": "Nu s-a identificat nicio notiță cu eticheta `#shareRoot`",
    "share_root_found": "Notița principală pentru partajare „{{noteTitle}}” este pregătită",
    "redirect_bare_domain_description": "Redirecționează utilizatorii anonimi către pagina de partajare în locul paginii de autentificare",
    "redirect_bare_domain": "Redirecționează domeniul principal la pagina de partajare",
    "check_share_root": "Verificare stare pagină partajată principală"
  },
  "tasks": {
    "due": {
      "today": "Azi",
      "tomorrow": "Mâine",
      "yesterday": "Ieri"
=======
    "about": {
        "title": "Despre Trilium Notes",
        "homepage": "Site web:",
        "app_version": "Versiune aplicație:",
        "db_version": "Versiune bază de date:",
        "sync_version": "Versiune sincronizare:",
        "build_date": "Data compilării:",
        "build_revision": "Revizia compilării:",
        "data_directory": "Directorul de date:"
    },
    "abstract_bulk_action": {
        "remove_this_search_action": "Înlătură acesată acțiune la căutare"
    },
    "abstract_search_option": {
        "failed_rendering": "Nu s-a putut randa opțiunea de căutare: {{dto}} din cauza: {{error}} {{stack}}",
        "remove_this_search_option": "Înlătură acesată acțiune la căutare"
    },
    "add_label": {
        "add_label": "Adaugă etichetă",
        "help_text": "Pentru toate notițele găsite:",
        "help_text_item1": "crează eticheta respectivă dacă notița nu are o astfel de etichetă",
        "help_text_item2": "sau schimbă valoarea unei etichete existente",
        "help_text_note": "Această metodă poate fi apelată și fără valoare, caz în care eticheta va fi atribuită notiței fără o valoare.",
        "label_name_placeholder": "denumirea etichetei",
        "label_name_title": "Sunt permise doar caractere alfanumerice, underline și două puncte.",
        "new_value_placeholder": "valoare nouă",
        "to_value": "la valoarea"
    },
    "add_link": {
        "add_link": "Adaugă legătură",
        "help_on_links": "Informații despre legături",
        "link_title": "Titlu legătură",
        "link_title_arbitrary": "titlul legăturii poate fi schimbat în mod arbitrar",
        "link_title_mirrors": "titlul legăturii corespunde titlul curent al notiței",
        "note": "Notiță",
        "search_note": "căutați notița după nume",
        "button_add_link": "Adaugă legătură"
    },
    "add_relation": {
        "add_relation": "Adaugă relație",
        "allowed_characters": "Sunt permise doar caractere alfanumerice, underline și două puncte.",
        "create_relation_on_all_matched_notes": "Crează relația pentru toate notițele găsite",
        "relation_name": "denumirea relației",
        "target_note": "notița destinație",
        "to": "către"
    },
    "ancestor": {
        "depth_doesnt_matter": "nu contează",
        "depth_eq": "exact {{count}}",
        "depth_gt": "mai mare decât {{count}}",
        "depth_label": "adâncime",
        "depth_lt": "mai puțin de {{count}}",
        "direct_children": "subnotiță directă",
        "label": "Părinte",
        "placeholder": "căutați notița după nume"
    },
    "api_log": {
        "close": "Închide"
    },
    "attachment_detail": {
        "attachment_deleted": "Acest atașament a fost șters.",
        "list_of_all_attachments": "Lista tuturor atașamentelor",
        "open_help_page": "Deschide instrucțiuni despre atașamente",
        "owning_note": "Notița părinte: ",
        "you_can_also_open": ", se poate deschide și "
    },
    "attachment_detail_2": {
        "deletion_reason": ", deoarece nu există o legătură către atașament în conținutul notiței. Pentru a preveni ștergerea, trebuie adăugată înapoi o legătură către atașament în conținut sau atașamentul trebuie convertit în notiță.",
        "link_copied": "O legătură către atașament a fost copiată în clipboard.",
        "role_and_size": "Rol: {{role}}, dimensiune: {{size}}",
        "unrecognized_role": "Rol atașament necunoscut: „{{role}}”.",
        "will_be_deleted_in": "Acest atașament va fi șters automat în {{time}}",
        "will_be_deleted_soon": "Acest atașament va fi șters automat în curând"
    },
    "attachment_erasure_timeout": {
        "attachment_auto_deletion_description": "Atașamentele se șterg automat (permanent) dacă nu sunt referențiate de către notița lor părinte după un timp prestabilit de timp.",
        "attachment_erasure_timeout": "Perioadă de ștergere a atașamentelor",
        "erase_attachments_after": "Erase unused attachments after:",
        "erase_unused_attachments_now": "Elimină atașamentele șterse acum",
        "manual_erasing_description": "Șterge acum toate atașamentele nefolosite din notițe",
        "unused_attachments_erased": "Atașamentele nefolosite au fost șterse."
    },
    "attachment_list": {
        "no_attachments": "Notița nu are niciun atașament.",
        "open_help_page": "Deschide instrucțiuni despre atașamente",
        "owning_note": "Notița părinte: ",
        "upload_attachments": "Încărcare atașament"
    },
    "attachments_actions": {
        "convert_attachment_into_note": "Convertește atașamentul în notiță",
        "convert_confirm": "Sigur doriți convertirea atașementului „{{title}}” într-o notiță separată?",
        "convert_success": "Atașamentul „{{title}}” a fost convertit cu succes într-o notiță.",
        "copy_link_to_clipboard": "Copiază legătură în clipboard",
        "delete_attachment": "Șterge atașamentul",
        "delete_confirm": "Sigur doriți ștergerea atașementului „{{title}}”?",
        "delete_success": "Atașamentul „{{title}}” a fost șters.",
        "download": "Descarcă",
        "enter_new_name": "Introduceți denumirea noului atașament",
        "open_custom": "Deschide într-un alt program",
        "open_custom_client_only": "Deschiderea atașamentelor într-un alt program este posibilă doar din aplicația de desktop.",
        "open_custom_title": "Fișierul va fi deschis într-un alt program și se vor urmări schimbările. Ulterior versiunea modificată a fișierului va fi încărcată înapoi în Trilium.",
        "open_externally": "Deschide în afara programului",
        "open_externally_detail_page": "Deschiderea externă a atașamentului este disponibilă doar din pagina de detalii, dați clic pe detaliile atașamentului mai întâi și repetați acțiunea.",
        "open_externally_title": "Fișierul va fi deschis într-un alt program și se vor urmări schimbările. Ulterior versiunea modificată a fișierului va fi încărcată înapoi în Trilium.",
        "rename_attachment": "Redenumește atașamentul",
        "upload_failed": "Încărcarea unei noi versiuni ale atașamentului a eșuat.",
        "upload_new_revision": "Încarcă o nouă versiune",
        "upload_success": "Încărcarea unei noi versiuni ale atașaemntului a avut succes."
    },
    "attribute_detail": {
        "and_more": "... și încă {{count}}.",
        "app_css": "marchează notițe CSS care se încarcă automat în aplicația Trilium și pot fi folosite pentru a-i modifica aspectul.",
        "app_theme": "marchează notițe CSS care sunt teme complete ale Trilium și care se regăsesc în setări.",
        "archived": "notițele cu această etichetă nu vor fi vizibile în mod implicit în căutări (dar nici în ecranele Sari la notiță, Adăugare legătură, etc.).",
        "attr_detail_title": "Detalii despre atribute",
        "attr_is_owned_by": "Atributul este deținut de",
        "attr_name_title": "Denumirea atributului poate fi compusă doar din caractere alfanumerice, două puncte și underline",
        "auto_read_only_disabled": "notițele de tip text sau cod intră automat în mod doar de citire când au o dimensiune prea mare. Acest comportament se poate dezactiva adăugând această etichetă",
        "bookmark_folder": "notițele cu această etichetă vor apărea în lista de semne de carte ca un director (permițând acces la notițele din ea)",
        "boolean": "Valoare booleană",
        "calendar_root": "marchează notița care trebuie folosită ca rădăcină pentru notițele zilnice. Doar o singură notiță ar trebui să fie etichetătă.",
        "close_button_title": "Renunță la modificări și închide",
        "color": "definește culoarea unei notițe în ierarhia notițelor, legături, etc. Se poate folosi orice culoare CSS precum „red” sau „#a13d5f”",
        "css_class": "valoarea acestei etichete este adăugată ca o clasă CSS pentru nodul ce reprezintă notița în ierarhia notițelor. Acest lucru poate fi utilizat pentru personalizare avansată. Poate fi folosită în notițe de tip șablon.",
        "custom_request_handler": "a se vedea <a href=\"javascript:\" data-help-page=\"custom-request-handler.html\">Custom request handler</a>",
        "custom_resource_provider": "a se vedea <a href=\"javascript:\" data-help-page=\"custom-request-handler.html\">Custom request handler</a>",
        "date": "Dată",
        "date_time": "Dată și timp",
        "time": "Timp",
        "delete": "Șterge",
        "digits": "număr de zecimale",
        "disable_inclusion": "script-urile cu această etichetă nu vor fi incluse în execuția scriptului părinte.",
        "disable_versioning": "dezactivează auto-versionarea. Poate fi utilizat pentru notițe mari dar neimportante precum biblioteci mari de JavaScript utilizate pentru script-uri",
        "display_relations": "denumirea relațiilor ce ar trebui să fie afișate, separate prin virgulă. Toate celelalte vor fi ascunse.",
        "exclude_from_export": "notițele (împreună cu subnotițele) nu vor fi incluse în exporturile de notițe",
        "exclude_from_note_map": "Notițele cu această etichetă vor fi ascunse din Harta notițelor",
        "execute_button": "Titlul butonului ce va executa notița curentă de tip cod",
        "execute_description": "O descriere mai lungă a notiței curente de tip cod afișată împreună cu butonul de executare",
        "hide_highlight_widget": "Ascunde lista de evidențieri",
        "hide_promoted_attributes": "Ascunde lista atributelor promovate pentru această notiță",
        "hide_relations": "lista denumirilor relațiilor ce trebuie ascunse, delimitate prin virgulă. Toate celelalte vor fi afișate.",
        "icon_class": "valoarea acestei etichete este adăugată ca o clasă CSS la iconița notiței din ierarhia notițelor, fapt ce poate ajuta la identificarea vizuală mai rapidă a notițelor. Un exemplu ar fi „bx bx-home” pentru iconițe preluate din boxicons. Poate fi folosită în notițe de tip șablon.",
        "inbox": "locația implicită în care vor apărea noile notițe atunci când se crează o noitiță utilizând butonul „Crează notiță” din bara laterală, notițele vor fi create în interiorul notiței cu această etichetă.",
        "inherit": "atributele acestei notițe vor fi moștenite chiar dacă nu există o relație părinte-copil între notițe. A se vedea relația de tip șablon pentru un concept similar. De asemenea, a se vedea moștenirea atributelor în documentație.",
        "inheritable": "Moștenibilă",
        "inheritable_title": "Atributele moștenibile vor fi moștenite de către toți descendenții acestei notițe.",
        "inverse_relation": "Relație inversă",
        "inverse_relation_title": "Setare opțională pentru a defini relația inversă. Exemplu: Tată - Fiu sunt două relații inverse.",
        "is_owned_by_note": "este deținut(ă) de notița",
        "keep_current_hoisting": "Deschiderea acestei legături nu va schimba focalizarea chiar dacă notița nu poate fi vizualizată în ierarhia curentă.",
        "keyboard_shortcut": "Definește o scurtatură de la tastatură ce va merge direct la această notiță. Exemplu: „ctrl+alt+e”. Necesită reîncărcarea aplicației pentru a avea efect.",
        "label": "Detalii despre etichetă",
        "label_definition": "Detalii despre definiția unei etichete",
        "label_type": "Tip",
        "label_type_title": "Tipul acestei etichete va permite Trilium să selecteze interfața corespunzătoare pentru introducerea valorii etichetei.",
        "more_notes": "Mai multe notițe",
        "multi_value": "Valori multiple",
        "multiplicity": "Multiplicitate",
        "multiplicity_title": "Multiplicitatea definește câte atribute de același nume se pot crea - maximum 1 sau mai multe decât 1.",
        "name": "Nume",
        "new_notes_on_top": "Noile notițe vor fi create la începutul notiței părinte, nu la sfârșit.",
        "number": "Număr",
        "other_notes_with_name": "Alte notițe cu denumirea de {{attributeType}} „{{attributeName}}”",
        "page_size": "numărul de elemente per pagină în listarea notițelor",
        "precision": "Precizie",
        "precision_title": "Câte cifre să fie afișate după virgulă în interfața de configurare a valorii.",
        "promoted": "Evidențiată",
        "promoted_alias": "Alias",
        "promoted_alias_title": "Numele care să fie afișat în interfața de atribute promovate.",
        "promoted_title": "Atributele promovate sunt afișate proeminent în notiță.",
        "read_only": "editorul este în modul doar în citire. Funcționează doar pentru notițe de tip text sau cod.",
        "related_notes_title": "Alte notițe cu acesată etichetă",
        "relation": "Detalii despre relație",
        "relation_definition": "Detalii despre definiția unei relații",
        "relation_template": "atributele notiței vor fi moștenite chiar dacă nu există o relație părinte-copil, conținutul notiței și ierarhia sa vor fi adăugate la notițele-instanță dacă nu este definită. A se consulta documentația pentru mai multe detalii.",
        "render_note": "relație ce definește notița (de tip notiță de cod HTML sau script) ce trebuie randată pentru notițele de tip „Randare notiță HTML”",
        "run": "definește evenimentele la care să ruleze scriptul. Valori acceptate:\n<ul>\n<li>frontendStartup - când pornește interfața Trilium (sau este reîncărcată), dar nu pe mobil.</li>\n<li>mobileStartup - când pornește interfața Trilium (sau este reîncărcată), doar pe mobil.</li>\n<li>backendStartup - când pornește serverul Trilium</li>\n<li>hourly - o dată pe oră. Se poate utiliza adițional eticheta <code>runAtHour</code> pentru a specifica ora.</li>\n<li>daily - o dată pe zi</li>\n</ul>",
        "run_at_hour": "La ce oră ar trebui să ruleze. Trebuie folosit împreună cu <code>#run=hourly</code>. Poate fi definit de mai multe ori pentru a rula de mai multe ori în cadrul aceleași zile.",
        "run_on_attribute_change": "se execută atunci când atributele unei notițe care definește această relație se schimbă. Se apelează și atunci când un atribut este șters",
        "run_on_attribute_creation": "se execută atunci când un nou atribut este creat pentru notița care definește această relație",
        "run_on_branch_change": "se execută atunci când o ramură este actualizată.",
        "run_on_branch_creation": "se execută când o ramură este creată. O ramură este o legătură dintre o notiță părinte și o notiță copil și este creată, spre exemplu, la clonarea sau mutarea unei notițe.",
        "run_on_branch_deletion": "se execută când o ramură este ștearsă. O ramură este o legătură dintre o notiță părinte și o notiță copil și este ștearsă, spre exemplu, atunci când o notiță este mutată (ramura/legătura veche este ștearsă).",
        "run_on_child_note_creation": "se execută când o nouă notiță este creată sub notița la care este definită relația",
        "run_on_instance": "Definește pe ce instanța de Trilium ar trebui să ruleze. Implicit se consideră toate instanțele.",
        "run_on_note_change": "se execută când notița este schimbată (inclusiv crearea unei notițe). Nu include schimbări de conținut",
        "run_on_note_content_change": "se execută când conținutul unei notițe este schimbat (inclusiv crearea unei notițe).",
        "run_on_note_creation": "se execută când o notiță este creată de server. Se poate utiliza această relație atunci când se dorește rularea unui script pentru toate notițele create sub o anumită ierarhie. În acest caz, relația trebuie creată pe notița-rădăcină și marcată drept moștenibilă. Orice notiță creată sub ierarhie (la orice adâncime) va rula script-ul.",
        "run_on_note_deletion": "se execută la ștergerea unei notițe",
        "run_on_note_title_change": "se execută când titlul unei notițe se schimbă (inclusiv la crearea unei notițe)",
        "save_and_close": "Salvează și închide (<kbd>Ctrl+Enter</kbd>)",
        "search_home": "notițele de căutare vor fi create în cadrul acestei notițe",
        "share_alias": "definește un alias ce va fi permite notiței să fie accesată la https://your_trilium_host/share/[alias]",
        "share_credentials": "cere credențiale la accesarea acestei notițe partajate. Valoarea trebuie să fie în formatul „username:parolă”. Nu uitați să faceți eticheta moștenibilă pentru a o aplica și la notițele-copil/imagini.",
        "share_css": "Notiță de tip CSS ce va fi injectată în pagina de partajare. Notița CSS trebuie să facă și ea parte din ierarhia partajată. Considerați utilizarea și a „share_hidden_from_tree”, respectiv „share_omit_default_css”.",
        "share_description": "definește text ce va fi adăugat la eticheta HTML „meta” pentru descriere",
        "share_disallow_robot_indexing": "împiedică indexarea conținutului de către roboți utilizând antetul <code>X-Robots-Tag: noindex</code>",
        "share_external_link": "notița va funcționa drept o legătură către un site web extern în ierarhia de partajare",
        "share_favicon": "Notiță ce conține pictograma favicon pentru a fi setată în paginile partajate. De obicei se poate seta în rădăcina ierarhiei de partajare și se poate face moștenibilă. Notița ce conține favicon-ul trebuie să fie și ea în ierarhia de partajare. Considerați și utilizarea „share_hidden_from_tree”.",
        "share_hidden_from_tree": "notița este ascunsă din arborele de navigație din stânga, dar încă este accesibilă prin intermediul unui URL.",
        "share_index": "notițele cu această etichetă vor afișa lista tuturor rădăcilor notițelor partajate",
        "share_js": "Notiță JavaScript ce va fi injectată în pagina de partajare. Notița respectivă trebuie să fie și ea în ierarhia de partajare. Considerați utilizarea 'share_hidden_from_tree'.",
        "share_omit_default_css": "CSS-ul implicit pentru pagina de partajare va fi omis. Se poate folosi atunci când se fac schimbări majore de stil la pagină.",
        "share_raw": "notița va fi afișată în formatul ei brut, fără HTML",
        "share_root": "marchează notița care este servită pentru rădăcina ”/share”.",
        "share_template": "O notiță JavaScript ce va fi folosită drept șablon pentru afișarea notițelor partajate. Implicit se utilizează șablonul original. Considerați utilizarea 'share_hidden_from_tree'.",
        "single_value": "Valoare unică",
        "sort_direction": "ASC (ascendent, implicit) sau DESC (descendent)",
        "sort_folders_first": "Directoarele (notițe cu sub-notițe) vor fi mutate la început",
        "sorted": "menține notițele-copil ordonate alfabetic după titlu",
        "sql_console_home": "locația implicită pentru notițele de tip consolă SQL",
        "target_note": "Notiță țintă",
        "target_note_title": "Relația este o conexiune numită dintre o notiță sursă și o notiță țintă.",
        "template": "Șablon",
        "text": "Text",
        "title_template": "titlul implicit al notițelor create în interiorul acestei notițe. Valoarea este evaluată ca un șir de caractere JavaScript\n                        și poate fi astfel îmbogățită cu un conținut dinamic prin intermediul variabilelow <code>now</code> și <code>parentNote</code>. Exemple:\n                        \n                        <ul>\n                            <li><code>Lucrările lui ${parentNote.getLabelValue('autor')}</code></li>\n                            <li><code>Jurnal pentru ${now.format('YYYY-MM-DD HH:mm:ss')}</code></li>\n                        </ul>\n                        \n                        A se vedea <a href=\"https://triliumnext.github.io/Docs/Wiki/default-note-title.html\">wiki-ul pentru detalii</a>, documentația API pentru <a href=\"https://zadam.github.io/trilium/backend_api/Note.html\">parentNote</a> și <a href=\"https://day.js.org/docs/en/display/format\">now</a> pentru mai multe informații",
        "toc": "<code>#toc</code> sau <code>#toc=show</code> forțează afișarea tabelei de conținut, <code>#toc=hide</code> forțează ascunderea ei. Dacă eticheta nu există, se utilizează setările globale",
        "top": "păstrează notița la începutul listei (se aplică doar pentru notițe sortate automat)",
        "url": "URL",
        "value": "Valoare",
        "widget": "marchează această notiță ca un widget personalizat ce poate fi adăugat la ierarhia de componente ale aplicației",
        "widget_relation": "ținta acestei relații va fi executată și randată ca un widget în bara laterală",
        "workspace": "marchează această notiță ca un spațiu de lucru ce permite focalizarea rapidă a notițelor",
        "workspace_calendar_root": "Definește o rădăcină de calendar pentru un spațiu de lucru",
        "workspace_icon_class": "definește clasa de CSS din boxicon ce va fi folosită în tab-urile ce aparțin spațiului de lucru",
        "workspace_inbox": "marchează locația implicită în care vor apărea noile notițe atunci când este focalizat spațiul de lucru sau un copil al acestuia",
        "workspace_search_home": "notițele de căutare vor fi create sub această notiță",
        "workspace_tab_background_color": "Culoare CSS ce va fi folosită în tab-urile ce aparțin spațiului de lucru",
        "workspace_template": "Această notița va apărea în lista de șabloane când se crează o nouă notiță, dar doar când spațiul de lucru în care se află notița este focalizat",
        "app_theme_base": "setați valoarea la „next” pentru a folosi drept temă de bază „TriliumNext” în loc de cea clasică.",
        "print_landscape": "Schimbă orientarea paginii din portret în vedere atunci când se exportă în PDF.",
        "print_page_size": "Schimbă dimensiunea paginii când se exportă în PDF. Valori suportate: <code>A0</code>, <code>A1</code>, <code>A2</code>, <code>A3</code>, <code>A4</code>, <code>A5</code>, <code>A6</code>, <code>Legal</code>, <code>Letter</code>, <code>Tabloid</code>, <code>Ledger</code>.",
        "color_type": "Culoare"
    },
    "attribute_editor": {
        "add_a_new_attribute": "Adaugă un nou attribut",
        "add_new_label": "Adaugă o nouă etichetă <kbd data-command=\"addNewLabel\"></kbd>",
        "add_new_label_definition": "Adaugă o nouă definiție de etichetă",
        "add_new_relation": "Adaugă o nouă relație <kbd data-command=\"addNewRelation\"></kbd>",
        "add_new_relation_definition": "Adaugă o nouă definiție de relație",
        "help_text_body1": "Pentru a adăuga o etichetă doar scrieți, spre exemplu, <code>#piatră</code> sau <code>#an = 2020</code> dacă se dorește adăugarea unei valori",
        "help_text_body2": "Pentru relații, scrieți <code>author = @</code> ce va afișa o autocompletare pentru identificarea notiței dorite.",
        "help_text_body3": "În mod alternativ, se pot adăuga etichete și relații utilizând butonul <code>+</code> din partea dreaptă.",
        "save_attributes": "Salvează atributele <enter>",
        "placeholder": "Aici puteți introduce etichete și relații"
    },
    "backend_log": {
        "refresh": "Reîmprospătare"
    },
    "backup": {
        "automatic_backup": "Copie de siguranță automată",
        "automatic_backup_description": "Trilium poate face copii de siguranță ale bazei de date în mod automat:",
        "backup_database_now": "Crează o copie a bazei de date acum",
        "backup_now": "Crează o copie de siguranță acum",
        "backup_recommendation": "Se recomandă a se păstra activată funcția de copii de siguranță, dar acest lucru poate face pornirea aplicației mai lentă pentru baze de date mai mari sau pentru dispozitive de stocare lente.",
        "database_backed_up_to": "S-a creat o copie de siguranță a bazei de dată la {{backupFilePath}}",
        "enable_daily_backup": "Activează copia de siguranță zilnică",
        "enable_monthly_backup": "Activează copia de siguranță lunară",
        "enable_weekly_backup": "Activează copia de siguranță săptămânală",
        "existing_backups": "Copii de siguranță existente",
        "date-and-time": "Data și ora",
        "path": "Calea fișierului",
        "no_backup_yet": "nu există încă nicio copie de siguranță"
    },
    "basic_properties": {
        "basic_properties": "Proprietăți de bază",
        "editable": "Editabil",
        "note_type": "Tipul notiței",
        "language": "Limbă"
    },
    "book": {
        "no_children_help": "Această notiță de tip Carte nu are nicio subnotiță așadar nu este nimic de afișat. Vedeți <a href=\"https://triliumnext.github.io/Docs/Wiki/book-note.html\">wiki</a> pentru detalii."
    },
    "book_properties": {
        "collapse": "Minimizează",
        "collapse_all_notes": "Minimizează toate notițele",
        "expand": "Expandează",
        "expand_all_children": "Expandează toate subnotițele",
        "grid": "Grilă",
        "invalid_view_type": "Mod de afișare incorect „{{type}}”",
        "list": "Listă",
        "view_type": "Mod de afișare",
        "calendar": "Calendar",
        "book_properties": "Proprietăți colecție",
        "table": "Tabel",
        "geo-map": "Hartă geografică",
        "board": "Tablă Kanban"
    },
    "bookmark_switch": {
        "bookmark": "Semn de carte",
        "bookmark_this_note": "Crează un semn de carte către această notiță în panoul din stânga",
        "remove_bookmark": "Șterge semnul de carte"
    },
    "branch_prefix": {
        "branch_prefix_saved": "Prefixul ramurii a fost salvat.",
        "edit_branch_prefix": "Editează prefixul ramurii",
        "help_on_tree_prefix": "Informații despre prefixe de ierarhie",
        "prefix": "Prefix:",
        "save": "Salvează"
    },
    "bulk_actions": {
        "affected_notes": "Notițe afectate",
        "available_actions": "Acțiuni disponibile",
        "bulk_actions": "Acțiuni în masă",
        "bulk_actions_executed": "Acțiunile în masă au fost executate cu succes.",
        "chosen_actions": "Acțiuni selectate",
        "execute_bulk_actions": "Execută acțiunile în masă",
        "include_descendants": "Include descendenții notiței selectate",
        "none_yet": "Nicio acțiune... adăugați una printr-un click pe cele disponibile mai jos.",
        "labels": "Etichete",
        "notes": "Notițe",
        "other": "Altele",
        "relations": "Relații"
    },
    "calendar": {
        "april": "Aprilie",
        "august": "August",
        "cannot_find_day_note": "Nu se poate găsi notița acelei zile",
        "december": "Decembrie",
        "febuary": "Februarie",
        "fri": "Vin",
        "january": "Ianuarie",
        "july": "Iulie",
        "june": "Iunie",
        "march": "Martie",
        "may": "Mai",
        "mon": "Lun",
        "november": "Noiembrie",
        "october": "Octombrie",
        "sat": "Sâm",
        "september": "Septembrie",
        "sun": "Dum",
        "thu": "Joi",
        "tue": "Mar",
        "wed": "Mie",
        "cannot_find_week_note": "Nu s-a putut găsi notița săptămânală"
    },
    "clone_to": {
        "clone_notes_to": "Clonează notițele către...",
        "clone_to_selected_note": "Clonează notița selectată",
        "cloned_note_prefix_title": "Notița clonată va fi afișată în ierarhia notiței utilizând prefixul dat",
        "help_on_links": "Informații despre legături",
        "no_path_to_clone_to": "Nicio cale de clonat.",
        "note_cloned": "Notița „{{clonedTitle}}” a fost clonată în „{{targetTitle}}”",
        "notes_to_clone": "Notițe de clonat",
        "prefix_optional": "Prefix (opțional)",
        "search_for_note_by_its_name": "căutați notița după nume acesteia",
        "target_parent_note": "Notița părinte țintă"
    },
    "close_pane_button": {
        "close_this_pane": "Închide acest panou"
    },
    "code_auto_read_only_size": {
        "description": "Marchează pragul în care o notiță de o anumită dimensiune va fi afișată în mod de citire (pentru motive de performanță).",
        "label": "Pragul de dimensiune pentru setarea modului de citire automat (la notițe de cod)",
        "title": "Pragul de mod de citire automat",
        "unit": "caractere"
    },
    "code_buttons": {
        "execute_button_title": "Execută scriptul",
        "opening_api_docs_message": "Se deschide documentația API...",
        "save_to_note_button_title": "Salvează în notiță",
        "sql_console_saved_message": "Notița consolă SQL a fost salvată în {{note_path}}",
        "trilium_api_docs_button_title": "Deschide documentația API pentru Trilium"
    },
    "code_mime_types": {
        "title": "Tipuri MIME disponibile în meniul derulant"
    },
    "confirm": {
        "also_delete_note": "Șterge și notița",
        "are_you_sure_remove_note": "Doriți ștergerea notiței „{{title}}” din harta de relații?",
        "cancel": "Anulează",
        "confirmation": "Confirm",
        "if_you_dont_check": "Dacă această opțiune nu este bifată, notița va fi ștearsă doar din harta de relații.",
        "ok": "OK"
    },
    "consistency_checks": {
        "find_and_fix_button": "Caută și repară probleme de consistență",
        "finding_and_fixing_message": "Se caută și se repară problemele de consistență...",
        "issues_fixed_message": "Problemele de consistență ar trebui să fie acum rezolvate.",
        "title": "Verificări de consistență"
    },
    "copy_image_reference_button": {
        "button_title": "Copiază o referință către imagine în clipboard, poate fi inserată într-o notiță text."
    },
    "create_pane_button": {
        "create_new_split": "Crează o nouă diviziune"
    },
    "database_anonymization": {
        "choose_anonymization": "Puteți decide dacă oferiți o bază de date complet sau parțial anonimizată. Chiar și bazele de date complet anonimizate pot fi foarte utile, dar în unele cazuri bazele de date parțial anonimizate pot eficientiza procesul de identificare a bug-urilor și repararea acestora.",
        "creating_fully_anonymized_database": "Se crează o copie complet anonimizată...",
        "creating_lightly_anonymized_database": "Se crează o bază de date parțial anonimizată...",
        "error_creating_anonymized_database": "Nu s-a putut crea o bază de date anonimizată, verificați log-urile din server pentru detalii",
        "existing_anonymized_databases": "Baze de date anonimizate existente",
        "full_anonymization": "Anonimizare completă",
        "full_anonymization_description": "Această acțiune va crea o nouă copie a bazei de date și o va anonimiza (se șterge conținutul tuturor notițelor și se menține doar structura și câteva metainformații neconfidențiale) pentru a putea fi partajate online cu scopul de a depana anumite probleme fără a risca expunerea datelor personale.",
        "light_anonymization": "Anonimizare parțială",
        "light_anonymization_description": "Această acțiune va crea o copie a bazei de date și o va anonimiza parțial - mai exact se va șterge conținutul tuturor notițelor, dar titlurile și atributele vor rămâne. De asemenea, script-urile de front-end sau back-end și widget-urile personalizate vor rămâne și ele. Acest lucru oferă mai mult context pentru a depana probleme.",
        "no_anonymized_database_yet": "Încă nu există nicio bază de date anonimizată.",
        "save_fully_anonymized_database": "Salvează bază de date complet anonimizată",
        "save_lightly_anonymized_database": "Salvează bază de date parțial anonimizată",
        "successfully_created_fully_anonymized_database": "S-a creat cu succes o bază de date complet anonimizată în {{anonymizedFilePath}}",
        "successfully_created_lightly_anonymized_database": "S-a creat cu succes o bază de date parțial anonimizată în {{anonymizedFilePath}}",
        "title": "Bază de dată anonimizată"
    },
    "database_integrity_check": {
        "check_button": "Verifică integritatea bazei de date",
        "checking_integrity": "Se verifică integritatea bazei de date...",
        "description": "Se va verifica să nu existe coruperi ale bazei de date la nivelul SQLite. Poate dura ceva timp, în funcție de dimensiunea bazei de date.",
        "integrity_check_failed": "Probleme la verificarea integrității: {{results}}",
        "integrity_check_succeeded": "Verificarea integrității a fost făcută cu succes și nu a fost identificată nicio problemă.",
        "title": "Verificarea integrității bazei de date"
    },
    "debug": {
        "access_info": "Pentru a accesa informații de depanare, executați interogarea și dați click pe „Afișează logurile din backend” din stânga-sus.",
        "debug": "Depanare",
        "debug_info": "Modul de depanare va afișa informații adiționale în consolă cu scopul de a ajuta la depanarea interogărilor complexe."
    },
    "delete_label": {
        "delete_label": "Șterge eticheta",
        "label_name_placeholder": "denumirea etichetei",
        "label_name_title": "Sunt permise caractere alfanumerice, underline și două puncte."
    },
    "delete_note": {
        "delete_matched_notes": "Șterge notițele găsite",
        "delete_matched_notes_description": "Se vor șterge notițele găsite.",
        "delete_note": "Șterge notița",
        "erase_notes_instruction": "Pentru a șterge notițele permanent, se poate merge după ștergerea în opțiuni la secțiunea „Altele” și clic pe butonul „Elimină notițele șterse acum”.",
        "undelete_notes_instruction": "După ștergere, se pot recupera din ecranul Schimbări recente."
    },
    "delete_notes": {
        "broken_relations_to_be_deleted": "Următoarele relații vor fi întrerupte și șterse ({{ relationCount}})",
        "cancel": "Anulează",
        "delete_all_clones_description": "Șterge și toate clonele (se pot recupera în ecranul Schimbări recente)",
        "delete_notes_preview": "Previzualizare ștergerea notițelor",
        "erase_notes_description": "Ștergerea obișnuită doar marchează notițele ca fiind șterse și pot fi recuperate (în ecranul Schimbări recente) pentru o perioadă de timp. Dacă se bifează această opțiune, notițele vor fi șterse imediat fără posibilitatea de a le recupera.",
        "erase_notes_warning": "Șterge notițele permanent (nu se mai pot recupera), incluzând toate clonele. Va forța reîncărcarea aplicației.",
        "no_note_to_delete": "Nicio notiță nu va fi ștearsă (doar clonele).",
        "notes_to_be_deleted": "Următoarele notițe vor fi șterse ({{notesCount}})",
        "ok": "OK",
        "deleted_relation_text": "Notița {{- note}} ce va fi ștearsă este referențiată de relația {{- relation}}, originând din {{- source}}.",
        "close": "Închide"
    },
    "delete_relation": {
        "allowed_characters": "Se permit caractere alfanumerice, underline și două puncte.",
        "delete_relation": "Șterge relația",
        "relation_name": "denumirea relației"
    },
    "delete_revisions": {
        "all_past_note_revisions": "Toate reviziile anterioare ale notițelor găsite vor fi șterse. Notița propriu-zisă va fi intactă. În alte cuvinte, istoricul notiței va fi șters.",
        "delete_note_revisions": "Șterge toate reviziile notițelor"
    },
    "edit_button": {
        "edit_this_note": "Editează această notiță"
    },
    "editability_select": {
        "always_editable": "Întotdeauna editabil",
        "auto": "Automat",
        "note_is_always_editable": "Notița este întotdeauna editabilă, indiferent de lungimea ei.",
        "note_is_editable": "Notița este editabilă atât timp cât nu este prea lungă.",
        "note_is_read_only": "Notița este doar pentru citire, poate fi editată prin intermediul unui buton.",
        "read_only": "Doar pentru citire"
    },
    "editable_code": {
        "placeholder": "Scrieți conținutul notiței de cod aici..."
    },
    "editable_text": {
        "placeholder": "Scrieți conținutul notiței aici..."
    },
    "edited_notes": {
        "deleted": "(șters)",
        "no_edited_notes_found": "Nu sunt încă notițe editate pentru această zi...",
        "title": "Notițe editate"
    },
    "empty": {
        "enter_workspace": "Intrare spațiu de lucru „{{title}}”",
        "open_note_instruction": "Deschideți o notiță scriind denumirea ei în caseta de mai jos sau selectați o notiță din ierarhie.",
        "search_placeholder": "căutați o notiță după denumirea ei"
    },
    "etapi": {
        "actions": "Acțiuni",
        "create_token": "Crează un token ETAPI nou",
        "created": "Creat",
        "default_token_name": "token nou",
        "delete_token": "Șterge/dezactivează acest token",
        "delete_token_confirmation": "Doriți ștergerea token-ului ETAPI „{{name}}”?",
        "description": "ETAPI este un API REST utilizat pentru a accesa instanța de Trilium programatic, fără interfață grafică.",
        "error_empty_name": "Denumirea token-ului nu poate fi goală",
        "existing_tokens": "Token-uri existente",
        "new_token_message": "Introduceți denumirea noului token",
        "new_token_title": "Token ETAPI nou",
        "no_tokens_yet": "Nu există încă token-uri. Clic pe butonul de deasupra pentru a crea una.",
        "openapi_spec": "Specificația OpenAPI pentru ETAPI",
        "swagger_ui": "UI-ul Swagger pentru ETAPI",
        "rename_token": "Redenumește token-ul",
        "rename_token_message": "Introduceți denumirea noului token",
        "rename_token_title": "Redenumire token",
        "see_more": "Vedeți mai multe detalii în {{- link_to_wiki}} și în {{- link_to_openapi_spec}} sau în {{- link_to_swagger_ui }}.",
        "title": "ETAPI",
        "token_created_message": "Copiați token-ul creat în clipboard. Trilium stochează token-ul ca hash așadar această valoare poate fi văzută doar acum.",
        "token_created_title": "Token ETAPI creat",
        "token_name": "Denumire token",
        "wiki": "wiki"
    },
    "execute_script": {
        "example_1": "De exemplu, pentru a adăuga un șir de caractere la titlul unei notițe, se poate folosi acest mic script:",
        "example_2": "Un exemplu mai complex ar fi ștergerea atributelor tuturor notițelor identificate:",
        "execute_script": "Execută script",
        "help_text": "Se pot executa script-uri simple pe toate notițele identificate."
    },
    "export": {
        "choose_export_type": "Selectați mai întâi tipul export-ului",
        "close": "Închide",
        "export": "Exportă",
        "export_finished_successfully": "Export finalizat cu succes.",
        "export_in_progress": "Export în curs: {{progressCount}}",
        "export_note_title": "Exportă notița",
        "export_status": "Starea exportului",
        "export_type_single": "Doar această notiță fără descendenții ei",
        "export_type_subtree": "Această notiță și toți descendenții ei",
        "format_html_zip": "HTML în arhivă ZIP - recomandat deoarece păstrează toată formatarea",
        "format_markdown": "Markdown - păstrează majoritatea formatării",
        "format_opml": "OPML - format de interschimbare pentru editoare cu structură ierarhică (outline). Formatarea, imaginile și fișierele nu vor fi incluse.",
        "opml_version_1": "OPML v1.0 - text simplu",
        "opml_version_2": "OPML v2.0 - permite și HTML",
        "format_html": "HTML - recomandat deoarece păstrează toata formatarea",
        "format_pdf": "PDF - cu scopul de printare sau partajare."
    },
    "fast_search": {
        "description": "Căutarea rapidă dezactivează căutarea la nivel de conținut al notițelor cu scopul de a îmbunătăți performanța de căutare pentru baze de date mari.",
        "fast_search": "Căutare rapidă"
    },
    "file": {
        "file_preview_not_available": "Previzualizarea fișierelor nu este disponibilă pentru acest format de fișier.",
        "too_big": "Previzualizarea conține doar primele {{maxNumChars}} caractere din fișier din motive de performanță. Descărcați fișierul și deschideți-l extern pentru a-l putea vedea în întregime."
    },
    "file_properties": {
        "download": "Descarcă",
        "file_size": "Dimensiunea fișierului",
        "file_type": "Tipul fișierului",
        "note_id": "ID-ul notiței",
        "open": "Deschide",
        "original_file_name": "Denumirea originală a fișierului",
        "title": "Fișier",
        "upload_failed": "Încărcarea a unei noi revizii ale fișierului a eșuat.",
        "upload_new_revision": "Încarcă o nouă revizie",
        "upload_success": "Noua revizie a fișierului a fost încărcată cu succes."
    },
    "fonts": {
        "apply_font_changes": "Pentru a aplica schimbările de font, click pe",
        "font_family": "Familia de fonturi",
        "fonts": "Fonturi",
        "main_font": "Fontul principal",
        "monospace_font": "Fontul monospace (pentru cod)",
        "not_all_fonts_available": "Nu toate fonturile listate aici pot fi disponibile pe acest sistem.",
        "note_detail_font": "Fontul pentru detaliile notițelor",
        "note_tree_and_detail_font_sizing": "Dimensiunea arborelui și a fontului pentru detalii este relativă la dimensiunea fontului principal.",
        "note_tree_font": "Fontul arborelui de notițe",
        "reload_frontend": "reîncarcă interfața",
        "size": "Mărime",
        "theme_defined": "Definit de temă",
        "generic-fonts": "Fonturi generice",
        "handwriting-system-fonts": "Fonturi de sistem cu stil de scris de mână",
        "monospace-system-fonts": "Fonturi de sistem monospațiu",
        "sans-serif-system-fonts": "Fonturi de sistem fără serifuri",
        "serif-system-fonts": "Fonturi de sistem cu serifuri",
        "monospace": "Monospațiu",
        "sans-serif": "Fără serifuri",
        "serif": "Cu serifuri",
        "system-default": "Fontul predefinit al sistemului"
    },
    "global_menu": {
        "about": "Despre Trilium Notes",
        "advanced": "Opțiuni avansate",
        "configure_launchbar": "Configurează bara de lansare",
        "logout": "Deautentificare",
        "menu": "Meniu",
        "open_dev_tools": "Deschide uneltele de dezvoltare",
        "open_new_window": "Deschide o nouă fereastră",
        "open_search_history": "Deschide istoricul de căutare",
        "open_sql_console": "Deschide consola SQL",
        "open_sql_console_history": "Deschide istoricul consolei SQL",
        "options": "Opțiuni",
        "reload_frontend": "Reîncarcă interfața",
        "reload_hint": "Reîncărcarea poate ajuta atunci când există ceva probleme vizuale fără a trebui repornită întreaga aplicație.",
        "reset_zoom_level": "Resetează nivelul de zoom",
        "show_backend_log": "Afișează log-ul din backend",
        "show_help": "Afișează informații",
        "show_hidden_subtree": "Afișează ierarhia ascunsă",
        "show_shared_notes_subtree": "Afișează ierahia notițelor partajate",
        "switch_to_desktop_version": "Schimbă la versiunea de desktop",
        "switch_to_mobile_version": "Schimbă la versiunea de mobil",
        "toggle_fullscreen": "Comută mod ecran complet",
        "zoom": "Zoom",
        "zoom_in": "Mărește",
        "zoom_out": "Micșorează",
        "show-cheatsheet": "Afișează ghidul rapid",
        "toggle-zen-mode": "Mod zen"
    },
    "heading_style": {
        "markdown": "Stil Markdown",
        "plain": "Simplu",
        "title": "Stil titluri",
        "underline": "Subliniat"
    },
    "help": {
        "activateNextTab": "activează următorul tab",
        "activatePreviousTab": "activează tabul anterior",
        "blockQuote": "începeți un rând cu <code>></code> urmat de spațiu pentru un bloc de citat",
        "bulletList": "<code>*</code> sau <code>-</code> urmat de spațiu pentru o listă punctată",
        "closeActiveTab": "închide tabul activ",
        "collapseExpand": "minimizează/expandează nodul",
        "collapseSubTree": "minimizează subarborele",
        "collapseWholeTree": "minimizează întregul arbore de notițe",
        "copyNotes": "copiază notița activă (sau selecția curentă) în clipboard (utilizat pentru <a class=\"external\" href=\"https://triliumnext.github.io/Docs/Wiki/cloning-notes.html#cloning-notes\">clonare</a>)",
        "createEditLink": "crează/editează legătură externă",
        "createInternalLink": "crează legătură internă",
        "createNoteAfter": "crează o nouă notiță după notița activă",
        "createNoteInto": "crează o subnotiță în notița activă",
        "creatingNotes": "Crearea notițelor",
        "cutNotes": "decupează notița curentă (sau selecția curentă) în clipboard (utilizată pentru mutarea notițelor)",
        "deleteNotes": "șterge notița/subarborele",
        "editBranchPrefix": "editează <a class=\"external\" href=\"https://triliumnext.github.io/Docs/Wiki/tree-concepts.html#prefix\">prefixul</a> a unei clone ale notiței active",
        "editNoteTitle": "va sări de la arborele de notițe către titlul notiței. Enter de la titlul notiței va sări către editorul de text. <kbd>Ctrl+.</kbd> va sări înapoi de la editor către arborele de notițe.",
        "editingNotes": "Editarea notițelor",
        "followLink": "urmărește link-ul sub cursor",
        "goBackForwards": "mergi înapoi/înainte în istoric",
        "goUpDown": "mergi sus/jos în lista de notițe",
        "headings": "<code>##</code>, <code>###</code>, <code>####</code>  etc. urmat de spațiu pentru titluri",
        "inPageSearch": "caută în interiorul paginii",
        "insertDateTime": "inserează data și timpul curente la poziția cursorului",
        "jumpToParentNote": "sari la pagina părinte",
        "jumpToTreePane": "sari către arborele de notițe și scrolează către notița activă",
        "markdownAutoformat": "Formatare în stil Markdown",
        "moveNoteUpDown": "mută notița sus/jos în lista de notițe",
        "moveNoteUpHierarchy": "mută notița mai sus în ierarhie",
        "movingCloningNotes": "Mutarea/clonarea notițelor",
        "multiSelectNote": "selectează multiplu notița de sus/jos",
        "newTabNoteLink": "pe o legătură către o notiță va deschide notița într-un tab nou",
        "notSet": "nesetat",
        "noteNavigation": "Navigarea printre notițe",
        "numberedList": "<kbd>1.</code> sau <code>1)</code> urmat de spațiu pentru o listă numerotată",
        "onlyInDesktop": "Doar pentru desktop (aplicația Electron)",
        "openEmptyTab": "deschide un tab nou",
        "other": "Altele",
        "pasteNotes": "lipește notița/notițele ca sub-notițe în notița activă (ce va muta sau clona în funcție dacă a fost copiată sau decupată în clipboard)",
        "quickSearch": "sari la caseta de căutare rapidă",
        "reloadFrontend": "reîncarcă interfața Trilium",
        "scrollToActiveNote": "scrolează la notița activă",
        "selectAllNotes": "selectează toate notițele din nivelul curent",
        "selectNote": "selectează notița",
        "showDevTools": "afișează instrumentele de dezvoltatori",
        "showJumpToNoteDialog": "afișează <a class=\"external\" href=\"https://triliumnext.github.io/Docs/Wiki/note-navigation.html#jump-to-note\">ecranul „Sari la”</a>",
        "showSQLConsole": "afișează consola SQL",
        "tabShortcuts": "Scurtături pentru tab-uri",
        "troubleshooting": "Unelte pentru depanare",
        "newTabWithActivationNoteLink": "pe o legătură către o notiță deschide și activează notița într-un tab nou"
    },
    "hide_floating_buttons_button": {
        "button_title": "Ascunde butoanele"
    },
    "highlights_list": {
        "bg_color": "Text cu o culoare de fundal",
        "bold": "Text îngroșat",
        "color": "Text colorat",
        "description": "Se pot personaliza elementele ce vor fi afișate în lista de evidențieri din panoul din dreapta:",
        "italic": "Text italic (înclinat)",
        "shortcut_info": "Se poate configura o scurtatură la tastatură pentru comutarea rapidă a panoului din dreapta (inclusiv lista de evidențieri) în Opțiuni -> Scurtături (denumirea „toggleRightPane”).",
        "title": "Lista de evidențieri",
        "underline": "Text subliniat",
        "visibility_description": "Se poate ascunde lista de evidențieri la nivel de notiță prin adăugarea etichetei #hideHighlightWidget.",
        "visibility_title": "Vizibilitatea listei de evidențieri"
    },
    "i18n": {
        "first-day-of-the-week": "Prima zi a săptămânii",
        "language": "Limbă",
        "monday": "Luni",
        "sunday": "Duminică",
        "title": "Localizare",
        "formatting-locale": "Format dată și numere",
        "first-week-of-the-year": "Prima săptămână din an",
        "first-week-contains-first-day": "Prima săptămână conține prima zi din an",
        "first-week-contains-first-thursday": "Prima săptămână conține prima zi de joi din an",
        "first-week-has-minimum-days": "Prima săptămână are numărul minim de zile",
        "min-days-in-first-week": "Numărul minim de zile pentru prima săptămână",
        "first-week-info": "Opțiunea de prima săptămână conține prima zi de joi din an este bazată pe standardul <a href=\"https://en.wikipedia.org/wiki/ISO_week_date#First_week\">ISO 8601</a>.",
        "first-week-warning": "Schimbarea opțiunii primei săptămâni poate cauza duplicate cu notițele săptămânale existente deoarece acestea nu vor fi actualizate retroactiv."
    },
    "image_properties": {
        "copy_reference_to_clipboard": "Copiază referință în clipboard",
        "download": "Descarcă",
        "file_size": "Dimensiune fișier",
        "file_type": "Tip fișier",
        "open": "Deschide",
        "original_file_name": "Denumirea originală a fișierului",
        "title": "Imagine",
        "upload_failed": "Încărcarea a unei noi revizii ale imaginii a eșuat: {{message}}",
        "upload_new_revision": "Încarcă o nouă revizie",
        "upload_success": "O nouă revizie a fost încărcată cu succes."
    },
    "images": {
        "download_images_automatically": "Descarcă imaginile automat pentru utilizare fără conexiune la internet.",
        "download_images_description": "Textul HTML inserat poate conține referințe către imagini online, Trilium le va identifica și va descărca acele imagini pentru a putea fi disponibile și fără o conexiune la internet.",
        "enable_image_compression": "Activează compresia imaginilor",
        "images_section_title": "Imagini",
        "jpeg_quality_description": "Calitatea JPEG (10 - cea mai slabă calitate, 100 - cea mai bună calitate, se recomandă între 50 și 85)",
        "max_image_dimensions": "Lungimea/lățimea maximă a unei imagini (imaginea va fi redimensionată dacă depășește acest prag).",
        "max_image_dimensions_unit": "pixeli"
    },
    "import": {
        "chooseImportFile": "Selectați fișierul de importat",
        "codeImportedAsCode": "Importă fișiere identificate drept cod sursă (e.g. <code>.json</code>) drept notițe de tip cod dacă nu este clar din metainformații",
        "explodeArchives": "Citește conținutul arhivelor <code>.zip</code>, <code>.enex</code> și <code>.opml</code>.",
        "explodeArchivesTooltip": "Dacă această opțiune este bifată atunci Trilium va citi fișiere de tip <code>.zip</code>, <code>.enex</code> și <code>.opml</code> și va crea notițe din fișierele din interiorul acestor arhive. Dacă este nebifat, atunci Trilium va atașa arhiva propriu-zisă la notiță.",
        "import": "Importă",
        "importDescription": "Conținutul fișierelor selectate va fi importat ca subnotițe în",
        "importIntoNote": "Importă în notiță",
        "options": "Opțiuni",
        "replaceUnderscoresWithSpaces": "Înlocuiește underline-ul cu spații în denumirea notițelor importate",
        "safeImport": "Importare sigură",
        "safeImportTooltip": "Fișierele de Trilium exportate în format <code>.zip</code> pot conține scripturi executabile ce pot avea un comportament malițios. Importarea sigură va dezactiva execuția automată a tuturor scripturilor importate. Debifați „Importare sigură” dacă arhiva importată conține scripturi executabile dorite și aveți încredere deplină în conținutul acestora.",
        "shrinkImages": "Micșorare imagini",
        "shrinkImagesTooltip": "<p>Dacă bifați această opțiune, Trilium va încerca să micșoreze imaginea importată prin scalarea și importarea ei, aspect ce poate afecta calitatea aparentă a imaginii. Dacă nu este bifat, imaginile vor fi importate fără nicio modificare.</p><p>Acest lucru nu se aplică la importuri de tip <code>.zip</code> cu metainformații deoarece se asumă că aceste fișiere sunt deja optimizate.</p>",
        "textImportedAsText": "Importă HTML, Markdown și TXT ca notițe de tip text dacă este neclar din metainformații",
        "failed": "Eroare la importare: {{message}}.",
        "import-status": "Starea importului",
        "in-progress": "Import în curs: {{progress}}",
        "successful": "Import finalizat cu succes.",
        "html_import_tags": {
            "description": "Configurați ce etichete HTML să fie păstrate atunci când se importă notițe. Etichetele ce nu se află în această listă vor fi înlăturate la importul de date. Unele etichete (precum „script”) sunt înlăturate indiferent din motive de securitate.",
            "placeholder": "Introduceți etichetele HTML, câte unul pe linie",
            "reset_button": "Resetează la lista implicită",
            "title": "Etichete HTML la importare"
        }
    },
    "include_archived_notes": {
        "include_archived_notes": "Include notițele arhivate"
    },
    "include_note": {
        "box_size_full": "complet (căsuța va afișa întregul text)",
        "box_size_medium": "mediu (~ 30 de rânduri)",
        "box_size_prompt": "Dimensiunea căsuței notiței incluse:",
        "box_size_small": "mică (~ 10 rânduri)",
        "button_include": "Include notița",
        "dialog_title": "Includere notița",
        "label_note": "Notiță",
        "placeholder_search": "căutați notița după denumirea ei"
    },
    "info": {
        "closeButton": "Închide",
        "modalTitle": "Mesaj informativ",
        "okButton": "OK"
    },
    "inherited_attribute_list": {
        "no_inherited_attributes": "Niciun atribut moștenit.",
        "title": "Atribute moștenite"
    },
    "jump_to_note": {
        "search_button": "Caută în întregul conținut",
        "search_placeholder": "Căutați notițe după nume sau tastați > pentru comenzi..."
    },
    "left_pane_toggle": {
        "hide_panel": "Ascunde panoul",
        "show_panel": "Afișează panoul"
    },
    "limit": {
        "limit": "Limită",
        "take_first_x_results": "Obține doar primele X rezultate."
    },
    "markdown_import": {
        "dialog_title": "Importă Markdown",
        "import_button": "Importă",
        "import_success": "Conținutul Markdown a fost importat în document.",
        "modal_body_text": "Din cauza limitărilor la nivel de navigator, nu este posibilă citirea clipboard-ului din JavaScript. Inserați Markdown-ul pentru a-l importa în caseta de mai jos și dați clic pe butonul Import"
    },
    "max_content_width": {
        "apply_changes_description": "Pentru a aplica schimbările de lățime a conținutului, dați click pe",
        "default_description": "În mod implicit Trilium limitează lățimea conținutului pentru a îmbunătăți lizibilitatea pentru ferestrele maximizate pe ecrane late.",
        "max_width_label": "Lungimea maximă a conținutului",
        "max_width_unit": "pixeli",
        "reload_button": "reîncarcă interfața",
        "reload_description": "schimbări din opțiunile de afișare",
        "title": "Lățime conținut"
    },
    "mobile_detail_menu": {
        "delete_this_note": "Șterge această notiță",
        "error_cannot_get_branch_id": "Nu s-a putut obține branchId-ul pentru calea „{{notePath}}”",
        "error_unrecognized_command": "Comandă nerecunoscută „{{command}}”",
        "insert_child_note": "Inserează subnotiță"
    },
    "move_note": {
        "clone_note_new_parent": "clonează notița la noul părinte dacă notița are mai multe clone/ramuri (când nu este clar care ramură trebuie ștearsă)",
        "move_note": "Mută notița",
        "move_note_new_parent": "mută notița în noul părinte dacă notița are unul singur (ramura veche este ștearsă și o ramură nouă este creată în noul părinte)",
        "nothing_will_happen": "nu se va întampla nimic dacă notița nu poate fi mutată la notița destinație (deoarece s-ar crea un ciclu în arbore)",
        "on_all_matched_notes": "Pentru toate notițele găsite",
        "target_parent_note": "notița părinte destinație",
        "to": "la"
    },
    "move_pane_button": {
        "move_left": "Mută la stânga",
        "move_right": "Mută la dreapta"
    },
    "move_to": {
        "dialog_title": "Mută notițele în...",
        "error_no_path": "Nicio cale la care să poată fi mutate.",
        "move_button": "Mută la notița selectată",
        "move_success_message": "Notițele selectate au fost mutate în",
        "notes_to_move": "Notițe de mutat",
        "search_placeholder": "căutați notița după denumirea ei",
        "target_parent_note": "Notița părinte destinație"
    },
    "native_title_bar": {
        "disabled": "dezactivată",
        "enabled": "activată",
        "title": "Bară de titlu nativă (necesită repornirea aplicației)"
    },
    "network_connections": {
        "check_for_updates": "Verifică automat pentru actualizări",
        "network_connections_title": "Conexiuni la rețea"
    },
    "note_actions": {
        "convert_into_attachment": "Convertește în atașament",
        "delete_note": "Șterge notița",
        "export_note": "Exportă notița",
        "import_files": "Importă fișiere",
        "note_attachments": "Atașamente notițe",
        "note_source": "Sursa notiței",
        "open_note_custom": "Deschide notiță personalizată",
        "open_note_externally": "Deschide notița extern",
        "open_note_externally_title": "Fișierul va fi deschis într-o aplicație externă și urmărită pentru modificări. Ulterior se va putea încărca versiunea modificată înapoi în Trilium.",
        "print_note": "Imprimare notiță",
        "re_render_note": "Reinterpretare notiță",
        "save_revision": "Salvează o nouă revizie",
        "search_in_note": "Caută în notiță",
        "convert_into_attachment_failed": "Nu s-a putut converti notița „{{title}}”.",
        "convert_into_attachment_successful": "Notița „{{title}}” a fost convertită în atașament.",
        "convert_into_attachment_prompt": "Doriți convertirea notiței „{{title}}” într-un atașament al notiței părinte?",
        "print_pdf": "Exportare ca PDF..."
    },
    "note_erasure_timeout": {
        "deleted_notes_erased": "Notițele șterse au fost eliminate permanent.",
        "erase_deleted_notes_now": "Elimină notițele șterse acum",
        "erase_notes_after": "Elimină notițele șterse după:",
        "manual_erasing_description": "Se poate rula o eliminare manuală (fără a lua în considerare timpul definit mai sus):",
        "note_erasure_description": "Notițele șterse (precum și atributele, reviziile) sunt prima oară doar marcate drept șterse și este posibil să fie recuperate din ecranul Notițe recente. După o perioadă de timp, notițele șterse vor fi „eliminate”, caz în care conținutul lor nu se poate recupera. Această setare permite configurarea duratei de timp dintre ștergerea și eliminarea notițelor.",
        "note_erasure_timeout_title": "Timpul de eliminare automată a notițelor șterse"
    },
    "note_info_widget": {
        "calculate": "calculează",
        "created": "Creată la",
        "modified": "Modificată la",
        "note_id": "ID-ul notiței",
        "note_size": "Dimensiunea notiței",
        "note_size_info": "Dimensiunea notiței reprezintă o aproximare a cerințelor de stocare ale acestei notițe. Ia în considerare conținutul notiței dar și ale reviziilor sale.",
        "subtree_size": "(dimensiunea sub-arborelui: {{size}} în {{count}} notițe)",
        "title": "Informații despre notiță",
        "type": "Tip"
    },
    "note_launcher": {
        "this_launcher_doesnt_define_target_note": "Acesată scurtătură nu definește o notiță-destinație."
    },
    "note_map": {
        "collapse": "Micșorează la dimensiunea normală",
        "open_full": "Expandează la maximum",
        "title": "Harta notițelor",
        "fix-nodes": "Fixează nodurile",
        "link-distance": "Distanța dintre legături"
    },
    "note_paths": {
        "archived": "Arhivat",
        "clone_button": "Clonează notița într-o nouă locație...",
        "intro_not_placed": "Notița n-a fost plasată încă în arborele de notițe.",
        "intro_placed": "Notița este plasată în următoarele căi:",
        "outside_hoisted": "Această cale se află în afara notiței focalizate și este necesară defocalizarea.",
        "search": "Caută",
        "title": "Căile notiței"
    },
    "note_properties": {
        "info": "Informații",
        "this_note_was_originally_taken_from": "Această notiță a fost preluată original de la:"
    },
    "note_type_chooser": {
        "modal_body": "Selectați tipul notiței/șablonul pentru noua notiță:",
        "modal_title": "Selectați tipul notiței",
        "templates": "Șabloane",
        "change_path_prompt": "Selectați locul unde să se creeze noua notiță:",
        "search_placeholder": "căutare cale notiță după nume (cea implicită dacă este necompletat)"
    },
    "onclick_button": {
        "no_click_handler": "Butonul „{{componentId}}” nu are nicio acțiune la clic definită"
    },
    "options_widget": {
        "options_change_saved": "Schimbarea opțiunilor a fost înregistrată.",
        "options_status": "Starea opțiunilor"
    },
    "order_by": {
        "asc": "Ascendent (implicit)",
        "children_count": "Numărul subnotițelor",
        "content_and_attachments_and_revisions_size": "Dimensiunea conținutului notiței incluzând atașamentele și reviziile",
        "content_and_attachments_size": "Dimensiunea conținutului notiței incluzând atașamente",
        "content_size": "Dimensiunea conținutului notiței",
        "date_created": "Data creării",
        "date_modified": "Data ultimei modificări",
        "desc": "Descendent",
        "order_by": "Ordonează după",
        "owned_label_count": "Numărul de etichete",
        "owned_relation_count": "Numărul de relații",
        "parent_count": "Numărul de clone",
        "random": "Ordine aleatorie",
        "relevancy": "Relevanță (implicit)",
        "revision_count": "Numărul de revizii",
        "target_relation_count": "Numărul de relații către notiță",
        "title": "Titlu"
    },
    "owned_attribute_list": {
        "owned_attributes": "Atribute proprii"
    },
    "password": {
        "alert_message": "Aveți grijă să nu uitați parola. Parola este utilizată pentru a accesa interfața web și pentru a cripta notițele protejate. Dacă uitați parola, toate notițele protejate se vor pierde pentru totdeauna.",
        "change_password": "Schimbă parola",
        "change_password_heading": "Schimbarea parolei",
        "for_more_info": "pentru mai multe informații.",
        "heading": "Parolă",
        "new_password": "Parolă nouă",
        "new_password_confirmation": "Confirmarea noii parole",
        "old_password": "Parola veche",
        "password_changed_success": "Parola a fost schimbată. Trilium se va reîncărca după apăsarea butonului OK.",
        "password_mismatch": "Noile parole nu coincid.",
        "protected_session_timeout": "Timpul de expirare a sesiunii protejate",
        "protected_session_timeout_description": "Timpul de expirare a sesiunii protejate este o perioadă de timp după care sesiunea protejată este ștearsă din memoria navigatorului. Aceasta este măsurată de la timpul ultimei interacțiuni cu notițele protejate. Vezi",
        "protected_session_timeout_label": "Timpul de expirare a sesiunii protejate:",
        "reset_confirmation": "Prin resetarea parolei se va pierde pentru totdeauna accesul la notițele protejate existente. Sigur doriți resetarea parolei?",
        "reset_link": "click aici pentru a o reseta.",
        "reset_success_message": "Parola a fost resetată. Setați o nouă parolă",
        "set_password": "Setează parola",
        "set_password_heading": "Schimbarea parolei",
        "wiki": "wiki"
    },
    "password_not_set": {
        "body1": "Notițele protejate sunt criptate utilizând parola de utilizator, dar nu a fost setată nicio parolă.",
        "title": "Parola nu este setată"
    },
    "promoted_attributes": {
        "add_new_attribute": "Adaugă un nou atribut",
        "open_external_link": "Deschide legătură externă",
        "promoted_attributes": "Atribute promovate",
        "remove_this_attribute": "Elimină acest atribut",
        "unknown_attribute_type": "Tip de atribut necunoscut „{{type}}”",
        "unknown_label_type": "Tip de etichetă necunoscut „{{type}}”",
        "url_placeholder": "http://siteweb...",
        "unset-field-placeholder": "nesetat",
        "remove_color": "Înlătura culoarea"
    },
    "prompt": {
        "defaultTitle": "Aviz",
        "ok": "OK",
        "title": "Aviz"
    },
    "protected_session": {
        "enter_password_instruction": "Afișarea notițelor protejate necesită introducerea parolei:",
        "start_session_button": "Deschide sesiunea protejată <kbd>enter</kbd>",
        "started": "Sesiunea protejată este activă.",
        "wrong_password": "Parolă greșită.",
        "protecting-finished-successfully": "Protejarea a avut succes.",
        "protecting-in-progress": "Protejare în curs: {{count}}",
        "protecting-title": "Stare protejare",
        "unprotecting-title": "Stare deprotejare",
        "unprotecting-finished-successfully": "Deprotejarea a avut succes.",
        "unprotecting-in-progress-count": "Deprotejare în curs: {{count}}"
    },
    "protected_session_password": {
        "close_label": "Închide",
        "form_label": "Pentru a putea continua cu acțiunea cerută este nevoie să fie pornită sesiunea protejată prin introducerea parolei:",
        "help_title": "Informații despre notițe protejate",
        "modal_title": "Sesiune protejată",
        "start_button": "Pornește sesiunea protejată"
    },
    "protected_session_status": {
        "active": "Sesiunea protejată este activă. Clic pentru a închide sesiunea protejată.",
        "inactive": "Clic pentru a porni sesiunea protejată"
    },
    "recent_changes": {
        "confirm_undelete": "Doriți să restaurați această notiță și subnotițele ei?",
        "deleted_notes_message": "Notițele șterse au fost eliminate.",
        "erase_notes_button": "Elimină notițele șterse",
        "no_changes_message": "Încă nicio schimbare...",
        "title": "Modificări recente",
        "undelete_link": "restaurare"
    },
    "relation_map": {
        "cannot_match_transform": "Nu s-a putut identifica transformarea: {{transform}}",
        "click_on_canvas_to_place_new_note": "Clic pentru a plasa o nouă notiță",
        "confirm_remove_relation": "Doriți ștergerea relației?",
        "connection_exists": "Deja există conexiunea „{{name}}” dintre aceste notițe.",
        "default_new_note_title": "notiță nouă",
        "edit_title": "Editare titlu",
        "enter_new_title": "Introduceți noul titlu:",
        "enter_title_of_new_note": "Introduceți titlul noii notițe",
        "note_already_in_diagram": "Notița „{{title}}” deja se află pe diagramă.",
        "note_not_found": "Notița „{{noteId}}” nu a putut fi găsită!",
        "open_in_new_tab": "Deschide într-un tab nou",
        "remove_note": "Șterge notița",
        "remove_relation": "Șterge relația",
        "rename_note": "Redenumește notița",
        "specify_new_relation_name": "Introduceți denumirea noii relații (caractere permise: alfanumerice, două puncte și underline):",
        "start_dragging_relations": "Glisați relațiile de aici peste o altă notiță."
    },
    "relation_map_buttons": {
        "create_child_note_title": "Crează o subnotiță și adaug-o în harta relațiilor",
        "reset_pan_zoom_title": "Resetează poziția și zoom-ul la valorile implicite",
        "zoom_in_title": "Mărire",
        "zoom_out_title": "Micșorare"
    },
    "rename_label": {
        "name_title": "Caracterele permise sunt alfanumerice, underline și două puncte.",
        "new_name_placeholder": "noul nume",
        "old_name_placeholder": "vechiul nume",
        "rename_label": "Redenumește eticheta",
        "rename_label_from": "Redenumește eticheta de la",
        "to": "La"
    },
    "rename_note": {
        "api_docs": "Vedeți documentația API pentru <a href='https://zadam.github.io/trilium/backend_api/Note.html'>notițe</a> și <a href='https://day.js.org/docs/en/display/format'>proprietăților dateCreatedObj / utcDateCreatedObj</a> pentru detalii.",
        "click_help_icon": "Clic pe iconița de ajutor din partea dreapta pentru a vedea toate opțiunile",
        "evaluated_as_js_string": "Valoare introdusă este evaluată prin JavaScript și poate fi astfel îmbogățită cu conținut dinamic prin intermediul variabilei injectate <code>note</code> (notița ce este redenumită). Exemple:",
        "example_date_prefix": "<code>${note.dateCreatedObj.format('MM-DD:')}: ${note.title}</code> - notițele găsite sunt prefixate cu luna și ziua creării notiței",
        "example_new_title": "<code>NOU: ${note.title}</code> - notițele identificate sunt prefixate cu „NOU: ”",
        "example_note": "<code>Notiță</code> - toate notițele identificate sunt redenumite în „Notiță”",
        "new_note_title": "noul titlu al notiței",
        "rename_note": "Redenumește notița",
        "rename_note_title_to": "Redenumește notița în"
    },
    "rename_relation": {
        "allowed_characters": "Se permit caractere alfanumerice, underline și două puncte.",
        "new_name": "noul nume",
        "old_name": "vechiul nume",
        "rename_relation": "Redenumește relația",
        "rename_relation_from": "Redenumește relația din",
        "to": "În"
    },
    "render": {
        "note_detail_render_help_1": "Această notă informativă este afișată deoarece această notiță de tip „Randare HTML” nu are relația necesară pentru a funcționa corespunzător.",
        "note_detail_render_help_2": "Notița de tipul „Render HTML” este utilizată pentru <a class=\"external\" href=\"https://triliumnext.github.io/Docs/Wiki/scripts.html\">scriptare</a>. Pe scurt, se folosește o notiță de tip cod HTML (opțional cu niște JavaScript) și această notiță o va randa. Pentru a funcționa, trebuie definită o <a class=\"external\" href=\"https://triliumnext.github.io/Docs/Wiki/attributes.html\">relație</a> denumită „renderNote” ce indică notița HTML de randat."
    },
    "revisions": {
        "confirm_delete": "Doriți ștergerea acestei revizii?",
        "confirm_delete_all": "Doriți ștergerea tuturor reviziilor acestei notițe?",
        "confirm_restore": "Doriți restaurarea acestei revizii? Acest lucru va suprascrie titlul și conținutul curent cu cele ale acestei revizii.",
        "delete_all_button": "Șterge toate reviziile",
        "delete_all_revisions": "Șterge toate reviziile acestei notițe",
        "delete_button": "Şterge",
        "download_button": "Descarcă",
        "file_size": "Dimensiune fișier:",
        "help_title": "Informații despre reviziile notițelor",
        "mime": "MIME:",
        "no_revisions": "Nu există încă nicio revizie pentru această notiță...",
        "note_revisions": "Revizii ale notiței",
        "preview": "Previzualizare:",
        "preview_not_available": "Nu este disponibilă o previzualizare pentru acest tip de notiță.",
        "restore_button": "Restaurează",
        "revision_deleted": "Revizia notiței a fost ștearsă.",
        "revision_last_edited": "Revizia a fost ultima oară modificată pe {{date}}",
        "revision_restored": "Revizia notiței a fost restaurată.",
        "revisions_deleted": "Notița reviziei a fost ștearsă.",
        "maximum_revisions": "Numărul maxim de revizii pentru notița curentă: {{number}}.",
        "settings": "Setări revizii ale notițelor",
        "snapshot_interval": "Intervalul de creare a reviziilor pentru notițe: {{seconds}}s."
    },
    "revisions_button": {
        "note_revisions": "Revizii ale notiței"
    },
    "revisions_snapshot_interval": {
        "note_revisions_snapshot_description": "Intervalul de salvare a reviziilor este timpul după care se crează o nouă revizie a unei notițe. Vedeți <a href=\"https://triliumnext.github.io/Docs/Wiki/note-revisions.html\" class=\"external\">wiki-ul</a> pentru mai multe informații.",
        "note_revisions_snapshot_interval_title": "Intervalul de salvare a reviziilor",
        "snapshot_time_interval_label": "Intervalul de salvare a reviziilor:"
    },
    "ribbon": {
        "edited_notes_message": "Tab-ul panglicii „Notițe editate” se va deschide automat pentru notițele zilnice",
        "promoted_attributes_message": "Tab-ul panglicii „Atribute promovate” se va deschide automat dacă pentru notița curentă există astfel de atribute",
        "widgets": "Widget-uri ale panglicii"
    },
    "script_executor": {
        "execute_query": "Execută interogarea",
        "execute_script": "Execută scriptul",
        "query": "Interogare",
        "script": "Script"
    },
    "search_definition": {
        "action": "acțiune",
        "actions_executed": "Acțiunile au fost executate.",
        "add_search_option": "Adaugă opțiune de căutare:",
        "ancestor": "ascendent",
        "debug": "depanare",
        "debug_description": "Modul de depanare va afișa informații adiționale în consolă pentru a ajuta la depanarea interogărilor complexe",
        "fast_search": "căutare rapidă",
        "fast_search_description": "Căutarea rapidă dezactivează căutarea la nivel de conținut al notițelor cu scopul de a îmbunătăți performanța de căutare pentru baze de date mari.",
        "include_archived": "include arhivate",
        "include_archived_notes_description": "Notițele arhivate sunt excluse în mod implicit din rezultatele de căutare, această opțiune le include.",
        "limit": "limită",
        "limit_description": "Limitează numărul de rezultate",
        "order_by": "ordonează după",
        "save_to_note": "Salvează în notiță",
        "search_button": "Căutare <kbd>Enter</kbd>",
        "search_execute": "Caută și execută acțiunile",
        "search_note_saved": "Notița de căutare a fost salvată în {{- notePathTitle}}",
        "search_parameters": "Parametrii de căutare",
        "search_script": "script de căutare",
        "search_string": "șir de căutat",
        "unknown_search_option": "Opțiune de căutare necunoscută „{{searchOptionName}}”"
    },
    "search_engine": {
        "baidu": "Baidu",
        "bing": "Bing",
        "custom_name_label": "Denumirea motorului de căutare personalizat",
        "custom_name_placeholder": "Personalizați denumirea motorului de căutare",
        "custom_search_engine_info": "Un motor de căutare personalizat necesită un nume și un URL. Dacă aceastea nu sunt setate, atunci DuckDuckGo va fi folosit ca motor implicit.",
        "custom_url_label": "URL-ul motorului de căutare trebuie să includă „{keyword}” ca substituent pentru termenul căutat.",
        "custom_url_placeholder": "Personalizați URL-ul motorului de căutare",
        "duckduckgo": "DuckDuckGo",
        "google": "Google",
        "predefined_templates_label": "Motoare de căutare predefinite",
        "save_button": "Salvează",
        "title": "Motor de căutare"
    },
    "search_script": {
        "description1": "Scripturile de căutare permit definirea rezultatelor de căutare prin rularea unui script. Acest lucru oferă flexibilitatea maximă, atunci când căutarea obișnuită nu este suficientă.",
        "description2": "Scriptul de căutare trebuie să fie de tipul „cod” și subtipul „JavaScript (backend)”. Scriptul trebuie să returneze un vector de ID-uri de notiță sau notițele propriu-zise.",
        "example_code": "// 1. filtrăm rezultatele inițiale utilizând căutarea obișnuită\nconst candidateNotes = api.searchForNotes(\"#journal\"); \n\n// 2. aplicăm criteriile de căutare personalizate\nconst matchedNotes = candidateNotes\n    .filter(note => note.title.match(/[0-9]{1,2}\\. ?[0-9]{1,2}\\. ?[0-9]{4}/));\n\nreturn matchedNotes;",
        "example_title": "Vedeți acest exemplu:",
        "note": "De remarcat că nu se pot utiliza simultan atât caseta de căutare, cât și script-ul de căutare.",
        "placeholder": "căutați notița după denumirea ei",
        "title": "Script de căutare:"
    },
    "search_string": {
        "also_see": "vedeți și",
        "complete_help": "informații complete despre sintaxa de căutare",
        "error": "Eroare la căutare: {{error}}",
        "full_text_search": "Introduceți orice text pentru a căuta în conținutul notițelor",
        "label_abc": "reîntoarce notițele cu eticheta „abc”",
        "label_date_created": "notițe create în ultima lună",
        "label_rock_or_pop": "doar una din etichete trebuie să fie prezentă",
        "label_rock_pop": "găsește notițe care au atât eticheta „rock”, cât și „pop”",
        "label_year": "găsește notițe ce au eticheta „an” cu valoarea 2019",
        "label_year_comparison": "comparații numerice (de asemenea >, >=, <).",
        "placeholder": "cuvinte cheie pentru căutarea în conținut, #etichetă = valoare...",
        "search_syntax": "Sintaxa de căutare",
        "title_column": "Textul de căutat:",
        "search_prefix": "Căutare:"
    },
    "shortcuts": {
        "action_name": "Denumirea acțiunii",
        "confirm_reset": "Confirmați resetarea tuturor scurtăturilor de la tastatură la valoriile implicite?",
        "default_shortcuts": "Scurtături implicite",
        "description": "Descriere",
        "electron_documentation": "Vedeți <a href=\"https://www.electronjs.org/docs/latest/api/accelerator\">documentația Electron</a> pentru modificatorii disponibili și codurile pentru taste.",
        "keyboard_shortcuts": "Scurtături de la tastatură",
        "multiple_shortcuts": "Mai multe scurtături pentru aceeași acțiune pot fi separate prin virgulă.",
        "reload_app": "Reîncărcați aplicația pentru a aplica modificările",
        "set_all_to_default": "Setează toate scurtăturile la valorile implicite",
        "shortcuts": "Scurtături",
        "type_text_to_filter": "Scrieți un text pentru a filtra scurtăturile..."
    },
    "similar_notes": {
        "no_similar_notes_found": "Nu s-a găsit nicio notiță similară.",
        "title": "Notițe similare"
    },
    "sort_child_notes": {
        "ascending": "ascendent",
        "date_created": "data creării",
        "date_modified": "data modificării",
        "descending": "descendent",
        "folders": "Dosare",
        "natural_sort": "Ordonare naturală",
        "natural_sort_language": "Limba pentru ordonare naturală",
        "sort": "Ordonare",
        "sort_children_by": "Ordonează subnotițele după...",
        "sort_folders_at_top": "ordonează dosarele primele",
        "sort_with_respect_to_different_character_sorting": "ordonează respectând regulile de sortare și clasificare diferite în funcție de limbă și regiune.",
        "sorting_criteria": "Criterii de ordonare",
        "sorting_direction": "Direcția de ordonare",
        "the_language_code_for_natural_sort": "Codul limbii pentru ordonarea naturală, e.g. „zn-CN” pentru chineză.",
        "title": "titlu"
    },
    "spellcheck": {
        "available_language_codes_label": "Coduri de limbă disponibile:",
        "description": "Aceste opțiuni se aplică doar pentru aplicația de desktop, navigatoarele web folosesc propriile corectoare ortografice.",
        "enable": "Activează corectorul ortografic",
        "language_code_label": "Codurile de limbă",
        "language_code_placeholder": "de exemplu „en-US”, „de-AT”",
        "multiple_languages_info": "Mai multe limbi pot fi separate prin virgulă, e.g. \"en-US, de-DE, cs\".",
        "title": "Corector ortografic",
        "restart-required": "Schimbările asupra setărilor corectorului ortografic vor fi aplicate după restartarea aplicației."
    },
    "sync": {
        "fill_entity_changes_button": "Completează înregistrările de schimbare ale entităților",
        "filling_entity_changes": "Se completează înregistrările de schimbare ale entităților...",
        "force_full_sync_button": "Forțează sincronizare completă",
        "full_sync_triggered": "S-a activat o sincronizare completă",
        "sync_rows_filled_successfully": "Rândurile de sincronizare s-au completat cu succes",
        "title": "Sincronizare",
        "failed": "Eroare la sincronizare: {{message}}",
        "finished-successfully": "Sincronizarea a avut succes."
    },
    "sync_2": {
        "config_title": "Configurația sincronizării",
        "handshake_failed": "Comunicarea cu serverul de sincronizare a eșuat, eroare: {{message}}",
        "help": "Informații",
        "note": "Notiță",
        "note_description": "Dacă lăsați câmpul de proxy necompletat, proxy-ul de sistem va fi utilizat (se aplică doar pentru aplicația desktop).",
        "proxy_label": "Server-ul proxy utilizat pentru sincronizare (opțional)",
        "save": "Salvează",
        "server_address": "Adresa instanței de server",
        "special_value_description": "O altă valoare specială este <code>noproxy</code> ce ignoră proxy-ul de sistem și respectă <code>NODE_TLS_REJECT_UNAUTHORIZED</code>.",
        "test_button": "Probează sincronizarea",
        "test_description": "Această opțiune va testa conexiunea și comunicarea cu serverul de sincronizare. Dacă serverul de sincronizare nu este inițializat, acest lucru va rula și o sincronizare cu documentul local.",
        "test_title": "Probează sincronizarea",
        "timeout": "Timp limită de sincronizare",
        "timeout_unit": "milisecunde"
    },
    "table_of_contents": {
        "description": "Tabela de conținut va apărea în notițele de tip text atunci când notița are un număr de titluri mai mare decât cel definit. Acest număr se poate personaliza:",
        "unit": "titluri",
        "disable_info": "De asemenea se poate dezactiva tabela de conținut setând o valoare foarte mare.",
        "shortcut_info": "Se poate configura și o scurtatură pentru a comuta rapid vizibilitatea panoului din dreapta (inclusiv tabela de conținut) în Opțiuni -> Scurtături (denumirea „toggleRightPane”).",
        "title": "Tabelă de conținut"
    },
    "text_auto_read_only_size": {
        "description": "Marchează pragul în care o notiță de o anumită dimensiune va fi afișată în mod de citire (pentru motive de performanță).",
        "label": "Pragul de dimensiune pentru setarea modului de citire automat (la notițe text)",
        "title": "Pragul de mod de citire automat",
        "unit": "caractere"
    },
    "theme": {
        "auto_theme": "Temă auto (se adaptează la schema de culori a sistemului)",
        "dark_theme": "Temă întunecată",
        "light_theme": "Temă luminoasă",
        "triliumnext": "TriliumNext Beta (se adaptează la schema de culori a sistemului)",
        "triliumnext-light": "TriliumNext Beta (luminoasă)",
        "triliumnext-dark": "TriliumNext Beta (întunecată)",
        "override_theme_fonts_label": "Suprascrie fonturile temei",
        "theme_label": "Temă",
        "title": "Tema aplicației",
        "layout": "Aspect",
        "layout-horizontal-description": "bara de lansare se află sub bara de taburi, bara de taburi este pe toată lungimea.",
        "layout-horizontal-title": "Orizontal",
        "layout-vertical-title": "Vertical",
        "layout-vertical-description": "bara de lansare se află pe stânga (implicit)"
    },
    "toast": {
        "critical-error": {
            "message": "O eroare critică a apărut ce previne pornirea aplicația de client:\n\n{{message}}\n\nAcest lucru este cauzat cel mai probabil de un script care a eșuat în mod neașteptat. Încercați rularea aplicației în modul de siguranță și ulterior remediați problema.",
            "title": "Eroare critică"
        },
        "widget-error": {
            "title": "Eroare la inițializarea unui widget",
            "message-custom": "Widget-ul personalizat din notița cu ID-ul „{{id}}”, întitulată ”{{title}}” nu a putut fi inițializată din cauza:\n\n{{message}}",
            "message-unknown": "Un widget necunoscut nu a putut fi inițializat din cauza:\n\n{{message}}"
        },
        "bundle-error": {
            "title": "Eroare la încărcarea unui script personalizat",
            "message": "Scriptul din notița cu ID-ul „{{id}}”, întitulată „{{title}}” nu a putut fi executată din cauza:\n\n{{message}}"
        }
    },
    "tray": {
        "enable_tray": "Activează system tray-ul (este necesară repornirea aplicației pentru a avea efect)",
        "title": "Tray-ul de sistem"
    },
    "update_available": {
        "update_available": "Actualizare disponibilă"
    },
    "update_label_value": {
        "help_text": "Pentru toate notițele găsite, schimbă valoarea etichetei existente.",
        "help_text_note": "Se poate apela această metodă și fără o valoare, caz în care eticheta va fi atribuită notiței fără o valoare.",
        "label_name_placeholder": "denumirea etichetei",
        "label_name_title": "Sunt permise doar caractere alfanumerice, underline și două puncte.",
        "new_value_placeholder": "valoarea nouă",
        "to_value": "la valoarea",
        "update_label_value": "Actualizează valoarea etichetei"
    },
    "update_relation_target": {
        "allowed_characters": "Sunt permise doar caractere alfanumerice, underline și două puncte.",
        "change_target_note": "schimbă notița-țintă a unei relații existente",
        "on_all_matched_notes": "Pentru toate notițele găsite:",
        "relation_name": "denumirea relației",
        "target_note": "notița destinație",
        "to": "la",
        "update_relation": "Actualizează relația",
        "update_relation_target": "Actualizează ținta relației"
    },
    "upload_attachments": {
        "choose_files": "Selectați fișierele",
        "files_will_be_uploaded": "Fișierele vor fi încărcate ca atașamente în {{noteTitle}}",
        "options": "Opțuni",
        "shrink_images": "Micșorează imaginile",
        "tooltip": "Dacă această opțiune este bifată, Trilium va încerca micșorarea imaginilor încărcate prin scalarea și optimizarea lor, aspect ce va putea afecta calitatea imaginilor. Dacă nu este bifată, imaginile vor fi încărcate fără nicio schimbare.",
        "upload": "Încărcare",
        "upload_attachments_to_note": "Încarcă atașamentele la notiță"
    },
    "vacuum_database": {
        "button_text": "Compactează baza de date",
        "database_vacuumed": "Baza de date a fost curățată",
        "description": "Va reconstrui baza de date cu scopul de a-i micșora dimensiunea. Datele nu vor fi afectate.",
        "title": "Compactarea bazei de date",
        "vacuuming_database": "Baza de date este în curs de compactare..."
    },
    "vim_key_bindings": {
        "enable_vim_keybindings": "Permite utilizarea combinațiilor de taste în stil Vim pentru notițele de tip cod (fără modul ex)",
        "use_vim_keybindings_in_code_notes": "Combinații de taste Vim"
    },
    "web_view": {
        "create_label": "Pentru a începe, creați o etichetă cu adresa URL de încorporat, e.g.  #webViewSrc=\"https://www.google.com\"",
        "embed_websites": "Notițele de tip „Vizualizare web” permit încorporarea site-urilor web în Trilium.",
        "web_view": "Vizualizare web"
    },
    "wrap_lines": {
        "enable_line_wrap": "Activează trecerea automată pe rândul următor (poate necesita o reîncărcare a interfeței pentru a avea efect)",
        "wrap_lines_in_code_notes": "Trecerea automată pe rândul următor în notițe de cod"
    },
    "zoom_factor": {
        "description": "Zoom-ul poate fi controlat și prin intermediul scurtăturilor CTRL+- and CTRL+=.",
        "title": "Factorul de zoom (doar pentru versiunea desktop)"
    },
    "zpetne_odkazy": {
        "backlink": "{{count}} legături de retur",
        "backlinks": "{{count}} legături de retur",
        "relation": "relație"
    },
    "svg_export_button": {
        "button_title": "Exportă diagrama ca SVG"
    },
    "note-map": {
        "button-link-map": "Harta legăturilor",
        "button-tree-map": "Harta ierarhiei"
    },
    "tree-context-menu": {
        "advanced": "Opțiuni avansate",
        "apply-bulk-actions": "Aplică acțiuni în masă",
        "clone-to": "Clonare în...",
        "collapse-subtree": "Minimizează subnotițele",
        "convert-to-attachment": "Convertește în atașament",
        "copy-clone": "Copiază/clonează",
        "copy-note-path-to-clipboard": "Copiază calea notiței în clipboard",
        "cut": "Decupează",
        "delete": "Șterge",
        "duplicate": "Dublifică",
        "edit-branch-prefix": "Editează prefixul ramurii",
        "expand-subtree": "Expandează subnotițele",
        "export": "Exportă",
        "import-into-note": "Importă în notiță",
        "insert-child-note": "Inserează subnotiță",
        "insert-note-after": "Inserează după notiță",
        "move-to": "Mutare la...",
        "open-in-a-new-split": "Deschide în lateral",
        "open-in-a-new-tab": "Deschide în tab nou <kbd>Ctrl+Clic</kbd>",
        "paste-after": "Lipește după notiță",
        "paste-into": "Lipește în notiță",
        "protect-subtree": "Protejează ierarhia",
        "recent-changes-in-subtree": "Schimbări recente în ierarhie",
        "search-in-subtree": "Caută în ierarhie",
        "sort-by": "Ordonare după...",
        "unprotect-subtree": "Deprotejează ierarhia",
        "hoist-note": "Focalizează notița",
        "unhoist-note": "Defocalizează notița",
        "converted-to-attachments": "{{count}} notițe au fost convertite în atașamente.",
        "convert-to-attachment-confirm": "Doriți convertirea notițelor selectate în atașamente ale notiței părinte?",
        "open-in-popup": "Editare rapidă"
    },
    "shared_info": {
        "help_link": "Pentru informații vizitați <a href=\"https://triliumnext.github.io/Docs/Wiki/sharing.html\">wiki-ul</a>.",
        "shared_locally": "Această notiță este partajată local la",
        "shared_publicly": "Această notiță este partajată public la"
    },
    "note_types": {
        "book": "Colecție",
        "canvas": "Schiță",
        "code": "Cod sursă",
        "mermaid-diagram": "Diagramă Mermaid",
        "mind-map": "Hartă mentală",
        "note-map": "Hartă notițe",
        "relation-map": "Hartă relații",
        "render-note": "Randare notiță",
        "saved-search": "Căutare salvată",
        "text": "Text",
        "web-view": "Vizualizare web",
        "doc": "Document",
        "file": "Fișier",
        "image": "Imagine",
        "launcher": "Scurtătură",
        "widget": "Widget",
        "confirm-change": "Nu se recomandă schimbarea tipului notiței atunci când ea are un conținut. Procedați oricum?",
        "geo-map": "Hartă geografică",
        "beta-feature": "Beta",
        "task-list": "Listă de sarcini",
        "ai-chat": "Discuție cu AI-ul",
        "new-feature": "Nou",
        "collections": "Colecții"
    },
    "protect_note": {
        "toggle-off": "Deprotejează notița",
        "toggle-off-hint": "Notița este protejată, click pentru a o deproteja",
        "toggle-on": "Protejează notița",
        "toggle-on-hint": "Notița nu este protejată, clic pentru a o proteja"
    },
    "shared_switch": {
        "inherited": "Nu se poate înlătura partajarea deoarece notița este partajată prin moștenirea de la o notiță părinte.",
        "shared": "Partajată",
        "shared-branch": "Această notiță există doar ca o notiță partajată, anularea partajării ar cauza ștergerea ei. Sigur doriți ștergerea notiței?",
        "toggle-off-title": "Anulează partajarea notițeii",
        "toggle-on-title": "Partajează notița"
    },
    "template_switch": {
        "template": "Șablon",
        "toggle-off-hint": "Înlătură notița ca șablon",
        "toggle-on-hint": "Marchează notița drept șablon"
    },
    "open-help-page": "Deschide pagina de informații",
    "find": {
        "match_words": "doar cuvinte întregi",
        "case_sensitive": "ține cont de majuscule",
        "replace_all": "Înlocuiește totul",
        "replace_placeholder": "Înlocuiește cu...",
        "replace": "Înlocuiește",
        "find_placeholder": "Căutați în text..."
    },
    "highlights_list_2": {
        "options": "Setări",
        "title": "Listă de evidențieri"
    },
    "note_icon": {
        "change_note_icon": "Schimbă iconița notiței",
        "category": "Categorie:",
        "reset-default": "Resetează la iconița implicită",
        "search": "Căutare:"
    },
    "show_highlights_list_widget_button": {
        "show_highlights_list": "Afișează lista de evidențieri"
    },
    "show_toc_widget_button": {
        "show_toc": "Afișează cuprinsul"
    },
    "sync_status": {
        "connected_no_changes": "<p>Conectat la server-ul de sincronizare.<br>Toate modificările au fost deja sincronizate.</p><p>Clic pentru a forța o sincronizare.</p>",
        "connected_with_changes": "<p>Conectat la server-ul de sincronizare. <br>Există modificări nesincronizate.</p><p>Clic pentru a rula o sincronizare.</p>",
        "disconnected_no_changes": "<p>Nu s-a putut stabili conexiunea la server-ul de sincronizare.<br>Toate modificările cunoscute au fost deja sincronizate.</p><p>Clic pentru a reîncerca sincronizarea.</p>",
        "disconnected_with_changes": "<p>Nu s-a putut realiza conexiunea la server-ul de sincronizare.<br>Există modificări nesincronizate.</p><p>Clic pentru a rula o sincronizare.</p>",
        "in_progress": "Sincronizare cu server-ul în curs.",
        "unknown": "<p>Starea sincronizării va fi cunoscută după o încercare de sincronizare.</p><p>Clic pentru a rula sincronizarea acum.</p>"
    },
    "quick-search": {
        "more-results": "... și încă {{number}} rezultate.",
        "no-results": "Niciun rezultat găsit",
        "placeholder": "Căutare rapidă",
        "searching": "Se caută...",
        "show-in-full-search": "Afișează în căutare completă"
    },
    "note_tree": {
        "automatically-collapse-notes": "Minimează automat notițele",
        "automatically-collapse-notes-title": "Notițele vor fi minimizate automat după o perioadă de inactivitate pentru a simplifica ierarhia notițelor.",
        "collapse-title": "Minimizează ierarhia de notițe",
        "hide-archived-notes": "Ascunde notițele arhivate",
        "save-changes": "Salvează și aplică modificările",
        "scroll-active-title": "Mergi la notița activă",
        "tree-settings-title": "Setări ale ierarhiei notițelor",
        "auto-collapsing-notes-after-inactivity": "Se minimizează notițele după inactivitate...",
        "saved-search-note-refreshed": "Notița de căutare salvată a fost reîmprospătată.",
        "create-child-note": "Crează subnotiță",
        "hoist-this-note-workspace": "Focalizează spațiul de lucru",
        "refresh-saved-search-results": "Reîmprospătează căutarea salvată",
        "unhoist": "Defocalizează notița"
    },
    "title_bar_buttons": {
        "window-on-top": "Menține fereastra mereu vizibilă"
    },
    "note_detail": {
        "could_not_find_typewidget": "Nu s-a putut găsi widget-ul corespunzător tipului „{{type}}”"
    },
    "note_title": {
        "placeholder": "introduceți titlul notiței aici..."
    },
    "revisions_snapshot_limit": {
        "erase_excess_revision_snapshots": "Șterge acum reviziile excesive",
        "erase_excess_revision_snapshots_prompt": "Reviziile excesive au fost șterse.",
        "note_revisions_snapshot_limit_description": "Limita numărului de revizii se referă la numărul maxim de revizii pentru fiecare notiță. -1 reprezintă nicio limită, 0 înseamnă ștergerea tuturor reviziilor. Se poate seta valoarea individual pentru o notiță prin eticheta #versioningLimit.",
        "note_revisions_snapshot_limit_title": "Limita de revizii a notițelor",
        "snapshot_number_limit_label": "Numărul maxim de revizii pentru notițe:",
        "snapshot_number_limit_unit": "revizii"
    },
    "search_result": {
        "no_notes_found": "Nu au fost găsite notițe pentru parametrii de căutare dați.",
        "search_not_executed": "Căutarea n-a fost rulată încă. Clic pe butonul „Căutare” de deasupra pentru a vedea rezultatele."
    },
    "show_floating_buttons_button": {
        "button_title": "Afișează butoanele"
    },
    "spacer": {
        "configure_launchbar": "Configurează bara de lansare"
    },
    "sql_result": {
        "no_rows": "Nu s-a găsit niciun rând pentru această interogare"
    },
    "sql_table_schemas": {
        "tables": "Tabele"
    },
    "app_context": {
        "please_wait_for_save": "Așteptați câteva secunde până se salvează toate datele și apoi reîncercați."
    },
    "tab_row": {
        "add_new_tab": "Adaugă tab nou",
        "close": "Închide",
        "close_all_tabs": "Închide toate taburile",
        "close_other_tabs": "Închide celelalte taburi",
        "close_tab": "Închide tab",
        "move_tab_to_new_window": "Mută acest tab în altă fereastră",
        "new_tab": "Tab nou",
        "close_right_tabs": "Închide taburile din dreapta",
        "copy_tab_to_new_window": "Copiază tab-ul într-o fereastră nouă",
        "reopen_last_tab": "Redeschide ultimul tab închis"
    },
    "toc": {
        "options": "Setări",
        "table_of_contents": "Cuprins"
    },
    "watched_file_update_status": {
        "file_last_modified": "Fișierul <code class=\"file-path\"></code> a fost ultima oară modificat la data de <span class=\"file-last-modified\"></span>.",
        "ignore_this_change": "Ignoră această schimbare",
        "upload_modified_file": "Încarcă fișier modificat"
    },
    "clipboard": {
        "copied": "Notițele au fost copiate în clipboard.",
        "cut": "Notițele au fost decupate în clipboard.",
        "copy_failed": "Nu se poate copia în clipboard din cauza unor probleme de permisiuni.",
        "copy_success": "S-a copiat în clipboard."
    },
    "entrypoints": {
        "note-executed": "Notița a fost executată.",
        "note-revision-created": "S-a creat o revizie a notiței.",
        "sql-error": "A apărut o eroare la executarea interogării SQL: {{message}}"
    },
    "image": {
        "cannot-copy": "Nu s-a putut copia în clipboard referința către imagine.",
        "copied-to-clipboard": "S-a copiat o referință către imagine în clipboard. Aceasta se poate lipi în orice notiță text."
    },
    "note_create": {
        "duplicated": "Notița „{{title}}” a fost dublificată."
    },
    "branches": {
        "cannot-move-notes-here": "Nu se pot muta notițe aici.",
        "delete-finished-successfully": "Ștergerea a avut succes.",
        "delete-notes-in-progress": "Ștergere în curs: {{count}}",
        "delete-status": "Starea ștergerii",
        "undeleting-notes-finished-successfully": "Restaurarea notițelor a avut succes.",
        "undeleting-notes-in-progress": "Restaurare notițe în curs: {{count}}"
    },
    "frontend_script_api": {
        "async_warning": "Ați trimis o funcție asincronă metodei `api.runOnBackend()` și este posibil să nu se comporte așa cum vă așteptați.\\nFie faceți metoda sincronă (prin ștergerea cuvântului-cheie `async`), sau folosiți `api.runAsyncOnBackendWithManualTransactionHandling()`.",
        "sync_warning": "Ați trimis o funcție sincronă funcției `api.runAsyncOnBackendWithManualTransactionHandling()`,\\ndar cel mai probabil trebuie folosit `api.runOnBackend()` în schimb."
    },
    "ws": {
        "consistency-checks-failed": "Au fost identificate erori de consistență! Vedeți mai multe detalii în loguri.",
        "encountered-error": "A fost întâmpinată o eroare: „{{message}}”. Vedeți în loguri pentru mai multe detalii.",
        "sync-check-failed": "Verificările de sincronizare au eșuat!"
    },
    "hoisted_note": {
        "confirm_unhoisting": "Notița dorită „{{requestedNote}}” este în afara ierarhiei notiței focalizate „{{hoistedNote}}”. Doriți defocalizarea pentru a accesa notița?"
    },
    "launcher_context_menu": {
        "reset_launcher_confirm": "Doriți resetarea lansatorului „{{title}}”? Toate datele și setările din această notiță (și subnotițele ei) vor fi pierdute, iar lansatorul va fi resetat în poziția lui originală.",
        "add-custom-widget": "Adaugă un widget personalizat",
        "add-note-launcher": "Adaugă un lansator de notiță",
        "add-script-launcher": "Adaugă un lansator de script",
        "add-spacer": "Adaugă un separator",
        "delete": "Șterge <kbd data-command=\"deleteNotes\"></kbd>",
        "duplicate-launcher": "Dublifică lansatorul <kbd data-command=\"duplicateSubtree\">",
        "move-to-available-launchers": "Mută în Lansatoare disponibile",
        "move-to-visible-launchers": "Mută în Lansatoare vizibile",
        "reset": "Resetează"
    },
    "editable-text": {
        "auto-detect-language": "Automat"
    },
    "highlighting": {
        "color-scheme": "Temă de culori",
        "description": "Controlează evidențierea de sintaxă pentru blocurile de cod în interiorul notițelor text, notițele de tip cod nu vor fi afectate de aceste setări.",
        "title": "Blocuri de cod"
    },
    "code_block": {
        "word_wrapping": "Încadrare text",
        "theme_none": "Fără evidențiere de sintaxă",
        "theme_group_dark": "Teme întunecate",
        "theme_group_light": "Teme luminoase",
        "copy_title": "Copiază în clipboard"
    },
    "classic_editor_toolbar": {
        "title": "Formatare"
    },
    "editing": {
        "editor_type": {
            "label": "Bară de formatare",
            "floating": {
                "title": "Editor cu bară flotantă",
                "description": "uneltele de editare vor apărea lângă cursor;"
            },
            "fixed": {
                "title": "Editor cu bară fixă",
                "description": "uneltele de editare vor apărea în tab-ul „Formatare” din panglică."
            },
            "multiline-toolbar": "Afișează bara de unelte pe mai multe rânduri dacă nu încape."
        }
    },
    "editor": {
        "title": "Editor"
    },
    "electron_context_menu": {
        "add-term-to-dictionary": "Adaugă „{{term}}” în dicționar",
        "copy": "Copiază",
        "copy-link": "Copiază legătura",
        "cut": "Decupează",
        "paste": "Lipește",
        "paste-as-plain-text": "Lipește doar textul",
        "search_online": "Caută „{{term}}” cu {{searchEngine}}"
    },
    "image_context_menu": {
        "copy_image_to_clipboard": "Copiază imaginea în clipboard",
        "copy_reference_to_clipboard": "Copiază referința în clipboard"
    },
    "link_context_menu": {
        "open_note_in_new_split": "Deschide notița într-un panou nou",
        "open_note_in_new_tab": "Deschide notița într-un tab nou",
        "open_note_in_new_window": "Deschide notița într-o fereastră nouă",
        "open_note_in_popup": "Editare rapidă"
    },
    "note_autocomplete": {
        "clear-text-field": "Șterge conținutul casetei",
        "create-note": "Crează și inserează legătură către „{{term}}”",
        "full-text-search": "Căutare în întregimea textului",
        "insert-external-link": "Inserează legătură extern către „{{term}}”",
        "search-for": "Caută „{{term}}”",
        "show-recent-notes": "Afișează notițele recente"
    },
    "electron_integration": {
        "background-effects": "Activează efectele de fundal (doar pentru Windows 11)",
        "background-effects-description": "Efectul Mica adaugă un fundal estompat și elegant ferestrelor aplicațiilor, creând profunzime și un aspect modern.",
        "desktop-application": "Aplicația desktop",
        "native-title-bar": "Bară de titlu nativă",
        "native-title-bar-description": "Pentru Windows și macOS, dezactivarea bării de titlu native face aplicația să pară mai compactă. Pe Linux, păstrarea bării integrează mai bine aplicația cu restul sistemului de operare.",
        "restart-app-button": "Restartează aplicația pentru a aplica setările",
        "zoom-factor": "Factor de zoom"
    },
    "note_tooltip": {
        "note-has-been-deleted": "Notița a fost ștearsă.",
        "quick-edit": "Editare rapidă"
    },
    "geo-map-context": {
        "open-location": "Deschide locația",
        "remove-from-map": "Înlătură de pe hartă",
        "add-note": "Adaugă un marcaj la această poziție"
    },
    "geo-map": {
        "create-child-note-title": "Crează o notiță nouă și adaug-o pe hartă",
        "unable-to-load-map": "Nu s-a putut încărca harta.",
        "create-child-note-instruction": "Click pe hartă pentru a crea o nouă notiță la acea poziție sau apăsați Escape pentru a anula."
    },
    "duration": {
        "days": "zile",
        "hours": "ore",
        "minutes": "minute",
        "seconds": "secunde"
    },
    "help-button": {
        "title": "Deschide ghidul relevant"
    },
    "zen_mode": {
        "button_exit": "Ieși din modul zen"
    },
    "time_selector": {
        "minimum_input": "Valoarea introdusă trebuie să fie de cel puțin {{minimumSeconds}} secunde.",
        "invalid_input": "Valoarea de timp introdusă nu este corectă."
    },
    "share": {
        "title": "Setări de partajare",
        "show_login_link_description": "Adaugă o legătură de autentificare în subsolul paginilor partajate",
        "show_login_link": "Afișează legătura de autentificare în tema de partajare",
        "share_root_not_shared": "Notița „{{noteTitle}}” are eticheta #shareRoot dar nu este partajată",
        "share_root_not_found": "Nu s-a identificat nicio notiță cu eticheta `#shareRoot`",
        "share_root_found": "Notița principală pentru partajare „{{noteTitle}}” este pregătită",
        "redirect_bare_domain_description": "Redirecționează utilizatorii anonimi către pagina de partajare în locul paginii de autentificare",
        "redirect_bare_domain": "Redirecționează domeniul principal la pagina de partajare",
        "check_share_root": "Verificare stare pagină partajată principală"
    },
    "tasks": {
        "due": {
            "today": "Azi",
            "tomorrow": "Mâine",
            "yesterday": "Ieri"
        }
    },
    "content_widget": {
        "unknown_widget": "Nu s-a putut găsi widget-ul corespunzător pentru „{{id}}”."
    },
    "code-editor-options": {
        "title": "Editor"
    },
    "content_language": {
        "description": "Selectați una sau mai multe limbi ce vor apărea în selecția limbii din cadrul secțiunii „Proprietăți de bază” pentru notițele de tip text (editabile sau doar în citire).",
        "title": "Limbi pentru conținutul notițelor"
    },
    "note_language": {
        "configure-languages": "Configurează limbile...",
        "not_set": "Nedefinită"
    },
    "png_export_button": {
        "button_title": "Exportă diagrama ca PNG"
    },
    "switch_layout_button": {
        "title_horizontal": "Mută panoul de editare la stânga",
        "title_vertical": "Mută panoul de editare în jos"
    },
    "toggle_read_only_button": {
        "lock-editing": "Blochează editarea",
        "unlock-editing": "Deblochează editarea"
    },
    "ai_llm": {
        "not_started": "Nu s-a pornit",
        "title": "Setări AI",
        "processed_notes": "Notițe procesate",
        "total_notes": "Totalul de notițe",
        "progress": "Progres",
        "queued_notes": "Notițe în curs de procesare",
        "failed_notes": "Notițe ce au eșuat",
        "last_processed": "Ultima procesare",
        "refresh_stats": "Reîmprospătare statistici",
        "enable_ai_features": "Activează funcțiile AI/LLM",
        "enable_ai_description": "Activează funcțiile AI precum sumarizarea notițelor, generarea de conținut și alte capabilități ale LLM-ului",
        "openai_tab": "OpenAI",
        "anthropic_tab": "Anthropic",
        "voyage_tab": "Voyage AI",
        "ollama_tab": "Ollama",
        "enable_ai": "Activează funcții AI/LLM",
        "enable_ai_desc": "Activează funcțiile AI precum sumarizarea notițelor, generarea de conținut și alte capabilități ale LLM-ului",
        "provider_configuration": "Setările furnizorului de AI",
        "provider_precedence": "Ordinea de precedență a furnizorilor",
        "provider_precedence_description": "Lista de furnizori în ordinea de precedență, separate de virgulă (ex. „openai,anthropic,ollama”)",
        "temperature": "Temperatură",
        "temperature_description": "Controlează aleatoritatea din răspunsuri (0 = deterministic, 2 = maxim aleator)",
        "system_prompt": "Prompt-ul de sistem",
        "system_prompt_description": "Prompt-ul de sistem folosit pentru toate interacțiunile cu AI-ul",
        "openai_configuration": "Configurația OpenAI",
        "openai_settings": "Setările OpenAI",
        "api_key": "Cheie API",
        "url": "URL de bază",
        "model": "Model",
        "openai_api_key_description": "Cheia de API din OpenAI pentru a putea accesa serviciile de AI",
        "anthropic_api_key_description": "Cheia de API din Anthropic pentru a accesa modelele Claude",
        "default_model": "Modelul implicit",
        "openai_model_description": "Exemple: gpt-4o, gpt-4-turbo, gpt-3.5-turbo",
        "base_url": "URL de bază",
        "openai_url_description": "Implicit: https://api.openai.com/v1",
        "anthropic_settings": "Setări Anthropic",
        "anthropic_url_description": "URL de bază pentru API-ul Anthropic (implicit: https://api.anthropic.com)",
        "anthropic_model_description": "Modele Anthropic Claude pentru auto-completare",
        "voyage_settings": "Setări Voyage AI",
        "ollama_settings": "Setări Ollama",
        "ollama_url_description": "URL pentru API-ul Ollama (implicit: http://localhost:11434)",
        "ollama_model_description": "Modelul Ollama pentru auto-completare",
        "anthropic_configuration": "Configurația Anthropic",
        "voyage_configuration": "Configurația Voyage AI",
        "voyage_url_description": "Implicit: https://api.voyageai.com/v1",
        "ollama_configuration": "Configurația Ollama",
        "enable_ollama": "Activează Ollama",
        "enable_ollama_description": "Activează Ollama pentru a putea utiliza modele AI locale",
        "ollama_url": "URL Ollama",
        "ollama_model": "Model Ollama",
        "refresh_models": "Reîmprospătează modelele",
        "refreshing_models": "Reîmprospătare...",
        "enable_automatic_indexing": "Activează indexarea automată",
        "rebuild_index": "Reconstruire index",
        "rebuild_index_error": "Eroare la reconstruirea indexului. Verificați logurile pentru mai multe detalii.",
        "note_title": "Titlul notiței",
        "error": "Eroare",
        "last_attempt": "Ultima încercare",
        "actions": "Acțiuni",
        "retry": "Reîncercare",
        "partial": "{{ percentage }}% finalizat",
        "retry_queued": "Notiță pusă în coadă pentru reîncercare",
        "retry_failed": "Nu s-a putut pune notița în coada pentru reîncercare",
        "max_notes_per_llm_query": "Număr maximum de notițe per interogare",
        "max_notes_per_llm_query_description": "Numărul maxim de notițe similare incluse în contextul pentru AI",
        "active_providers": "Furnizori activi",
        "disabled_providers": "Furnizori dezactivați",
        "remove_provider": "Șterge furnizorul din căutare",
        "restore_provider": "Restaurează furnizorul pentru căutare",
        "similarity_threshold": "Prag de similaritate",
        "similarity_threshold_description": "Scorul minim de similaritate (0-1) pentru a include notițele în contextul interogărilor LLM",
        "reprocess_index": "Reconstruiește indexul de căutare",
        "reprocessing_index": "Reconstruire...",
        "reprocess_index_started": "S-a pornit în fundal optimizarea indexului de căutare",
        "reprocess_index_error": "Eroare la reconstruirea indexului de căutare",
        "index_rebuild_progress": "Reconstruire index în curs",
        "index_rebuilding": "Optimizare index ({{percentage}}%)",
        "index_rebuild_complete": "Optimizarea indexului a avut loc cu succes",
        "index_rebuild_status_error": "Eroare la verificarea stării reconstruirii indexului",
        "never": "Niciodată",
        "processing": "Procesare ({{percentage}}%)",
        "incomplete": "Incomplet ({{percentage}}%)",
        "complete": "Complet (100%)",
        "refreshing": "Reîmprospătare...",
        "auto_refresh_notice": "Reîmprospătare automată la fiecare {{seconds}} secunde",
        "note_queued_for_retry": "Notiță pusă în coadă pentru reîncercare",
        "failed_to_retry_note": "Eroare la reîncercarea notiței",
        "all_notes_queued_for_retry": "Toate notițele eșuate au fost puse în coada de reîncercare",
        "failed_to_retry_all": "Eroare la reîncercarea notițelor",
        "ai_settings": "Setări AI",
        "api_key_tooltip": "Cheia API pentru accesarea serviciului",
        "empty_key_warning": {
            "anthropic": "Cheia API pentru Anthropic lipsește. Introduceți o cheie API validă.",
            "openai": "Cheia API pentru OpenAI lipsește. Introduceți o cheie API validă.",
            "voyage": "Cheia API pentru Voyage lipsește. Introduceți o cheie API validă.",
            "ollama": "Cheia API pentru Ollama lipsește. Introduceți o cheie API validă."
        },
        "agent": {
            "processing": "Procesare...",
            "thinking": "Raționalizare...",
            "loading": "Încărcare...",
            "generating": "Generare..."
        },
        "name": "AI",
        "openai": "OpenAI",
        "use_enhanced_context": "Folosește context îmbogățit",
        "enhanced_context_description": "Oferă AI-ului mai multe informații de context din notiță și notițele similare pentru răspunsuri mai bune",
        "show_thinking": "Afișează procesul de raționalizare",
        "show_thinking_description": "Afișează lanțul de acțiuni din procesul de gândire al AI-ului",
        "enter_message": "Introduceți mesajul...",
        "error_contacting_provider": "Eroare la contactarea furnizorului de AI. Verificați setările și conexiunea la internet.",
        "error_generating_response": "Eroare la generarea răspunsului AI",
        "index_all_notes": "Indexează toate notițele",
        "index_status": "Starea indexării",
        "indexed_notes": "Notițe indexate",
        "indexing_stopped": "Indexarea s-a oprit",
        "indexing_in_progress": "Indexare în curs...",
        "last_indexed": "Ultima indexare",
        "n_notes_queued_0": "O notiță adăugată în coada de indexare",
        "n_notes_queued_1": "{{ count }} notițe adăugate în coada de indexare",
        "n_notes_queued_2": "{{ count }} de notițe adăugate în coada de indexare",
        "note_chat": "Discuție pe baza notițelor",
        "notes_indexed_0": "O notiță indexată",
        "notes_indexed_1": "{{ count }} notițe indexate",
        "notes_indexed_2": "{{ count }} de notițe indexate",
        "sources": "Surse",
        "start_indexing": "Indexează",
        "use_advanced_context": "Folosește context îmbogățit",
        "ollama_no_url": "Ollama nu este configurat. Introduceți un URL corect.",
        "chat": {
            "root_note_title": "Discuții cu AI-ul",
            "root_note_content": "Această notiță stochează conversația cu AI-ul.",
            "new_chat_title": "Discuție nouă",
            "create_new_ai_chat": "Crează o nouă discuție cu AI-ul"
        },
        "create_new_ai_chat": "Crează o nouă discuție cu AI-ul",
        "configuration_warnings": "Sunt câteva probleme la configurația AI-ului. Verificați setările.",
        "experimental_warning": "Funcția LLM este experimentală!",
        "selected_provider": "Furnizor selectat",
        "selected_provider_description": "Selectați furnizorul de AI pentru funcțiile de discuție și completare",
        "select_model": "Selectați modelul...",
        "select_provider": "Selectați furnizorul..."
    },
    "custom_date_time_format": {
        "title": "Format dată/timp personalizat",
        "description": "Personalizați formatul de dată și timp inserat prin <kbd></kbd> sau din bara de unelte. Vedeți <a href=\"https://day.js.org/docs/en/display/format\" target=\"_blank\" rel=\"noopener noreferrer\">Documentația Day.js</a> pentru câmpurile de formatare disponibile.",
        "format_string": "Șir de formatare:",
        "formatted_time": "Data și ora formatate:"
    },
    "multi_factor_authentication": {
        "title": "Autentificare multi-factor",
        "description": "Autentificarea multifactor (MFA) adaugă un strat de securitate adițional. Pe lângă introducerea parolei pentru atentificare, este necesară o dovadă adițională pentru a verifica identitatea. În acest fel, chiar dacă cineva este în posesia parolei dvs., nu vor putea accesa contul fără dovada adițională.<br><br>Urmați instrucțiunile de mai jos pentru a activa MFA. Dacă configurația nu este corectă, autentificarea va face doar cu parolă.",
        "mfa_enabled": "Activare autentificare multi-factor",
        "mfa_method": "Metodă MFA",
        "electron_disabled": "Autentificarea multi-factor este suportată doar în aplicația desktop momentan.",
        "totp_title": "Parolă unică bazată pe timp (TOTP)",
        "totp_description": "TOTP (Time-Based One-Time Password) este o funcție de securitate care crează un cod unic, temporar care se schimbă la fiecare 30 de secunde. Acest cod se poate folosi pe lângă parolă pentru a face accesul neautorizat mult mai dificil.",
        "totp_secret_title": "Generează secret TOTP",
        "totp_secret_generate": "Generează secret TOTP",
        "totp_secret_regenerate": "Regenerează secretul TOTP",
        "no_totp_secret_warning": "Pentru a activa TOTP trebuie mai întâi generat un secret TOTP.",
        "totp_secret_description_warning": "După generarea unui nou secret TOTP, va trebui să vă autentificați din nou cu folosirea codului TOTP.",
        "totp_secret_generated": "Secret TOTP generat",
        "totp_secret_warning": "Stocați secretul generat într-un loc securizat. Acesta nu va mai fi afișat din nou.",
        "totp_secret_regenerate_confirm": "Doriți regenerarea secretului TOTP? Acest lucru va invalida secretul TOTP anterior și toate codurile de recuperere preexistente.",
        "recovery_keys_title": "Chei unice de recuperare",
        "recovery_keys_description": "Fiecare cheie unică poate fi folosită o singură dată pentru autentificare chiar dacă nu mai aveți acces la codurile generate.",
        "recovery_keys_description_warning": "Cheile de recuperare nu vor mai fi afișate după părăsirea acestei pagini; păstrați-le într-un loc sigur.<br>Odată ce o cheie de recuperare este folosită, ea nu mai poate fi refolosită.",
        "recovery_keys_error": "Eroare la generarea codurilor de recuperare",
        "recovery_keys_no_key_set": "Niciun cod de recuperare nu a fost setat",
        "recovery_keys_generate": "Generează codurile de recuperare",
        "recovery_keys_regenerate": "Regenerează codurile de recuperare",
        "recovery_keys_used": "Folosit la: {{date}}",
        "recovery_keys_unused": "Codul de recuperere {{index}} este nefolosit",
        "oauth_title": "OAuth/OpenID",
        "oauth_description": "OpenID este o cale standardizată ce permite autentificarea într-un site folosind un cont dintr-un alt serviciu, precum Google, pentru a verifica identitatea. În mod implicit furnizorul este Google, dar se poate schimba cu orice furnizor OpenID. Pentru mai multe informații, consultați <a href=\"#root/_hidden/_help/_help_Otzi9La2YAUX/_help_WOcw2SLH6tbX/_help_7DAiwaf8Z7Rz\">ghidul</a>. Urmați <a href=\"https://developers.google.com/identity/openid-connect/openid-connect\">aceste instrucțiuni</a> pentru a putea configura OpenID prin Google.",
        "oauth_description_warning": "Pentru a activa OAuth sau OpenID, trebuie să configurați URL-ul de bază, ID-ul de client și secretul de client în fișierul config.ini și să reporniți aplicația. Dacă doriți să utilizați variabile de environment, puteți seta TRILIUM_OAUTH_BASE_URL, TRILIUM_OAUTH_CLIENT_ID și TRILIUM_OAUTH_CLIENT_SECRET.",
        "oauth_missing_vars": "Setări lipsă: {{variables}}",
        "oauth_user_account": "Cont: ",
        "oauth_user_email": "Email: ",
        "oauth_user_not_logged_in": "Neautentificat!"
    },
    "svg": {
        "export_to_png": "Diagrama nu a putut fi exportată în PNG."
    },
    "code_theme": {
        "title": "Afișare",
        "word_wrapping": "Încadrare text",
        "color-scheme": "Temă de culori"
    },
    "cpu_arch_warning": {
        "title": "Descărcați versiunea de ARM64",
        "message_macos": "Aplicația rulează momentan sub stratul de translație Rosetta 2, ceea ce înseamnă că folosiți versiunea de Intel (x64) pe un Mac cu Apple Silicon. Acest lucru impactează semnificativ performanța aplicației și durata de viață a bateriei.",
        "message_windows": "Aplicația rulează în mod de emulare, ceea ce înseamnă că folosiți versiunea de Intel (x64) pe un dispozitiv Windows pe ARM. Acest lucru impactează semnificativ performanția aplicației și durata de viață a bateriei.",
        "recommendation": "Pentru cea mai bună experiență, descărcați versiunea nativă de ARM64 a aplicației de pe pagina de release-uri.",
        "download_link": "Descarcă versiunea nativă",
        "continue_anyway": "Continuă oricum",
        "dont_show_again": "Nu mai afișa acest mesaj"
    },
    "editorfeatures": {
        "title": "Funcții",
        "emoji_completion_enabled": "Activează auto-completarea pentru emoji-uri",
        "note_completion_enabled": "Activează auto-completarea pentru notițe"
    },
    "table_view": {
        "new-row": "Rând nou",
        "new-column": "Coloană nouă",
        "sort-column-by": "Ordonează după „{{title}}”",
        "sort-column-ascending": "Ascendent",
        "sort-column-descending": "Descendent",
        "sort-column-clear": "Dezactivează ordonarea",
        "hide-column": "Ascunde coloana „{{title}}”",
        "show-hide-columns": "Afișează/ascunde coloane",
        "row-insert-above": "Inserează rând deasupra",
        "row-insert-below": "Inserează rând dedesubt",
        "row-insert-child": "Inserează subnotiță",
        "add-column-to-the-left": "Adaugă coloană la stânga",
        "add-column-to-the-right": "Adaugă coloană la dreapta",
        "edit-column": "Editează coloana",
        "delete_column_confirmation": "Doriți ștergerea acestei coloane? Atributul corespunzător va fi șters din toate notițele din ierarhie.",
        "delete-column": "Șterge coloana",
        "new-column-label": "Etichetă",
        "new-column-relation": "Relație"
    },
    "book_properties_config": {
        "hide-weekends": "Ascunde weekend-urile",
        "display-week-numbers": "Afișează numărul săptămânii",
        "map-style": "Stil hartă:",
        "max-nesting-depth": "Nivel maxim de imbricare:",
        "raster": "Raster",
        "vector_light": "Vectorial (culoare deschisă)",
        "vector_dark": "Vectorial (culoare închisă)",
        "show-scale": "Afișează scara hărții"
    },
    "table_context_menu": {
        "delete_row": "Șterge rândul"
    },
    "board_view": {
        "delete-note": "Șterge notița",
        "move-to": "Mută la",
        "insert-above": "Inserează deasupra",
        "insert-below": "Inserează dedesubt",
        "delete-column": "Șterge coloana",
        "delete-column-confirmation": "Doriți ștergerea acestei coloane? Atributul corespunzător va fi șters din notițele din acest tabel.",
        "new-item": "Intrare nouă",
        "add-column": "Adaugă coloană"
    },
    "command_palette": {
        "tree-action-name": "Listă de notițe: {{name}}",
        "export_note_title": "Exportă notița",
        "export_note_description": "Exportă notița curentă",
        "show_attachments_title": "Afișează atașamentele",
        "show_attachments_description": "Vedeți lista de atașamente corespunzătoare notiței",
        "search_notes_title": "Căutare notițe",
        "search_notes_description": "Deschide căutare avansată",
        "search_subtree_title": "Caută în ierarhie",
        "search_subtree_description": "Caută în notițele din ierarhia curentă",
        "search_history_title": "Afișează istoricul de căutare",
        "search_history_description": "Afișează căutarile anterioare",
        "configure_launch_bar_title": "Configurează bara de lansare",
        "configure_launch_bar_description": "Deschide configurația barei de lansare, pentru a putea adăuga sau ștergere intrări."
    },
    "content_renderer": {
        "open_externally": "Deschide în afara programului"
    },
    "modal": {
        "close": "Închide"
>>>>>>> aff5a4d0
    }
}<|MERGE_RESOLUTION|>--- conflicted
+++ resolved
@@ -1,5 +1,4 @@
 {
-<<<<<<< HEAD
   "about": {
     "title": "Despre Trilium Notes",
     "homepage": "Site web:",
@@ -8,8 +7,7 @@
     "sync_version": "Versiune sincronizare:",
     "build_date": "Data compilării:",
     "build_revision": "Revizia compilării:",
-    "data_directory": "Directorul de date:",
-    "close": "Închide"
+        "data_directory": "Directorul de date:"
   },
   "abstract_bulk_action": {
     "remove_this_search_action": "Înlătură acesată acțiune la căutare"
@@ -31,7 +29,6 @@
   },
   "add_link": {
     "add_link": "Adaugă legătură",
-    "close": "Închide",
     "help_on_links": "Informații despre legături",
     "link_title": "Titlu legătură",
     "link_title_arbitrary": "titlul legăturii poate fi schimbat în mod arbitrar",
@@ -297,7 +294,6 @@
   },
   "branch_prefix": {
     "branch_prefix_saved": "Prefixul ramurii a fost salvat.",
-    "close": "Închide",
     "edit_branch_prefix": "Editează prefixul ramurii",
     "help_on_tree_prefix": "Informații despre prefixe de ierarhie",
     "prefix": "Prefix:",
@@ -309,7 +305,6 @@
     "bulk_actions": "Acțiuni în masă",
     "bulk_actions_executed": "Acțiunile în masă au fost executate cu succes.",
     "chosen_actions": "Acțiuni selectate",
-    "close": "Închide",
     "execute_bulk_actions": "Execută acțiunile în masă",
     "include_descendants": "Include descendenții notiței selectate",
     "none_yet": "Nicio acțiune... adăugați una printr-un click pe cele disponibile mai jos.",
@@ -351,8 +346,7 @@
     "notes_to_clone": "Notițe de clonat",
     "prefix_optional": "Prefix (opțional)",
     "search_for_note_by_its_name": "căutați notița după nume acesteia",
-    "target_parent_note": "Notița părinte țintă",
-    "close": "Închide"
+        "target_parent_note": "Notița părinte țintă"
   },
   "close_pane_button": {
     "close_this_pane": "Închide acest panou"
@@ -379,8 +373,7 @@
     "cancel": "Anulează",
     "confirmation": "Confirm",
     "if_you_dont_check": "Dacă această opțiune nu este bifată, notița va fi ștearsă doar din harta de relații.",
-    "ok": "OK",
-    "close": "Închide"
+        "ok": "OK"
   },
   "consistency_checks": {
     "find_and_fix_button": "Caută și repară probleme de consistență",
@@ -616,7 +609,6 @@
     "activatePreviousTab": "activează tabul anterior",
     "blockQuote": "începeți un rând cu <code>></code> urmat de spațiu pentru un bloc de citat",
     "bulletList": "<code>*</code> sau <code>-</code> urmat de spațiu pentru o listă punctată",
-    "close": "Închide",
     "closeActiveTab": "închide tabul activ",
     "collapseExpand": "minimizează/expandează nodul",
     "collapseSubTree": "minimizează subarborele",
@@ -718,7 +710,6 @@
   },
   "import": {
     "chooseImportFile": "Selectați fișierul de importat",
-    "close": "Închide",
     "codeImportedAsCode": "Importă fișiere identificate drept cod sursă (e.g. <code>.json</code>) drept notițe de tip cod dacă nu este clar din metainformații",
     "explodeArchives": "Citește conținutul arhivelor <code>.zip</code>, <code>.enex</code> și <code>.opml</code>.",
     "explodeArchivesTooltip": "Dacă această opțiune este bifată atunci Trilium va citi fișiere de tip <code>.zip</code>, <code>.enex</code> și <code>.opml</code> și va crea notițe din fișierele din interiorul acestor arhive. Dacă este nebifat, atunci Trilium va atașa arhiva propriu-zisă la notiță.",
@@ -754,8 +745,7 @@
     "button_include": "Include notița",
     "dialog_title": "Includere notița",
     "label_note": "Notiță",
-    "placeholder_search": "căutați notița după denumirea ei",
-    "close": "Închide"
+        "placeholder_search": "căutați notița după denumirea ei"
   },
   "info": {
     "closeButton": "Închide",
@@ -768,7 +758,6 @@
   },
   "jump_to_note": {
     "search_button": "Caută în întregul conținut",
-    "close": "Închide",
     "search_placeholder": "Căutați notițe după nume sau tastați > pentru comenzi..."
   },
   "left_pane_toggle": {
@@ -783,8 +772,7 @@
     "dialog_title": "Importă Markdown",
     "import_button": "Importă",
     "import_success": "Conținutul Markdown a fost importat în document.",
-    "modal_body_text": "Din cauza limitărilor la nivel de navigator, nu este posibilă citirea clipboard-ului din JavaScript. Inserați Markdown-ul pentru a-l importa în caseta de mai jos și dați clic pe butonul Import",
-    "close": "Închide"
+        "modal_body_text": "Din cauza limitărilor la nivel de navigator, nu este posibilă citirea clipboard-ului din JavaScript. Inserați Markdown-ul pentru a-l importa în caseta de mai jos și dați clic pe butonul Import"
   },
   "max_content_width": {
     "apply_changes_description": "Pentru a aplica schimbările de lățime a conținutului, dați click pe",
@@ -821,8 +809,7 @@
     "move_success_message": "Notițele selectate au fost mutate în",
     "notes_to_move": "Notițe de mutat",
     "search_placeholder": "căutați notița după denumirea ei",
-    "target_parent_note": "Notița părinte destinație",
-    "close": "Închide"
+        "target_parent_note": "Notița părinte destinație"
   },
   "native_title_bar": {
     "disabled": "dezactivată",
@@ -898,7 +885,6 @@
     "modal_body": "Selectați tipul notiței/șablonul pentru noua notiță:",
     "modal_title": "Selectați tipul notiței",
     "templates": "Șabloane",
-    "close": "Închide",
     "change_path_prompt": "Selectați locul unde să se creeze noua notiță:",
     "search_placeholder": "căutare cale notiță după nume (cea implicită dacă este necompletat)"
   },
@@ -954,8 +940,7 @@
   },
   "password_not_set": {
     "body1": "Notițele protejate sunt criptate utilizând parola de utilizator, dar nu a fost setată nicio parolă.",
-    "title": "Parola nu este setată",
-    "close": "Închide"
+        "title": "Parola nu este setată"
   },
   "promoted_attributes": {
     "add_new_attribute": "Adaugă un nou atribut",
@@ -971,8 +956,7 @@
   "prompt": {
     "defaultTitle": "Aviz",
     "ok": "OK",
-    "title": "Aviz",
-    "close": "Închide"
+        "title": "Aviz"
   },
   "protected_session": {
     "enter_password_instruction": "Afișarea notițelor protejate necesită introducerea parolei:",
@@ -1003,8 +987,7 @@
     "erase_notes_button": "Elimină notițele șterse",
     "no_changes_message": "Încă nicio schimbare...",
     "title": "Modificări recente",
-    "undelete_link": "restaurare",
-    "close": "Închide"
+        "undelete_link": "restaurare"
   },
   "relation_map": {
     "cannot_match_transform": "Nu s-a putut identifica transformarea: {{transform}}",
@@ -1083,8 +1066,7 @@
     "revisions_deleted": "Notița reviziei a fost ștearsă.",
     "maximum_revisions": "Numărul maxim de revizii pentru notița curentă: {{number}}.",
     "settings": "Setări revizii ale notițelor",
-    "snapshot_interval": "Intervalul de creare a reviziilor pentru notițe: {{seconds}}s.",
-    "close": "Închide"
+        "snapshot_interval": "Intervalul de creare a reviziilor pentru notițe: {{seconds}}s."
   },
   "revisions_button": {
     "note_revisions": "Revizii ale notiței"
@@ -1199,8 +1181,7 @@
     "sorting_criteria": "Criterii de ordonare",
     "sorting_direction": "Direcția de ordonare",
     "the_language_code_for_natural_sort": "Codul limbii pentru ordonarea naturală, e.g. „zn-CN” pentru chineză.",
-    "title": "titlu",
-    "close": "Închide"
+        "title": "titlu"
   },
   "spellcheck": {
     "available_language_codes_label": "Coduri de limbă disponibile:",
@@ -1315,8 +1296,7 @@
     "shrink_images": "Micșorează imaginile",
     "tooltip": "Dacă această opțiune este bifată, Trilium va încerca micșorarea imaginilor încărcate prin scalarea și optimizarea lor, aspect ce va putea afecta calitatea imaginilor. Dacă nu este bifată, imaginile vor fi încărcate fără nicio schimbare.",
     "upload": "Încărcare",
-    "upload_attachments_to_note": "Încarcă atașamentele la notiță",
-    "close": "Închide"
+        "upload_attachments_to_note": "Încarcă atașamentele la notiță"
   },
   "vacuum_database": {
     "button_text": "Compactează baza de date",
@@ -1672,10 +1652,6 @@
     "note-has-been-deleted": "Notița a fost ștearsă.",
     "quick-edit": "Editare rapidă"
   },
-  "notes": {
-    "duplicate-note-suffix": "(dupl.)",
-    "duplicate-note-title": "{{- noteTitle }} {{ duplicateNoteSuffix }}"
-  },
   "geo-map-context": {
     "open-location": "Deschide locația",
     "remove-from-map": "Înlătură de pe hartă",
@@ -1718,1997 +1694,300 @@
       "today": "Azi",
       "tomorrow": "Mâine",
       "yesterday": "Ieri"
-=======
-    "about": {
-        "title": "Despre Trilium Notes",
-        "homepage": "Site web:",
-        "app_version": "Versiune aplicație:",
-        "db_version": "Versiune bază de date:",
-        "sync_version": "Versiune sincronizare:",
-        "build_date": "Data compilării:",
-        "build_revision": "Revizia compilării:",
-        "data_directory": "Directorul de date:"
+    }
+  },
+  "content_widget": {
+    "unknown_widget": "Nu s-a putut găsi widget-ul corespunzător pentru „{{id}}”."
+  },
+  "code-editor-options": {
+    "title": "Editor"
+  },
+  "content_language": {
+    "description": "Selectați una sau mai multe limbi ce vor apărea în selecția limbii din cadrul secțiunii „Proprietăți de bază” pentru notițele de tip text (editabile sau doar în citire).",
+    "title": "Limbi pentru conținutul notițelor"
+  },
+  "note_language": {
+    "configure-languages": "Configurează limbile...",
+    "not_set": "Nedefinită"
+  },
+  "png_export_button": {
+    "button_title": "Exportă diagrama ca PNG"
+  },
+  "switch_layout_button": {
+    "title_horizontal": "Mută panoul de editare la stânga",
+    "title_vertical": "Mută panoul de editare în jos"
+  },
+  "toggle_read_only_button": {
+    "lock-editing": "Blochează editarea",
+    "unlock-editing": "Deblochează editarea"
+  },
+  "ai_llm": {
+    "not_started": "Nu s-a pornit",
+    "title": "Setări AI",
+    "processed_notes": "Notițe procesate",
+    "total_notes": "Totalul de notițe",
+    "progress": "Progres",
+    "queued_notes": "Notițe în curs de procesare",
+    "failed_notes": "Notițe ce au eșuat",
+    "last_processed": "Ultima procesare",
+    "refresh_stats": "Reîmprospătare statistici",
+    "enable_ai_features": "Activează funcțiile AI/LLM",
+    "enable_ai_description": "Activează funcțiile AI precum sumarizarea notițelor, generarea de conținut și alte capabilități ale LLM-ului",
+    "openai_tab": "OpenAI",
+    "anthropic_tab": "Anthropic",
+    "voyage_tab": "Voyage AI",
+    "ollama_tab": "Ollama",
+    "enable_ai": "Activează funcții AI/LLM",
+    "enable_ai_desc": "Activează funcțiile AI precum sumarizarea notițelor, generarea de conținut și alte capabilități ale LLM-ului",
+    "provider_configuration": "Setările furnizorului de AI",
+    "provider_precedence": "Ordinea de precedență a furnizorilor",
+    "provider_precedence_description": "Lista de furnizori în ordinea de precedență, separate de virgulă (ex. „openai,anthropic,ollama”)",
+    "temperature": "Temperatură",
+    "temperature_description": "Controlează aleatoritatea din răspunsuri (0 = deterministic, 2 = maxim aleator)",
+    "system_prompt": "Prompt-ul de sistem",
+    "system_prompt_description": "Prompt-ul de sistem folosit pentru toate interacțiunile cu AI-ul",
+    "openai_configuration": "Configurația OpenAI",
+    "openai_settings": "Setările OpenAI",
+    "api_key": "Cheie API",
+    "url": "URL de bază",
+    "model": "Model",
+    "openai_api_key_description": "Cheia de API din OpenAI pentru a putea accesa serviciile de AI",
+    "anthropic_api_key_description": "Cheia de API din Anthropic pentru a accesa modelele Claude",
+    "default_model": "Modelul implicit",
+    "openai_model_description": "Exemple: gpt-4o, gpt-4-turbo, gpt-3.5-turbo",
+    "base_url": "URL de bază",
+    "openai_url_description": "Implicit: https://api.openai.com/v1",
+    "anthropic_settings": "Setări Anthropic",
+    "anthropic_url_description": "URL de bază pentru API-ul Anthropic (implicit: https://api.anthropic.com)",
+    "anthropic_model_description": "Modele Anthropic Claude pentru auto-completare",
+    "voyage_settings": "Setări Voyage AI",
+    "ollama_settings": "Setări Ollama",
+    "ollama_url_description": "URL pentru API-ul Ollama (implicit: http://localhost:11434)",
+    "ollama_model_description": "Modelul Ollama pentru auto-completare",
+    "anthropic_configuration": "Configurația Anthropic",
+    "voyage_configuration": "Configurația Voyage AI",
+    "voyage_url_description": "Implicit: https://api.voyageai.com/v1",
+    "ollama_configuration": "Configurația Ollama",
+    "enable_ollama": "Activează Ollama",
+    "enable_ollama_description": "Activează Ollama pentru a putea utiliza modele AI locale",
+    "ollama_url": "URL Ollama",
+    "ollama_model": "Model Ollama",
+    "refresh_models": "Reîmprospătează modelele",
+    "refreshing_models": "Reîmprospătare...",
+    "enable_automatic_indexing": "Activează indexarea automată",
+    "rebuild_index": "Reconstruire index",
+    "rebuild_index_error": "Eroare la reconstruirea indexului. Verificați logurile pentru mai multe detalii.",
+    "note_title": "Titlul notiței",
+    "error": "Eroare",
+    "last_attempt": "Ultima încercare",
+    "actions": "Acțiuni",
+    "retry": "Reîncercare",
+    "partial": "{{ percentage }}% finalizat",
+    "retry_queued": "Notiță pusă în coadă pentru reîncercare",
+    "retry_failed": "Nu s-a putut pune notița în coada pentru reîncercare",
+    "max_notes_per_llm_query": "Număr maximum de notițe per interogare",
+    "max_notes_per_llm_query_description": "Numărul maxim de notițe similare incluse în contextul pentru AI",
+    "active_providers": "Furnizori activi",
+    "disabled_providers": "Furnizori dezactivați",
+    "remove_provider": "Șterge furnizorul din căutare",
+    "restore_provider": "Restaurează furnizorul pentru căutare",
+    "similarity_threshold": "Prag de similaritate",
+    "similarity_threshold_description": "Scorul minim de similaritate (0-1) pentru a include notițele în contextul interogărilor LLM",
+    "reprocess_index": "Reconstruiește indexul de căutare",
+    "reprocessing_index": "Reconstruire...",
+    "reprocess_index_started": "S-a pornit în fundal optimizarea indexului de căutare",
+    "reprocess_index_error": "Eroare la reconstruirea indexului de căutare",
+    "index_rebuild_progress": "Reconstruire index în curs",
+    "index_rebuilding": "Optimizare index ({{percentage}}%)",
+    "index_rebuild_complete": "Optimizarea indexului a avut loc cu succes",
+    "index_rebuild_status_error": "Eroare la verificarea stării reconstruirii indexului",
+    "never": "Niciodată",
+    "processing": "Procesare ({{percentage}}%)",
+    "incomplete": "Incomplet ({{percentage}}%)",
+    "complete": "Complet (100%)",
+    "refreshing": "Reîmprospătare...",
+    "auto_refresh_notice": "Reîmprospătare automată la fiecare {{seconds}} secunde",
+    "note_queued_for_retry": "Notiță pusă în coadă pentru reîncercare",
+    "failed_to_retry_note": "Eroare la reîncercarea notiței",
+    "all_notes_queued_for_retry": "Toate notițele eșuate au fost puse în coada de reîncercare",
+    "failed_to_retry_all": "Eroare la reîncercarea notițelor",
+    "ai_settings": "Setări AI",
+    "api_key_tooltip": "Cheia API pentru accesarea serviciului",
+    "empty_key_warning": {
+      "anthropic": "Cheia API pentru Anthropic lipsește. Introduceți o cheie API validă.",
+      "openai": "Cheia API pentru OpenAI lipsește. Introduceți o cheie API validă.",
+      "voyage": "Cheia API pentru Voyage lipsește. Introduceți o cheie API validă.",
+      "ollama": "Cheia API pentru Ollama lipsește. Introduceți o cheie API validă."
     },
-    "abstract_bulk_action": {
-        "remove_this_search_action": "Înlătură acesată acțiune la căutare"
+    "agent": {
+      "processing": "Procesare...",
+      "thinking": "Raționalizare...",
+      "loading": "Încărcare...",
+      "generating": "Generare..."
     },
-    "abstract_search_option": {
-        "failed_rendering": "Nu s-a putut randa opțiunea de căutare: {{dto}} din cauza: {{error}} {{stack}}",
-        "remove_this_search_option": "Înlătură acesată acțiune la căutare"
+    "name": "AI",
+    "openai": "OpenAI",
+    "use_enhanced_context": "Folosește context îmbogățit",
+    "enhanced_context_description": "Oferă AI-ului mai multe informații de context din notiță și notițele similare pentru răspunsuri mai bune",
+    "show_thinking": "Afișează procesul de raționalizare",
+    "show_thinking_description": "Afișează lanțul de acțiuni din procesul de gândire al AI-ului",
+    "enter_message": "Introduceți mesajul...",
+    "error_contacting_provider": "Eroare la contactarea furnizorului de AI. Verificați setările și conexiunea la internet.",
+    "error_generating_response": "Eroare la generarea răspunsului AI",
+    "index_all_notes": "Indexează toate notițele",
+    "index_status": "Starea indexării",
+    "indexed_notes": "Notițe indexate",
+    "indexing_stopped": "Indexarea s-a oprit",
+    "indexing_in_progress": "Indexare în curs...",
+    "last_indexed": "Ultima indexare",
+    "n_notes_queued_0": "O notiță adăugată în coada de indexare",
+    "n_notes_queued_1": "{{ count }} notițe adăugate în coada de indexare",
+    "n_notes_queued_2": "{{ count }} de notițe adăugate în coada de indexare",
+    "note_chat": "Discuție pe baza notițelor",
+    "notes_indexed_0": "O notiță indexată",
+    "notes_indexed_1": "{{ count }} notițe indexate",
+    "notes_indexed_2": "{{ count }} de notițe indexate",
+    "sources": "Surse",
+    "start_indexing": "Indexează",
+    "use_advanced_context": "Folosește context îmbogățit",
+    "ollama_no_url": "Ollama nu este configurat. Introduceți un URL corect.",
+    "chat": {
+      "root_note_title": "Discuții cu AI-ul",
+      "root_note_content": "Această notiță stochează conversația cu AI-ul.",
+      "new_chat_title": "Discuție nouă",
+      "create_new_ai_chat": "Crează o nouă discuție cu AI-ul"
     },
-    "add_label": {
-        "add_label": "Adaugă etichetă",
-        "help_text": "Pentru toate notițele găsite:",
-        "help_text_item1": "crează eticheta respectivă dacă notița nu are o astfel de etichetă",
-        "help_text_item2": "sau schimbă valoarea unei etichete existente",
-        "help_text_note": "Această metodă poate fi apelată și fără valoare, caz în care eticheta va fi atribuită notiței fără o valoare.",
-        "label_name_placeholder": "denumirea etichetei",
-        "label_name_title": "Sunt permise doar caractere alfanumerice, underline și două puncte.",
-        "new_value_placeholder": "valoare nouă",
-        "to_value": "la valoarea"
-    },
-    "add_link": {
-        "add_link": "Adaugă legătură",
-        "help_on_links": "Informații despre legături",
-        "link_title": "Titlu legătură",
-        "link_title_arbitrary": "titlul legăturii poate fi schimbat în mod arbitrar",
-        "link_title_mirrors": "titlul legăturii corespunde titlul curent al notiței",
-        "note": "Notiță",
-        "search_note": "căutați notița după nume",
-        "button_add_link": "Adaugă legătură"
-    },
-    "add_relation": {
-        "add_relation": "Adaugă relație",
-        "allowed_characters": "Sunt permise doar caractere alfanumerice, underline și două puncte.",
-        "create_relation_on_all_matched_notes": "Crează relația pentru toate notițele găsite",
-        "relation_name": "denumirea relației",
-        "target_note": "notița destinație",
-        "to": "către"
-    },
-    "ancestor": {
-        "depth_doesnt_matter": "nu contează",
-        "depth_eq": "exact {{count}}",
-        "depth_gt": "mai mare decât {{count}}",
-        "depth_label": "adâncime",
-        "depth_lt": "mai puțin de {{count}}",
-        "direct_children": "subnotiță directă",
-        "label": "Părinte",
-        "placeholder": "căutați notița după nume"
-    },
-    "api_log": {
-        "close": "Închide"
-    },
-    "attachment_detail": {
-        "attachment_deleted": "Acest atașament a fost șters.",
-        "list_of_all_attachments": "Lista tuturor atașamentelor",
-        "open_help_page": "Deschide instrucțiuni despre atașamente",
-        "owning_note": "Notița părinte: ",
-        "you_can_also_open": ", se poate deschide și "
-    },
-    "attachment_detail_2": {
-        "deletion_reason": ", deoarece nu există o legătură către atașament în conținutul notiței. Pentru a preveni ștergerea, trebuie adăugată înapoi o legătură către atașament în conținut sau atașamentul trebuie convertit în notiță.",
-        "link_copied": "O legătură către atașament a fost copiată în clipboard.",
-        "role_and_size": "Rol: {{role}}, dimensiune: {{size}}",
-        "unrecognized_role": "Rol atașament necunoscut: „{{role}}”.",
-        "will_be_deleted_in": "Acest atașament va fi șters automat în {{time}}",
-        "will_be_deleted_soon": "Acest atașament va fi șters automat în curând"
-    },
-    "attachment_erasure_timeout": {
-        "attachment_auto_deletion_description": "Atașamentele se șterg automat (permanent) dacă nu sunt referențiate de către notița lor părinte după un timp prestabilit de timp.",
-        "attachment_erasure_timeout": "Perioadă de ștergere a atașamentelor",
-        "erase_attachments_after": "Erase unused attachments after:",
-        "erase_unused_attachments_now": "Elimină atașamentele șterse acum",
-        "manual_erasing_description": "Șterge acum toate atașamentele nefolosite din notițe",
-        "unused_attachments_erased": "Atașamentele nefolosite au fost șterse."
-    },
-    "attachment_list": {
-        "no_attachments": "Notița nu are niciun atașament.",
-        "open_help_page": "Deschide instrucțiuni despre atașamente",
-        "owning_note": "Notița părinte: ",
-        "upload_attachments": "Încărcare atașament"
-    },
-    "attachments_actions": {
-        "convert_attachment_into_note": "Convertește atașamentul în notiță",
-        "convert_confirm": "Sigur doriți convertirea atașementului „{{title}}” într-o notiță separată?",
-        "convert_success": "Atașamentul „{{title}}” a fost convertit cu succes într-o notiță.",
-        "copy_link_to_clipboard": "Copiază legătură în clipboard",
-        "delete_attachment": "Șterge atașamentul",
-        "delete_confirm": "Sigur doriți ștergerea atașementului „{{title}}”?",
-        "delete_success": "Atașamentul „{{title}}” a fost șters.",
-        "download": "Descarcă",
-        "enter_new_name": "Introduceți denumirea noului atașament",
-        "open_custom": "Deschide într-un alt program",
-        "open_custom_client_only": "Deschiderea atașamentelor într-un alt program este posibilă doar din aplicația de desktop.",
-        "open_custom_title": "Fișierul va fi deschis într-un alt program și se vor urmări schimbările. Ulterior versiunea modificată a fișierului va fi încărcată înapoi în Trilium.",
-        "open_externally": "Deschide în afara programului",
-        "open_externally_detail_page": "Deschiderea externă a atașamentului este disponibilă doar din pagina de detalii, dați clic pe detaliile atașamentului mai întâi și repetați acțiunea.",
-        "open_externally_title": "Fișierul va fi deschis într-un alt program și se vor urmări schimbările. Ulterior versiunea modificată a fișierului va fi încărcată înapoi în Trilium.",
-        "rename_attachment": "Redenumește atașamentul",
-        "upload_failed": "Încărcarea unei noi versiuni ale atașamentului a eșuat.",
-        "upload_new_revision": "Încarcă o nouă versiune",
-        "upload_success": "Încărcarea unei noi versiuni ale atașaemntului a avut succes."
-    },
-    "attribute_detail": {
-        "and_more": "... și încă {{count}}.",
-        "app_css": "marchează notițe CSS care se încarcă automat în aplicația Trilium și pot fi folosite pentru a-i modifica aspectul.",
-        "app_theme": "marchează notițe CSS care sunt teme complete ale Trilium și care se regăsesc în setări.",
-        "archived": "notițele cu această etichetă nu vor fi vizibile în mod implicit în căutări (dar nici în ecranele Sari la notiță, Adăugare legătură, etc.).",
-        "attr_detail_title": "Detalii despre atribute",
-        "attr_is_owned_by": "Atributul este deținut de",
-        "attr_name_title": "Denumirea atributului poate fi compusă doar din caractere alfanumerice, două puncte și underline",
-        "auto_read_only_disabled": "notițele de tip text sau cod intră automat în mod doar de citire când au o dimensiune prea mare. Acest comportament se poate dezactiva adăugând această etichetă",
-        "bookmark_folder": "notițele cu această etichetă vor apărea în lista de semne de carte ca un director (permițând acces la notițele din ea)",
-        "boolean": "Valoare booleană",
-        "calendar_root": "marchează notița care trebuie folosită ca rădăcină pentru notițele zilnice. Doar o singură notiță ar trebui să fie etichetătă.",
-        "close_button_title": "Renunță la modificări și închide",
-        "color": "definește culoarea unei notițe în ierarhia notițelor, legături, etc. Se poate folosi orice culoare CSS precum „red” sau „#a13d5f”",
-        "css_class": "valoarea acestei etichete este adăugată ca o clasă CSS pentru nodul ce reprezintă notița în ierarhia notițelor. Acest lucru poate fi utilizat pentru personalizare avansată. Poate fi folosită în notițe de tip șablon.",
-        "custom_request_handler": "a se vedea <a href=\"javascript:\" data-help-page=\"custom-request-handler.html\">Custom request handler</a>",
-        "custom_resource_provider": "a se vedea <a href=\"javascript:\" data-help-page=\"custom-request-handler.html\">Custom request handler</a>",
-        "date": "Dată",
-        "date_time": "Dată și timp",
-        "time": "Timp",
-        "delete": "Șterge",
-        "digits": "număr de zecimale",
-        "disable_inclusion": "script-urile cu această etichetă nu vor fi incluse în execuția scriptului părinte.",
-        "disable_versioning": "dezactivează auto-versionarea. Poate fi utilizat pentru notițe mari dar neimportante precum biblioteci mari de JavaScript utilizate pentru script-uri",
-        "display_relations": "denumirea relațiilor ce ar trebui să fie afișate, separate prin virgulă. Toate celelalte vor fi ascunse.",
-        "exclude_from_export": "notițele (împreună cu subnotițele) nu vor fi incluse în exporturile de notițe",
-        "exclude_from_note_map": "Notițele cu această etichetă vor fi ascunse din Harta notițelor",
-        "execute_button": "Titlul butonului ce va executa notița curentă de tip cod",
-        "execute_description": "O descriere mai lungă a notiței curente de tip cod afișată împreună cu butonul de executare",
-        "hide_highlight_widget": "Ascunde lista de evidențieri",
-        "hide_promoted_attributes": "Ascunde lista atributelor promovate pentru această notiță",
-        "hide_relations": "lista denumirilor relațiilor ce trebuie ascunse, delimitate prin virgulă. Toate celelalte vor fi afișate.",
-        "icon_class": "valoarea acestei etichete este adăugată ca o clasă CSS la iconița notiței din ierarhia notițelor, fapt ce poate ajuta la identificarea vizuală mai rapidă a notițelor. Un exemplu ar fi „bx bx-home” pentru iconițe preluate din boxicons. Poate fi folosită în notițe de tip șablon.",
-        "inbox": "locația implicită în care vor apărea noile notițe atunci când se crează o noitiță utilizând butonul „Crează notiță” din bara laterală, notițele vor fi create în interiorul notiței cu această etichetă.",
-        "inherit": "atributele acestei notițe vor fi moștenite chiar dacă nu există o relație părinte-copil între notițe. A se vedea relația de tip șablon pentru un concept similar. De asemenea, a se vedea moștenirea atributelor în documentație.",
-        "inheritable": "Moștenibilă",
-        "inheritable_title": "Atributele moștenibile vor fi moștenite de către toți descendenții acestei notițe.",
-        "inverse_relation": "Relație inversă",
-        "inverse_relation_title": "Setare opțională pentru a defini relația inversă. Exemplu: Tată - Fiu sunt două relații inverse.",
-        "is_owned_by_note": "este deținut(ă) de notița",
-        "keep_current_hoisting": "Deschiderea acestei legături nu va schimba focalizarea chiar dacă notița nu poate fi vizualizată în ierarhia curentă.",
-        "keyboard_shortcut": "Definește o scurtatură de la tastatură ce va merge direct la această notiță. Exemplu: „ctrl+alt+e”. Necesită reîncărcarea aplicației pentru a avea efect.",
-        "label": "Detalii despre etichetă",
-        "label_definition": "Detalii despre definiția unei etichete",
-        "label_type": "Tip",
-        "label_type_title": "Tipul acestei etichete va permite Trilium să selecteze interfața corespunzătoare pentru introducerea valorii etichetei.",
-        "more_notes": "Mai multe notițe",
-        "multi_value": "Valori multiple",
-        "multiplicity": "Multiplicitate",
-        "multiplicity_title": "Multiplicitatea definește câte atribute de același nume se pot crea - maximum 1 sau mai multe decât 1.",
-        "name": "Nume",
-        "new_notes_on_top": "Noile notițe vor fi create la începutul notiței părinte, nu la sfârșit.",
-        "number": "Număr",
-        "other_notes_with_name": "Alte notițe cu denumirea de {{attributeType}} „{{attributeName}}”",
-        "page_size": "numărul de elemente per pagină în listarea notițelor",
-        "precision": "Precizie",
-        "precision_title": "Câte cifre să fie afișate după virgulă în interfața de configurare a valorii.",
-        "promoted": "Evidențiată",
-        "promoted_alias": "Alias",
-        "promoted_alias_title": "Numele care să fie afișat în interfața de atribute promovate.",
-        "promoted_title": "Atributele promovate sunt afișate proeminent în notiță.",
-        "read_only": "editorul este în modul doar în citire. Funcționează doar pentru notițe de tip text sau cod.",
-        "related_notes_title": "Alte notițe cu acesată etichetă",
-        "relation": "Detalii despre relație",
-        "relation_definition": "Detalii despre definiția unei relații",
-        "relation_template": "atributele notiței vor fi moștenite chiar dacă nu există o relație părinte-copil, conținutul notiței și ierarhia sa vor fi adăugate la notițele-instanță dacă nu este definită. A se consulta documentația pentru mai multe detalii.",
-        "render_note": "relație ce definește notița (de tip notiță de cod HTML sau script) ce trebuie randată pentru notițele de tip „Randare notiță HTML”",
-        "run": "definește evenimentele la care să ruleze scriptul. Valori acceptate:\n<ul>\n<li>frontendStartup - când pornește interfața Trilium (sau este reîncărcată), dar nu pe mobil.</li>\n<li>mobileStartup - când pornește interfața Trilium (sau este reîncărcată), doar pe mobil.</li>\n<li>backendStartup - când pornește serverul Trilium</li>\n<li>hourly - o dată pe oră. Se poate utiliza adițional eticheta <code>runAtHour</code> pentru a specifica ora.</li>\n<li>daily - o dată pe zi</li>\n</ul>",
-        "run_at_hour": "La ce oră ar trebui să ruleze. Trebuie folosit împreună cu <code>#run=hourly</code>. Poate fi definit de mai multe ori pentru a rula de mai multe ori în cadrul aceleași zile.",
-        "run_on_attribute_change": "se execută atunci când atributele unei notițe care definește această relație se schimbă. Se apelează și atunci când un atribut este șters",
-        "run_on_attribute_creation": "se execută atunci când un nou atribut este creat pentru notița care definește această relație",
-        "run_on_branch_change": "se execută atunci când o ramură este actualizată.",
-        "run_on_branch_creation": "se execută când o ramură este creată. O ramură este o legătură dintre o notiță părinte și o notiță copil și este creată, spre exemplu, la clonarea sau mutarea unei notițe.",
-        "run_on_branch_deletion": "se execută când o ramură este ștearsă. O ramură este o legătură dintre o notiță părinte și o notiță copil și este ștearsă, spre exemplu, atunci când o notiță este mutată (ramura/legătura veche este ștearsă).",
-        "run_on_child_note_creation": "se execută când o nouă notiță este creată sub notița la care este definită relația",
-        "run_on_instance": "Definește pe ce instanța de Trilium ar trebui să ruleze. Implicit se consideră toate instanțele.",
-        "run_on_note_change": "se execută când notița este schimbată (inclusiv crearea unei notițe). Nu include schimbări de conținut",
-        "run_on_note_content_change": "se execută când conținutul unei notițe este schimbat (inclusiv crearea unei notițe).",
-        "run_on_note_creation": "se execută când o notiță este creată de server. Se poate utiliza această relație atunci când se dorește rularea unui script pentru toate notițele create sub o anumită ierarhie. În acest caz, relația trebuie creată pe notița-rădăcină și marcată drept moștenibilă. Orice notiță creată sub ierarhie (la orice adâncime) va rula script-ul.",
-        "run_on_note_deletion": "se execută la ștergerea unei notițe",
-        "run_on_note_title_change": "se execută când titlul unei notițe se schimbă (inclusiv la crearea unei notițe)",
-        "save_and_close": "Salvează și închide (<kbd>Ctrl+Enter</kbd>)",
-        "search_home": "notițele de căutare vor fi create în cadrul acestei notițe",
-        "share_alias": "definește un alias ce va fi permite notiței să fie accesată la https://your_trilium_host/share/[alias]",
-        "share_credentials": "cere credențiale la accesarea acestei notițe partajate. Valoarea trebuie să fie în formatul „username:parolă”. Nu uitați să faceți eticheta moștenibilă pentru a o aplica și la notițele-copil/imagini.",
-        "share_css": "Notiță de tip CSS ce va fi injectată în pagina de partajare. Notița CSS trebuie să facă și ea parte din ierarhia partajată. Considerați utilizarea și a „share_hidden_from_tree”, respectiv „share_omit_default_css”.",
-        "share_description": "definește text ce va fi adăugat la eticheta HTML „meta” pentru descriere",
-        "share_disallow_robot_indexing": "împiedică indexarea conținutului de către roboți utilizând antetul <code>X-Robots-Tag: noindex</code>",
-        "share_external_link": "notița va funcționa drept o legătură către un site web extern în ierarhia de partajare",
-        "share_favicon": "Notiță ce conține pictograma favicon pentru a fi setată în paginile partajate. De obicei se poate seta în rădăcina ierarhiei de partajare și se poate face moștenibilă. Notița ce conține favicon-ul trebuie să fie și ea în ierarhia de partajare. Considerați și utilizarea „share_hidden_from_tree”.",
-        "share_hidden_from_tree": "notița este ascunsă din arborele de navigație din stânga, dar încă este accesibilă prin intermediul unui URL.",
-        "share_index": "notițele cu această etichetă vor afișa lista tuturor rădăcilor notițelor partajate",
-        "share_js": "Notiță JavaScript ce va fi injectată în pagina de partajare. Notița respectivă trebuie să fie și ea în ierarhia de partajare. Considerați utilizarea 'share_hidden_from_tree'.",
-        "share_omit_default_css": "CSS-ul implicit pentru pagina de partajare va fi omis. Se poate folosi atunci când se fac schimbări majore de stil la pagină.",
-        "share_raw": "notița va fi afișată în formatul ei brut, fără HTML",
-        "share_root": "marchează notița care este servită pentru rădăcina ”/share”.",
-        "share_template": "O notiță JavaScript ce va fi folosită drept șablon pentru afișarea notițelor partajate. Implicit se utilizează șablonul original. Considerați utilizarea 'share_hidden_from_tree'.",
-        "single_value": "Valoare unică",
-        "sort_direction": "ASC (ascendent, implicit) sau DESC (descendent)",
-        "sort_folders_first": "Directoarele (notițe cu sub-notițe) vor fi mutate la început",
-        "sorted": "menține notițele-copil ordonate alfabetic după titlu",
-        "sql_console_home": "locația implicită pentru notițele de tip consolă SQL",
-        "target_note": "Notiță țintă",
-        "target_note_title": "Relația este o conexiune numită dintre o notiță sursă și o notiță țintă.",
-        "template": "Șablon",
-        "text": "Text",
-        "title_template": "titlul implicit al notițelor create în interiorul acestei notițe. Valoarea este evaluată ca un șir de caractere JavaScript\n                        și poate fi astfel îmbogățită cu un conținut dinamic prin intermediul variabilelow <code>now</code> și <code>parentNote</code>. Exemple:\n                        \n                        <ul>\n                            <li><code>Lucrările lui ${parentNote.getLabelValue('autor')}</code></li>\n                            <li><code>Jurnal pentru ${now.format('YYYY-MM-DD HH:mm:ss')}</code></li>\n                        </ul>\n                        \n                        A se vedea <a href=\"https://triliumnext.github.io/Docs/Wiki/default-note-title.html\">wiki-ul pentru detalii</a>, documentația API pentru <a href=\"https://zadam.github.io/trilium/backend_api/Note.html\">parentNote</a> și <a href=\"https://day.js.org/docs/en/display/format\">now</a> pentru mai multe informații",
-        "toc": "<code>#toc</code> sau <code>#toc=show</code> forțează afișarea tabelei de conținut, <code>#toc=hide</code> forțează ascunderea ei. Dacă eticheta nu există, se utilizează setările globale",
-        "top": "păstrează notița la începutul listei (se aplică doar pentru notițe sortate automat)",
-        "url": "URL",
-        "value": "Valoare",
-        "widget": "marchează această notiță ca un widget personalizat ce poate fi adăugat la ierarhia de componente ale aplicației",
-        "widget_relation": "ținta acestei relații va fi executată și randată ca un widget în bara laterală",
-        "workspace": "marchează această notiță ca un spațiu de lucru ce permite focalizarea rapidă a notițelor",
-        "workspace_calendar_root": "Definește o rădăcină de calendar pentru un spațiu de lucru",
-        "workspace_icon_class": "definește clasa de CSS din boxicon ce va fi folosită în tab-urile ce aparțin spațiului de lucru",
-        "workspace_inbox": "marchează locația implicită în care vor apărea noile notițe atunci când este focalizat spațiul de lucru sau un copil al acestuia",
-        "workspace_search_home": "notițele de căutare vor fi create sub această notiță",
-        "workspace_tab_background_color": "Culoare CSS ce va fi folosită în tab-urile ce aparțin spațiului de lucru",
-        "workspace_template": "Această notița va apărea în lista de șabloane când se crează o nouă notiță, dar doar când spațiul de lucru în care se află notița este focalizat",
-        "app_theme_base": "setați valoarea la „next” pentru a folosi drept temă de bază „TriliumNext” în loc de cea clasică.",
-        "print_landscape": "Schimbă orientarea paginii din portret în vedere atunci când se exportă în PDF.",
-        "print_page_size": "Schimbă dimensiunea paginii când se exportă în PDF. Valori suportate: <code>A0</code>, <code>A1</code>, <code>A2</code>, <code>A3</code>, <code>A4</code>, <code>A5</code>, <code>A6</code>, <code>Legal</code>, <code>Letter</code>, <code>Tabloid</code>, <code>Ledger</code>.",
-        "color_type": "Culoare"
-    },
-    "attribute_editor": {
-        "add_a_new_attribute": "Adaugă un nou attribut",
-        "add_new_label": "Adaugă o nouă etichetă <kbd data-command=\"addNewLabel\"></kbd>",
-        "add_new_label_definition": "Adaugă o nouă definiție de etichetă",
-        "add_new_relation": "Adaugă o nouă relație <kbd data-command=\"addNewRelation\"></kbd>",
-        "add_new_relation_definition": "Adaugă o nouă definiție de relație",
-        "help_text_body1": "Pentru a adăuga o etichetă doar scrieți, spre exemplu, <code>#piatră</code> sau <code>#an = 2020</code> dacă se dorește adăugarea unei valori",
-        "help_text_body2": "Pentru relații, scrieți <code>author = @</code> ce va afișa o autocompletare pentru identificarea notiței dorite.",
-        "help_text_body3": "În mod alternativ, se pot adăuga etichete și relații utilizând butonul <code>+</code> din partea dreaptă.",
-        "save_attributes": "Salvează atributele <enter>",
-        "placeholder": "Aici puteți introduce etichete și relații"
-    },
-    "backend_log": {
-        "refresh": "Reîmprospătare"
-    },
-    "backup": {
-        "automatic_backup": "Copie de siguranță automată",
-        "automatic_backup_description": "Trilium poate face copii de siguranță ale bazei de date în mod automat:",
-        "backup_database_now": "Crează o copie a bazei de date acum",
-        "backup_now": "Crează o copie de siguranță acum",
-        "backup_recommendation": "Se recomandă a se păstra activată funcția de copii de siguranță, dar acest lucru poate face pornirea aplicației mai lentă pentru baze de date mai mari sau pentru dispozitive de stocare lente.",
-        "database_backed_up_to": "S-a creat o copie de siguranță a bazei de dată la {{backupFilePath}}",
-        "enable_daily_backup": "Activează copia de siguranță zilnică",
-        "enable_monthly_backup": "Activează copia de siguranță lunară",
-        "enable_weekly_backup": "Activează copia de siguranță săptămânală",
-        "existing_backups": "Copii de siguranță existente",
-        "date-and-time": "Data și ora",
-        "path": "Calea fișierului",
-        "no_backup_yet": "nu există încă nicio copie de siguranță"
-    },
-    "basic_properties": {
-        "basic_properties": "Proprietăți de bază",
-        "editable": "Editabil",
-        "note_type": "Tipul notiței",
-        "language": "Limbă"
-    },
-    "book": {
-        "no_children_help": "Această notiță de tip Carte nu are nicio subnotiță așadar nu este nimic de afișat. Vedeți <a href=\"https://triliumnext.github.io/Docs/Wiki/book-note.html\">wiki</a> pentru detalii."
-    },
-    "book_properties": {
-        "collapse": "Minimizează",
-        "collapse_all_notes": "Minimizează toate notițele",
-        "expand": "Expandează",
-        "expand_all_children": "Expandează toate subnotițele",
-        "grid": "Grilă",
-        "invalid_view_type": "Mod de afișare incorect „{{type}}”",
-        "list": "Listă",
-        "view_type": "Mod de afișare",
-        "calendar": "Calendar",
-        "book_properties": "Proprietăți colecție",
-        "table": "Tabel",
-        "geo-map": "Hartă geografică",
-        "board": "Tablă Kanban"
-    },
-    "bookmark_switch": {
-        "bookmark": "Semn de carte",
-        "bookmark_this_note": "Crează un semn de carte către această notiță în panoul din stânga",
-        "remove_bookmark": "Șterge semnul de carte"
-    },
-    "branch_prefix": {
-        "branch_prefix_saved": "Prefixul ramurii a fost salvat.",
-        "edit_branch_prefix": "Editează prefixul ramurii",
-        "help_on_tree_prefix": "Informații despre prefixe de ierarhie",
-        "prefix": "Prefix:",
-        "save": "Salvează"
-    },
-    "bulk_actions": {
-        "affected_notes": "Notițe afectate",
-        "available_actions": "Acțiuni disponibile",
-        "bulk_actions": "Acțiuni în masă",
-        "bulk_actions_executed": "Acțiunile în masă au fost executate cu succes.",
-        "chosen_actions": "Acțiuni selectate",
-        "execute_bulk_actions": "Execută acțiunile în masă",
-        "include_descendants": "Include descendenții notiței selectate",
-        "none_yet": "Nicio acțiune... adăugați una printr-un click pe cele disponibile mai jos.",
-        "labels": "Etichete",
-        "notes": "Notițe",
-        "other": "Altele",
-        "relations": "Relații"
-    },
-    "calendar": {
-        "april": "Aprilie",
-        "august": "August",
-        "cannot_find_day_note": "Nu se poate găsi notița acelei zile",
-        "december": "Decembrie",
-        "febuary": "Februarie",
-        "fri": "Vin",
-        "january": "Ianuarie",
-        "july": "Iulie",
-        "june": "Iunie",
-        "march": "Martie",
-        "may": "Mai",
-        "mon": "Lun",
-        "november": "Noiembrie",
-        "october": "Octombrie",
-        "sat": "Sâm",
-        "september": "Septembrie",
-        "sun": "Dum",
-        "thu": "Joi",
-        "tue": "Mar",
-        "wed": "Mie",
-        "cannot_find_week_note": "Nu s-a putut găsi notița săptămânală"
-    },
-    "clone_to": {
-        "clone_notes_to": "Clonează notițele către...",
-        "clone_to_selected_note": "Clonează notița selectată",
-        "cloned_note_prefix_title": "Notița clonată va fi afișată în ierarhia notiței utilizând prefixul dat",
-        "help_on_links": "Informații despre legături",
-        "no_path_to_clone_to": "Nicio cale de clonat.",
-        "note_cloned": "Notița „{{clonedTitle}}” a fost clonată în „{{targetTitle}}”",
-        "notes_to_clone": "Notițe de clonat",
-        "prefix_optional": "Prefix (opțional)",
-        "search_for_note_by_its_name": "căutați notița după nume acesteia",
-        "target_parent_note": "Notița părinte țintă"
-    },
-    "close_pane_button": {
-        "close_this_pane": "Închide acest panou"
-    },
-    "code_auto_read_only_size": {
-        "description": "Marchează pragul în care o notiță de o anumită dimensiune va fi afișată în mod de citire (pentru motive de performanță).",
-        "label": "Pragul de dimensiune pentru setarea modului de citire automat (la notițe de cod)",
-        "title": "Pragul de mod de citire automat",
-        "unit": "caractere"
-    },
-    "code_buttons": {
-        "execute_button_title": "Execută scriptul",
-        "opening_api_docs_message": "Se deschide documentația API...",
-        "save_to_note_button_title": "Salvează în notiță",
-        "sql_console_saved_message": "Notița consolă SQL a fost salvată în {{note_path}}",
-        "trilium_api_docs_button_title": "Deschide documentația API pentru Trilium"
-    },
-    "code_mime_types": {
-        "title": "Tipuri MIME disponibile în meniul derulant"
-    },
-    "confirm": {
-        "also_delete_note": "Șterge și notița",
-        "are_you_sure_remove_note": "Doriți ștergerea notiței „{{title}}” din harta de relații?",
-        "cancel": "Anulează",
-        "confirmation": "Confirm",
-        "if_you_dont_check": "Dacă această opțiune nu este bifată, notița va fi ștearsă doar din harta de relații.",
-        "ok": "OK"
-    },
-    "consistency_checks": {
-        "find_and_fix_button": "Caută și repară probleme de consistență",
-        "finding_and_fixing_message": "Se caută și se repară problemele de consistență...",
-        "issues_fixed_message": "Problemele de consistență ar trebui să fie acum rezolvate.",
-        "title": "Verificări de consistență"
-    },
-    "copy_image_reference_button": {
-        "button_title": "Copiază o referință către imagine în clipboard, poate fi inserată într-o notiță text."
-    },
-    "create_pane_button": {
-        "create_new_split": "Crează o nouă diviziune"
-    },
-    "database_anonymization": {
-        "choose_anonymization": "Puteți decide dacă oferiți o bază de date complet sau parțial anonimizată. Chiar și bazele de date complet anonimizate pot fi foarte utile, dar în unele cazuri bazele de date parțial anonimizate pot eficientiza procesul de identificare a bug-urilor și repararea acestora.",
-        "creating_fully_anonymized_database": "Se crează o copie complet anonimizată...",
-        "creating_lightly_anonymized_database": "Se crează o bază de date parțial anonimizată...",
-        "error_creating_anonymized_database": "Nu s-a putut crea o bază de date anonimizată, verificați log-urile din server pentru detalii",
-        "existing_anonymized_databases": "Baze de date anonimizate existente",
-        "full_anonymization": "Anonimizare completă",
-        "full_anonymization_description": "Această acțiune va crea o nouă copie a bazei de date și o va anonimiza (se șterge conținutul tuturor notițelor și se menține doar structura și câteva metainformații neconfidențiale) pentru a putea fi partajate online cu scopul de a depana anumite probleme fără a risca expunerea datelor personale.",
-        "light_anonymization": "Anonimizare parțială",
-        "light_anonymization_description": "Această acțiune va crea o copie a bazei de date și o va anonimiza parțial - mai exact se va șterge conținutul tuturor notițelor, dar titlurile și atributele vor rămâne. De asemenea, script-urile de front-end sau back-end și widget-urile personalizate vor rămâne și ele. Acest lucru oferă mai mult context pentru a depana probleme.",
-        "no_anonymized_database_yet": "Încă nu există nicio bază de date anonimizată.",
-        "save_fully_anonymized_database": "Salvează bază de date complet anonimizată",
-        "save_lightly_anonymized_database": "Salvează bază de date parțial anonimizată",
-        "successfully_created_fully_anonymized_database": "S-a creat cu succes o bază de date complet anonimizată în {{anonymizedFilePath}}",
-        "successfully_created_lightly_anonymized_database": "S-a creat cu succes o bază de date parțial anonimizată în {{anonymizedFilePath}}",
-        "title": "Bază de dată anonimizată"
-    },
-    "database_integrity_check": {
-        "check_button": "Verifică integritatea bazei de date",
-        "checking_integrity": "Se verifică integritatea bazei de date...",
-        "description": "Se va verifica să nu existe coruperi ale bazei de date la nivelul SQLite. Poate dura ceva timp, în funcție de dimensiunea bazei de date.",
-        "integrity_check_failed": "Probleme la verificarea integrității: {{results}}",
-        "integrity_check_succeeded": "Verificarea integrității a fost făcută cu succes și nu a fost identificată nicio problemă.",
-        "title": "Verificarea integrității bazei de date"
-    },
-    "debug": {
-        "access_info": "Pentru a accesa informații de depanare, executați interogarea și dați click pe „Afișează logurile din backend” din stânga-sus.",
-        "debug": "Depanare",
-        "debug_info": "Modul de depanare va afișa informații adiționale în consolă cu scopul de a ajuta la depanarea interogărilor complexe."
-    },
-    "delete_label": {
-        "delete_label": "Șterge eticheta",
-        "label_name_placeholder": "denumirea etichetei",
-        "label_name_title": "Sunt permise caractere alfanumerice, underline și două puncte."
-    },
-    "delete_note": {
-        "delete_matched_notes": "Șterge notițele găsite",
-        "delete_matched_notes_description": "Se vor șterge notițele găsite.",
-        "delete_note": "Șterge notița",
-        "erase_notes_instruction": "Pentru a șterge notițele permanent, se poate merge după ștergerea în opțiuni la secțiunea „Altele” și clic pe butonul „Elimină notițele șterse acum”.",
-        "undelete_notes_instruction": "După ștergere, se pot recupera din ecranul Schimbări recente."
-    },
-    "delete_notes": {
-        "broken_relations_to_be_deleted": "Următoarele relații vor fi întrerupte și șterse ({{ relationCount}})",
-        "cancel": "Anulează",
-        "delete_all_clones_description": "Șterge și toate clonele (se pot recupera în ecranul Schimbări recente)",
-        "delete_notes_preview": "Previzualizare ștergerea notițelor",
-        "erase_notes_description": "Ștergerea obișnuită doar marchează notițele ca fiind șterse și pot fi recuperate (în ecranul Schimbări recente) pentru o perioadă de timp. Dacă se bifează această opțiune, notițele vor fi șterse imediat fără posibilitatea de a le recupera.",
-        "erase_notes_warning": "Șterge notițele permanent (nu se mai pot recupera), incluzând toate clonele. Va forța reîncărcarea aplicației.",
-        "no_note_to_delete": "Nicio notiță nu va fi ștearsă (doar clonele).",
-        "notes_to_be_deleted": "Următoarele notițe vor fi șterse ({{notesCount}})",
-        "ok": "OK",
-        "deleted_relation_text": "Notița {{- note}} ce va fi ștearsă este referențiată de relația {{- relation}}, originând din {{- source}}.",
-        "close": "Închide"
-    },
-    "delete_relation": {
-        "allowed_characters": "Se permit caractere alfanumerice, underline și două puncte.",
-        "delete_relation": "Șterge relația",
-        "relation_name": "denumirea relației"
-    },
-    "delete_revisions": {
-        "all_past_note_revisions": "Toate reviziile anterioare ale notițelor găsite vor fi șterse. Notița propriu-zisă va fi intactă. În alte cuvinte, istoricul notiței va fi șters.",
-        "delete_note_revisions": "Șterge toate reviziile notițelor"
-    },
-    "edit_button": {
-        "edit_this_note": "Editează această notiță"
-    },
-    "editability_select": {
-        "always_editable": "Întotdeauna editabil",
-        "auto": "Automat",
-        "note_is_always_editable": "Notița este întotdeauna editabilă, indiferent de lungimea ei.",
-        "note_is_editable": "Notița este editabilă atât timp cât nu este prea lungă.",
-        "note_is_read_only": "Notița este doar pentru citire, poate fi editată prin intermediul unui buton.",
-        "read_only": "Doar pentru citire"
-    },
-    "editable_code": {
-        "placeholder": "Scrieți conținutul notiței de cod aici..."
-    },
-    "editable_text": {
-        "placeholder": "Scrieți conținutul notiței aici..."
-    },
-    "edited_notes": {
-        "deleted": "(șters)",
-        "no_edited_notes_found": "Nu sunt încă notițe editate pentru această zi...",
-        "title": "Notițe editate"
-    },
-    "empty": {
-        "enter_workspace": "Intrare spațiu de lucru „{{title}}”",
-        "open_note_instruction": "Deschideți o notiță scriind denumirea ei în caseta de mai jos sau selectați o notiță din ierarhie.",
-        "search_placeholder": "căutați o notiță după denumirea ei"
-    },
-    "etapi": {
-        "actions": "Acțiuni",
-        "create_token": "Crează un token ETAPI nou",
-        "created": "Creat",
-        "default_token_name": "token nou",
-        "delete_token": "Șterge/dezactivează acest token",
-        "delete_token_confirmation": "Doriți ștergerea token-ului ETAPI „{{name}}”?",
-        "description": "ETAPI este un API REST utilizat pentru a accesa instanța de Trilium programatic, fără interfață grafică.",
-        "error_empty_name": "Denumirea token-ului nu poate fi goală",
-        "existing_tokens": "Token-uri existente",
-        "new_token_message": "Introduceți denumirea noului token",
-        "new_token_title": "Token ETAPI nou",
-        "no_tokens_yet": "Nu există încă token-uri. Clic pe butonul de deasupra pentru a crea una.",
-        "openapi_spec": "Specificația OpenAPI pentru ETAPI",
-        "swagger_ui": "UI-ul Swagger pentru ETAPI",
-        "rename_token": "Redenumește token-ul",
-        "rename_token_message": "Introduceți denumirea noului token",
-        "rename_token_title": "Redenumire token",
-        "see_more": "Vedeți mai multe detalii în {{- link_to_wiki}} și în {{- link_to_openapi_spec}} sau în {{- link_to_swagger_ui }}.",
-        "title": "ETAPI",
-        "token_created_message": "Copiați token-ul creat în clipboard. Trilium stochează token-ul ca hash așadar această valoare poate fi văzută doar acum.",
-        "token_created_title": "Token ETAPI creat",
-        "token_name": "Denumire token",
-        "wiki": "wiki"
-    },
-    "execute_script": {
-        "example_1": "De exemplu, pentru a adăuga un șir de caractere la titlul unei notițe, se poate folosi acest mic script:",
-        "example_2": "Un exemplu mai complex ar fi ștergerea atributelor tuturor notițelor identificate:",
-        "execute_script": "Execută script",
-        "help_text": "Se pot executa script-uri simple pe toate notițele identificate."
-    },
-    "export": {
-        "choose_export_type": "Selectați mai întâi tipul export-ului",
-        "close": "Închide",
-        "export": "Exportă",
-        "export_finished_successfully": "Export finalizat cu succes.",
-        "export_in_progress": "Export în curs: {{progressCount}}",
-        "export_note_title": "Exportă notița",
-        "export_status": "Starea exportului",
-        "export_type_single": "Doar această notiță fără descendenții ei",
-        "export_type_subtree": "Această notiță și toți descendenții ei",
-        "format_html_zip": "HTML în arhivă ZIP - recomandat deoarece păstrează toată formatarea",
-        "format_markdown": "Markdown - păstrează majoritatea formatării",
-        "format_opml": "OPML - format de interschimbare pentru editoare cu structură ierarhică (outline). Formatarea, imaginile și fișierele nu vor fi incluse.",
-        "opml_version_1": "OPML v1.0 - text simplu",
-        "opml_version_2": "OPML v2.0 - permite și HTML",
-        "format_html": "HTML - recomandat deoarece păstrează toata formatarea",
-        "format_pdf": "PDF - cu scopul de printare sau partajare."
-    },
-    "fast_search": {
-        "description": "Căutarea rapidă dezactivează căutarea la nivel de conținut al notițelor cu scopul de a îmbunătăți performanța de căutare pentru baze de date mari.",
-        "fast_search": "Căutare rapidă"
-    },
-    "file": {
-        "file_preview_not_available": "Previzualizarea fișierelor nu este disponibilă pentru acest format de fișier.",
-        "too_big": "Previzualizarea conține doar primele {{maxNumChars}} caractere din fișier din motive de performanță. Descărcați fișierul și deschideți-l extern pentru a-l putea vedea în întregime."
-    },
-    "file_properties": {
-        "download": "Descarcă",
-        "file_size": "Dimensiunea fișierului",
-        "file_type": "Tipul fișierului",
-        "note_id": "ID-ul notiței",
-        "open": "Deschide",
-        "original_file_name": "Denumirea originală a fișierului",
-        "title": "Fișier",
-        "upload_failed": "Încărcarea a unei noi revizii ale fișierului a eșuat.",
-        "upload_new_revision": "Încarcă o nouă revizie",
-        "upload_success": "Noua revizie a fișierului a fost încărcată cu succes."
-    },
-    "fonts": {
-        "apply_font_changes": "Pentru a aplica schimbările de font, click pe",
-        "font_family": "Familia de fonturi",
-        "fonts": "Fonturi",
-        "main_font": "Fontul principal",
-        "monospace_font": "Fontul monospace (pentru cod)",
-        "not_all_fonts_available": "Nu toate fonturile listate aici pot fi disponibile pe acest sistem.",
-        "note_detail_font": "Fontul pentru detaliile notițelor",
-        "note_tree_and_detail_font_sizing": "Dimensiunea arborelui și a fontului pentru detalii este relativă la dimensiunea fontului principal.",
-        "note_tree_font": "Fontul arborelui de notițe",
-        "reload_frontend": "reîncarcă interfața",
-        "size": "Mărime",
-        "theme_defined": "Definit de temă",
-        "generic-fonts": "Fonturi generice",
-        "handwriting-system-fonts": "Fonturi de sistem cu stil de scris de mână",
-        "monospace-system-fonts": "Fonturi de sistem monospațiu",
-        "sans-serif-system-fonts": "Fonturi de sistem fără serifuri",
-        "serif-system-fonts": "Fonturi de sistem cu serifuri",
-        "monospace": "Monospațiu",
-        "sans-serif": "Fără serifuri",
-        "serif": "Cu serifuri",
-        "system-default": "Fontul predefinit al sistemului"
-    },
-    "global_menu": {
-        "about": "Despre Trilium Notes",
-        "advanced": "Opțiuni avansate",
-        "configure_launchbar": "Configurează bara de lansare",
-        "logout": "Deautentificare",
-        "menu": "Meniu",
-        "open_dev_tools": "Deschide uneltele de dezvoltare",
-        "open_new_window": "Deschide o nouă fereastră",
-        "open_search_history": "Deschide istoricul de căutare",
-        "open_sql_console": "Deschide consola SQL",
-        "open_sql_console_history": "Deschide istoricul consolei SQL",
-        "options": "Opțiuni",
-        "reload_frontend": "Reîncarcă interfața",
-        "reload_hint": "Reîncărcarea poate ajuta atunci când există ceva probleme vizuale fără a trebui repornită întreaga aplicație.",
-        "reset_zoom_level": "Resetează nivelul de zoom",
-        "show_backend_log": "Afișează log-ul din backend",
-        "show_help": "Afișează informații",
-        "show_hidden_subtree": "Afișează ierarhia ascunsă",
-        "show_shared_notes_subtree": "Afișează ierahia notițelor partajate",
-        "switch_to_desktop_version": "Schimbă la versiunea de desktop",
-        "switch_to_mobile_version": "Schimbă la versiunea de mobil",
-        "toggle_fullscreen": "Comută mod ecran complet",
-        "zoom": "Zoom",
-        "zoom_in": "Mărește",
-        "zoom_out": "Micșorează",
-        "show-cheatsheet": "Afișează ghidul rapid",
-        "toggle-zen-mode": "Mod zen"
-    },
-    "heading_style": {
-        "markdown": "Stil Markdown",
-        "plain": "Simplu",
-        "title": "Stil titluri",
-        "underline": "Subliniat"
-    },
-    "help": {
-        "activateNextTab": "activează următorul tab",
-        "activatePreviousTab": "activează tabul anterior",
-        "blockQuote": "începeți un rând cu <code>></code> urmat de spațiu pentru un bloc de citat",
-        "bulletList": "<code>*</code> sau <code>-</code> urmat de spațiu pentru o listă punctată",
-        "closeActiveTab": "închide tabul activ",
-        "collapseExpand": "minimizează/expandează nodul",
-        "collapseSubTree": "minimizează subarborele",
-        "collapseWholeTree": "minimizează întregul arbore de notițe",
-        "copyNotes": "copiază notița activă (sau selecția curentă) în clipboard (utilizat pentru <a class=\"external\" href=\"https://triliumnext.github.io/Docs/Wiki/cloning-notes.html#cloning-notes\">clonare</a>)",
-        "createEditLink": "crează/editează legătură externă",
-        "createInternalLink": "crează legătură internă",
-        "createNoteAfter": "crează o nouă notiță după notița activă",
-        "createNoteInto": "crează o subnotiță în notița activă",
-        "creatingNotes": "Crearea notițelor",
-        "cutNotes": "decupează notița curentă (sau selecția curentă) în clipboard (utilizată pentru mutarea notițelor)",
-        "deleteNotes": "șterge notița/subarborele",
-        "editBranchPrefix": "editează <a class=\"external\" href=\"https://triliumnext.github.io/Docs/Wiki/tree-concepts.html#prefix\">prefixul</a> a unei clone ale notiței active",
-        "editNoteTitle": "va sări de la arborele de notițe către titlul notiței. Enter de la titlul notiței va sări către editorul de text. <kbd>Ctrl+.</kbd> va sări înapoi de la editor către arborele de notițe.",
-        "editingNotes": "Editarea notițelor",
-        "followLink": "urmărește link-ul sub cursor",
-        "goBackForwards": "mergi înapoi/înainte în istoric",
-        "goUpDown": "mergi sus/jos în lista de notițe",
-        "headings": "<code>##</code>, <code>###</code>, <code>####</code>  etc. urmat de spațiu pentru titluri",
-        "inPageSearch": "caută în interiorul paginii",
-        "insertDateTime": "inserează data și timpul curente la poziția cursorului",
-        "jumpToParentNote": "sari la pagina părinte",
-        "jumpToTreePane": "sari către arborele de notițe și scrolează către notița activă",
-        "markdownAutoformat": "Formatare în stil Markdown",
-        "moveNoteUpDown": "mută notița sus/jos în lista de notițe",
-        "moveNoteUpHierarchy": "mută notița mai sus în ierarhie",
-        "movingCloningNotes": "Mutarea/clonarea notițelor",
-        "multiSelectNote": "selectează multiplu notița de sus/jos",
-        "newTabNoteLink": "pe o legătură către o notiță va deschide notița într-un tab nou",
-        "notSet": "nesetat",
-        "noteNavigation": "Navigarea printre notițe",
-        "numberedList": "<kbd>1.</code> sau <code>1)</code> urmat de spațiu pentru o listă numerotată",
-        "onlyInDesktop": "Doar pentru desktop (aplicația Electron)",
-        "openEmptyTab": "deschide un tab nou",
-        "other": "Altele",
-        "pasteNotes": "lipește notița/notițele ca sub-notițe în notița activă (ce va muta sau clona în funcție dacă a fost copiată sau decupată în clipboard)",
-        "quickSearch": "sari la caseta de căutare rapidă",
-        "reloadFrontend": "reîncarcă interfața Trilium",
-        "scrollToActiveNote": "scrolează la notița activă",
-        "selectAllNotes": "selectează toate notițele din nivelul curent",
-        "selectNote": "selectează notița",
-        "showDevTools": "afișează instrumentele de dezvoltatori",
-        "showJumpToNoteDialog": "afișează <a class=\"external\" href=\"https://triliumnext.github.io/Docs/Wiki/note-navigation.html#jump-to-note\">ecranul „Sari la”</a>",
-        "showSQLConsole": "afișează consola SQL",
-        "tabShortcuts": "Scurtături pentru tab-uri",
-        "troubleshooting": "Unelte pentru depanare",
-        "newTabWithActivationNoteLink": "pe o legătură către o notiță deschide și activează notița într-un tab nou"
-    },
-    "hide_floating_buttons_button": {
-        "button_title": "Ascunde butoanele"
-    },
-    "highlights_list": {
-        "bg_color": "Text cu o culoare de fundal",
-        "bold": "Text îngroșat",
-        "color": "Text colorat",
-        "description": "Se pot personaliza elementele ce vor fi afișate în lista de evidențieri din panoul din dreapta:",
-        "italic": "Text italic (înclinat)",
-        "shortcut_info": "Se poate configura o scurtatură la tastatură pentru comutarea rapidă a panoului din dreapta (inclusiv lista de evidențieri) în Opțiuni -> Scurtături (denumirea „toggleRightPane”).",
-        "title": "Lista de evidențieri",
-        "underline": "Text subliniat",
-        "visibility_description": "Se poate ascunde lista de evidențieri la nivel de notiță prin adăugarea etichetei #hideHighlightWidget.",
-        "visibility_title": "Vizibilitatea listei de evidențieri"
-    },
-    "i18n": {
-        "first-day-of-the-week": "Prima zi a săptămânii",
-        "language": "Limbă",
-        "monday": "Luni",
-        "sunday": "Duminică",
-        "title": "Localizare",
-        "formatting-locale": "Format dată și numere",
-        "first-week-of-the-year": "Prima săptămână din an",
-        "first-week-contains-first-day": "Prima săptămână conține prima zi din an",
-        "first-week-contains-first-thursday": "Prima săptămână conține prima zi de joi din an",
-        "first-week-has-minimum-days": "Prima săptămână are numărul minim de zile",
-        "min-days-in-first-week": "Numărul minim de zile pentru prima săptămână",
-        "first-week-info": "Opțiunea de prima săptămână conține prima zi de joi din an este bazată pe standardul <a href=\"https://en.wikipedia.org/wiki/ISO_week_date#First_week\">ISO 8601</a>.",
-        "first-week-warning": "Schimbarea opțiunii primei săptămâni poate cauza duplicate cu notițele săptămânale existente deoarece acestea nu vor fi actualizate retroactiv."
-    },
-    "image_properties": {
-        "copy_reference_to_clipboard": "Copiază referință în clipboard",
-        "download": "Descarcă",
-        "file_size": "Dimensiune fișier",
-        "file_type": "Tip fișier",
-        "open": "Deschide",
-        "original_file_name": "Denumirea originală a fișierului",
-        "title": "Imagine",
-        "upload_failed": "Încărcarea a unei noi revizii ale imaginii a eșuat: {{message}}",
-        "upload_new_revision": "Încarcă o nouă revizie",
-        "upload_success": "O nouă revizie a fost încărcată cu succes."
-    },
-    "images": {
-        "download_images_automatically": "Descarcă imaginile automat pentru utilizare fără conexiune la internet.",
-        "download_images_description": "Textul HTML inserat poate conține referințe către imagini online, Trilium le va identifica și va descărca acele imagini pentru a putea fi disponibile și fără o conexiune la internet.",
-        "enable_image_compression": "Activează compresia imaginilor",
-        "images_section_title": "Imagini",
-        "jpeg_quality_description": "Calitatea JPEG (10 - cea mai slabă calitate, 100 - cea mai bună calitate, se recomandă între 50 și 85)",
-        "max_image_dimensions": "Lungimea/lățimea maximă a unei imagini (imaginea va fi redimensionată dacă depășește acest prag).",
-        "max_image_dimensions_unit": "pixeli"
-    },
-    "import": {
-        "chooseImportFile": "Selectați fișierul de importat",
-        "codeImportedAsCode": "Importă fișiere identificate drept cod sursă (e.g. <code>.json</code>) drept notițe de tip cod dacă nu este clar din metainformații",
-        "explodeArchives": "Citește conținutul arhivelor <code>.zip</code>, <code>.enex</code> și <code>.opml</code>.",
-        "explodeArchivesTooltip": "Dacă această opțiune este bifată atunci Trilium va citi fișiere de tip <code>.zip</code>, <code>.enex</code> și <code>.opml</code> și va crea notițe din fișierele din interiorul acestor arhive. Dacă este nebifat, atunci Trilium va atașa arhiva propriu-zisă la notiță.",
-        "import": "Importă",
-        "importDescription": "Conținutul fișierelor selectate va fi importat ca subnotițe în",
-        "importIntoNote": "Importă în notiță",
-        "options": "Opțiuni",
-        "replaceUnderscoresWithSpaces": "Înlocuiește underline-ul cu spații în denumirea notițelor importate",
-        "safeImport": "Importare sigură",
-        "safeImportTooltip": "Fișierele de Trilium exportate în format <code>.zip</code> pot conține scripturi executabile ce pot avea un comportament malițios. Importarea sigură va dezactiva execuția automată a tuturor scripturilor importate. Debifați „Importare sigură” dacă arhiva importată conține scripturi executabile dorite și aveți încredere deplină în conținutul acestora.",
-        "shrinkImages": "Micșorare imagini",
-        "shrinkImagesTooltip": "<p>Dacă bifați această opțiune, Trilium va încerca să micșoreze imaginea importată prin scalarea și importarea ei, aspect ce poate afecta calitatea aparentă a imaginii. Dacă nu este bifat, imaginile vor fi importate fără nicio modificare.</p><p>Acest lucru nu se aplică la importuri de tip <code>.zip</code> cu metainformații deoarece se asumă că aceste fișiere sunt deja optimizate.</p>",
-        "textImportedAsText": "Importă HTML, Markdown și TXT ca notițe de tip text dacă este neclar din metainformații",
-        "failed": "Eroare la importare: {{message}}.",
-        "import-status": "Starea importului",
-        "in-progress": "Import în curs: {{progress}}",
-        "successful": "Import finalizat cu succes.",
-        "html_import_tags": {
-            "description": "Configurați ce etichete HTML să fie păstrate atunci când se importă notițe. Etichetele ce nu se află în această listă vor fi înlăturate la importul de date. Unele etichete (precum „script”) sunt înlăturate indiferent din motive de securitate.",
-            "placeholder": "Introduceți etichetele HTML, câte unul pe linie",
-            "reset_button": "Resetează la lista implicită",
-            "title": "Etichete HTML la importare"
-        }
-    },
-    "include_archived_notes": {
-        "include_archived_notes": "Include notițele arhivate"
-    },
-    "include_note": {
-        "box_size_full": "complet (căsuța va afișa întregul text)",
-        "box_size_medium": "mediu (~ 30 de rânduri)",
-        "box_size_prompt": "Dimensiunea căsuței notiței incluse:",
-        "box_size_small": "mică (~ 10 rânduri)",
-        "button_include": "Include notița",
-        "dialog_title": "Includere notița",
-        "label_note": "Notiță",
-        "placeholder_search": "căutați notița după denumirea ei"
-    },
-    "info": {
-        "closeButton": "Închide",
-        "modalTitle": "Mesaj informativ",
-        "okButton": "OK"
-    },
-    "inherited_attribute_list": {
-        "no_inherited_attributes": "Niciun atribut moștenit.",
-        "title": "Atribute moștenite"
-    },
-    "jump_to_note": {
-        "search_button": "Caută în întregul conținut",
-        "search_placeholder": "Căutați notițe după nume sau tastați > pentru comenzi..."
-    },
-    "left_pane_toggle": {
-        "hide_panel": "Ascunde panoul",
-        "show_panel": "Afișează panoul"
-    },
-    "limit": {
-        "limit": "Limită",
-        "take_first_x_results": "Obține doar primele X rezultate."
-    },
-    "markdown_import": {
-        "dialog_title": "Importă Markdown",
-        "import_button": "Importă",
-        "import_success": "Conținutul Markdown a fost importat în document.",
-        "modal_body_text": "Din cauza limitărilor la nivel de navigator, nu este posibilă citirea clipboard-ului din JavaScript. Inserați Markdown-ul pentru a-l importa în caseta de mai jos și dați clic pe butonul Import"
-    },
-    "max_content_width": {
-        "apply_changes_description": "Pentru a aplica schimbările de lățime a conținutului, dați click pe",
-        "default_description": "În mod implicit Trilium limitează lățimea conținutului pentru a îmbunătăți lizibilitatea pentru ferestrele maximizate pe ecrane late.",
-        "max_width_label": "Lungimea maximă a conținutului",
-        "max_width_unit": "pixeli",
-        "reload_button": "reîncarcă interfața",
-        "reload_description": "schimbări din opțiunile de afișare",
-        "title": "Lățime conținut"
-    },
-    "mobile_detail_menu": {
-        "delete_this_note": "Șterge această notiță",
-        "error_cannot_get_branch_id": "Nu s-a putut obține branchId-ul pentru calea „{{notePath}}”",
-        "error_unrecognized_command": "Comandă nerecunoscută „{{command}}”",
-        "insert_child_note": "Inserează subnotiță"
-    },
-    "move_note": {
-        "clone_note_new_parent": "clonează notița la noul părinte dacă notița are mai multe clone/ramuri (când nu este clar care ramură trebuie ștearsă)",
-        "move_note": "Mută notița",
-        "move_note_new_parent": "mută notița în noul părinte dacă notița are unul singur (ramura veche este ștearsă și o ramură nouă este creată în noul părinte)",
-        "nothing_will_happen": "nu se va întampla nimic dacă notița nu poate fi mutată la notița destinație (deoarece s-ar crea un ciclu în arbore)",
-        "on_all_matched_notes": "Pentru toate notițele găsite",
-        "target_parent_note": "notița părinte destinație",
-        "to": "la"
-    },
-    "move_pane_button": {
-        "move_left": "Mută la stânga",
-        "move_right": "Mută la dreapta"
-    },
-    "move_to": {
-        "dialog_title": "Mută notițele în...",
-        "error_no_path": "Nicio cale la care să poată fi mutate.",
-        "move_button": "Mută la notița selectată",
-        "move_success_message": "Notițele selectate au fost mutate în",
-        "notes_to_move": "Notițe de mutat",
-        "search_placeholder": "căutați notița după denumirea ei",
-        "target_parent_note": "Notița părinte destinație"
-    },
-    "native_title_bar": {
-        "disabled": "dezactivată",
-        "enabled": "activată",
-        "title": "Bară de titlu nativă (necesită repornirea aplicației)"
-    },
-    "network_connections": {
-        "check_for_updates": "Verifică automat pentru actualizări",
-        "network_connections_title": "Conexiuni la rețea"
-    },
-    "note_actions": {
-        "convert_into_attachment": "Convertește în atașament",
-        "delete_note": "Șterge notița",
-        "export_note": "Exportă notița",
-        "import_files": "Importă fișiere",
-        "note_attachments": "Atașamente notițe",
-        "note_source": "Sursa notiței",
-        "open_note_custom": "Deschide notiță personalizată",
-        "open_note_externally": "Deschide notița extern",
-        "open_note_externally_title": "Fișierul va fi deschis într-o aplicație externă și urmărită pentru modificări. Ulterior se va putea încărca versiunea modificată înapoi în Trilium.",
-        "print_note": "Imprimare notiță",
-        "re_render_note": "Reinterpretare notiță",
-        "save_revision": "Salvează o nouă revizie",
-        "search_in_note": "Caută în notiță",
-        "convert_into_attachment_failed": "Nu s-a putut converti notița „{{title}}”.",
-        "convert_into_attachment_successful": "Notița „{{title}}” a fost convertită în atașament.",
-        "convert_into_attachment_prompt": "Doriți convertirea notiței „{{title}}” într-un atașament al notiței părinte?",
-        "print_pdf": "Exportare ca PDF..."
-    },
-    "note_erasure_timeout": {
-        "deleted_notes_erased": "Notițele șterse au fost eliminate permanent.",
-        "erase_deleted_notes_now": "Elimină notițele șterse acum",
-        "erase_notes_after": "Elimină notițele șterse după:",
-        "manual_erasing_description": "Se poate rula o eliminare manuală (fără a lua în considerare timpul definit mai sus):",
-        "note_erasure_description": "Notițele șterse (precum și atributele, reviziile) sunt prima oară doar marcate drept șterse și este posibil să fie recuperate din ecranul Notițe recente. După o perioadă de timp, notițele șterse vor fi „eliminate”, caz în care conținutul lor nu se poate recupera. Această setare permite configurarea duratei de timp dintre ștergerea și eliminarea notițelor.",
-        "note_erasure_timeout_title": "Timpul de eliminare automată a notițelor șterse"
-    },
-    "note_info_widget": {
-        "calculate": "calculează",
-        "created": "Creată la",
-        "modified": "Modificată la",
-        "note_id": "ID-ul notiței",
-        "note_size": "Dimensiunea notiței",
-        "note_size_info": "Dimensiunea notiței reprezintă o aproximare a cerințelor de stocare ale acestei notițe. Ia în considerare conținutul notiței dar și ale reviziilor sale.",
-        "subtree_size": "(dimensiunea sub-arborelui: {{size}} în {{count}} notițe)",
-        "title": "Informații despre notiță",
-        "type": "Tip"
-    },
-    "note_launcher": {
-        "this_launcher_doesnt_define_target_note": "Acesată scurtătură nu definește o notiță-destinație."
-    },
-    "note_map": {
-        "collapse": "Micșorează la dimensiunea normală",
-        "open_full": "Expandează la maximum",
-        "title": "Harta notițelor",
-        "fix-nodes": "Fixează nodurile",
-        "link-distance": "Distanța dintre legături"
-    },
-    "note_paths": {
-        "archived": "Arhivat",
-        "clone_button": "Clonează notița într-o nouă locație...",
-        "intro_not_placed": "Notița n-a fost plasată încă în arborele de notițe.",
-        "intro_placed": "Notița este plasată în următoarele căi:",
-        "outside_hoisted": "Această cale se află în afara notiței focalizate și este necesară defocalizarea.",
-        "search": "Caută",
-        "title": "Căile notiței"
-    },
-    "note_properties": {
-        "info": "Informații",
-        "this_note_was_originally_taken_from": "Această notiță a fost preluată original de la:"
-    },
-    "note_type_chooser": {
-        "modal_body": "Selectați tipul notiței/șablonul pentru noua notiță:",
-        "modal_title": "Selectați tipul notiței",
-        "templates": "Șabloane",
-        "change_path_prompt": "Selectați locul unde să se creeze noua notiță:",
-        "search_placeholder": "căutare cale notiță după nume (cea implicită dacă este necompletat)"
-    },
-    "onclick_button": {
-        "no_click_handler": "Butonul „{{componentId}}” nu are nicio acțiune la clic definită"
-    },
-    "options_widget": {
-        "options_change_saved": "Schimbarea opțiunilor a fost înregistrată.",
-        "options_status": "Starea opțiunilor"
-    },
-    "order_by": {
-        "asc": "Ascendent (implicit)",
-        "children_count": "Numărul subnotițelor",
-        "content_and_attachments_and_revisions_size": "Dimensiunea conținutului notiței incluzând atașamentele și reviziile",
-        "content_and_attachments_size": "Dimensiunea conținutului notiței incluzând atașamente",
-        "content_size": "Dimensiunea conținutului notiței",
-        "date_created": "Data creării",
-        "date_modified": "Data ultimei modificări",
-        "desc": "Descendent",
-        "order_by": "Ordonează după",
-        "owned_label_count": "Numărul de etichete",
-        "owned_relation_count": "Numărul de relații",
-        "parent_count": "Numărul de clone",
-        "random": "Ordine aleatorie",
-        "relevancy": "Relevanță (implicit)",
-        "revision_count": "Numărul de revizii",
-        "target_relation_count": "Numărul de relații către notiță",
-        "title": "Titlu"
-    },
-    "owned_attribute_list": {
-        "owned_attributes": "Atribute proprii"
-    },
-    "password": {
-        "alert_message": "Aveți grijă să nu uitați parola. Parola este utilizată pentru a accesa interfața web și pentru a cripta notițele protejate. Dacă uitați parola, toate notițele protejate se vor pierde pentru totdeauna.",
-        "change_password": "Schimbă parola",
-        "change_password_heading": "Schimbarea parolei",
-        "for_more_info": "pentru mai multe informații.",
-        "heading": "Parolă",
-        "new_password": "Parolă nouă",
-        "new_password_confirmation": "Confirmarea noii parole",
-        "old_password": "Parola veche",
-        "password_changed_success": "Parola a fost schimbată. Trilium se va reîncărca după apăsarea butonului OK.",
-        "password_mismatch": "Noile parole nu coincid.",
-        "protected_session_timeout": "Timpul de expirare a sesiunii protejate",
-        "protected_session_timeout_description": "Timpul de expirare a sesiunii protejate este o perioadă de timp după care sesiunea protejată este ștearsă din memoria navigatorului. Aceasta este măsurată de la timpul ultimei interacțiuni cu notițele protejate. Vezi",
-        "protected_session_timeout_label": "Timpul de expirare a sesiunii protejate:",
-        "reset_confirmation": "Prin resetarea parolei se va pierde pentru totdeauna accesul la notițele protejate existente. Sigur doriți resetarea parolei?",
-        "reset_link": "click aici pentru a o reseta.",
-        "reset_success_message": "Parola a fost resetată. Setați o nouă parolă",
-        "set_password": "Setează parola",
-        "set_password_heading": "Schimbarea parolei",
-        "wiki": "wiki"
-    },
-    "password_not_set": {
-        "body1": "Notițele protejate sunt criptate utilizând parola de utilizator, dar nu a fost setată nicio parolă.",
-        "title": "Parola nu este setată"
-    },
-    "promoted_attributes": {
-        "add_new_attribute": "Adaugă un nou atribut",
-        "open_external_link": "Deschide legătură externă",
-        "promoted_attributes": "Atribute promovate",
-        "remove_this_attribute": "Elimină acest atribut",
-        "unknown_attribute_type": "Tip de atribut necunoscut „{{type}}”",
-        "unknown_label_type": "Tip de etichetă necunoscut „{{type}}”",
-        "url_placeholder": "http://siteweb...",
-        "unset-field-placeholder": "nesetat",
-        "remove_color": "Înlătura culoarea"
-    },
-    "prompt": {
-        "defaultTitle": "Aviz",
-        "ok": "OK",
-        "title": "Aviz"
-    },
-    "protected_session": {
-        "enter_password_instruction": "Afișarea notițelor protejate necesită introducerea parolei:",
-        "start_session_button": "Deschide sesiunea protejată <kbd>enter</kbd>",
-        "started": "Sesiunea protejată este activă.",
-        "wrong_password": "Parolă greșită.",
-        "protecting-finished-successfully": "Protejarea a avut succes.",
-        "protecting-in-progress": "Protejare în curs: {{count}}",
-        "protecting-title": "Stare protejare",
-        "unprotecting-title": "Stare deprotejare",
-        "unprotecting-finished-successfully": "Deprotejarea a avut succes.",
-        "unprotecting-in-progress-count": "Deprotejare în curs: {{count}}"
-    },
-    "protected_session_password": {
-        "close_label": "Închide",
-        "form_label": "Pentru a putea continua cu acțiunea cerută este nevoie să fie pornită sesiunea protejată prin introducerea parolei:",
-        "help_title": "Informații despre notițe protejate",
-        "modal_title": "Sesiune protejată",
-        "start_button": "Pornește sesiunea protejată"
-    },
-    "protected_session_status": {
-        "active": "Sesiunea protejată este activă. Clic pentru a închide sesiunea protejată.",
-        "inactive": "Clic pentru a porni sesiunea protejată"
-    },
-    "recent_changes": {
-        "confirm_undelete": "Doriți să restaurați această notiță și subnotițele ei?",
-        "deleted_notes_message": "Notițele șterse au fost eliminate.",
-        "erase_notes_button": "Elimină notițele șterse",
-        "no_changes_message": "Încă nicio schimbare...",
-        "title": "Modificări recente",
-        "undelete_link": "restaurare"
-    },
-    "relation_map": {
-        "cannot_match_transform": "Nu s-a putut identifica transformarea: {{transform}}",
-        "click_on_canvas_to_place_new_note": "Clic pentru a plasa o nouă notiță",
-        "confirm_remove_relation": "Doriți ștergerea relației?",
-        "connection_exists": "Deja există conexiunea „{{name}}” dintre aceste notițe.",
-        "default_new_note_title": "notiță nouă",
-        "edit_title": "Editare titlu",
-        "enter_new_title": "Introduceți noul titlu:",
-        "enter_title_of_new_note": "Introduceți titlul noii notițe",
-        "note_already_in_diagram": "Notița „{{title}}” deja se află pe diagramă.",
-        "note_not_found": "Notița „{{noteId}}” nu a putut fi găsită!",
-        "open_in_new_tab": "Deschide într-un tab nou",
-        "remove_note": "Șterge notița",
-        "remove_relation": "Șterge relația",
-        "rename_note": "Redenumește notița",
-        "specify_new_relation_name": "Introduceți denumirea noii relații (caractere permise: alfanumerice, două puncte și underline):",
-        "start_dragging_relations": "Glisați relațiile de aici peste o altă notiță."
-    },
-    "relation_map_buttons": {
-        "create_child_note_title": "Crează o subnotiță și adaug-o în harta relațiilor",
-        "reset_pan_zoom_title": "Resetează poziția și zoom-ul la valorile implicite",
-        "zoom_in_title": "Mărire",
-        "zoom_out_title": "Micșorare"
-    },
-    "rename_label": {
-        "name_title": "Caracterele permise sunt alfanumerice, underline și două puncte.",
-        "new_name_placeholder": "noul nume",
-        "old_name_placeholder": "vechiul nume",
-        "rename_label": "Redenumește eticheta",
-        "rename_label_from": "Redenumește eticheta de la",
-        "to": "La"
-    },
-    "rename_note": {
-        "api_docs": "Vedeți documentația API pentru <a href='https://zadam.github.io/trilium/backend_api/Note.html'>notițe</a> și <a href='https://day.js.org/docs/en/display/format'>proprietăților dateCreatedObj / utcDateCreatedObj</a> pentru detalii.",
-        "click_help_icon": "Clic pe iconița de ajutor din partea dreapta pentru a vedea toate opțiunile",
-        "evaluated_as_js_string": "Valoare introdusă este evaluată prin JavaScript și poate fi astfel îmbogățită cu conținut dinamic prin intermediul variabilei injectate <code>note</code> (notița ce este redenumită). Exemple:",
-        "example_date_prefix": "<code>${note.dateCreatedObj.format('MM-DD:')}: ${note.title}</code> - notițele găsite sunt prefixate cu luna și ziua creării notiței",
-        "example_new_title": "<code>NOU: ${note.title}</code> - notițele identificate sunt prefixate cu „NOU: ”",
-        "example_note": "<code>Notiță</code> - toate notițele identificate sunt redenumite în „Notiță”",
-        "new_note_title": "noul titlu al notiței",
-        "rename_note": "Redenumește notița",
-        "rename_note_title_to": "Redenumește notița în"
-    },
-    "rename_relation": {
-        "allowed_characters": "Se permit caractere alfanumerice, underline și două puncte.",
-        "new_name": "noul nume",
-        "old_name": "vechiul nume",
-        "rename_relation": "Redenumește relația",
-        "rename_relation_from": "Redenumește relația din",
-        "to": "În"
-    },
-    "render": {
-        "note_detail_render_help_1": "Această notă informativă este afișată deoarece această notiță de tip „Randare HTML” nu are relația necesară pentru a funcționa corespunzător.",
-        "note_detail_render_help_2": "Notița de tipul „Render HTML” este utilizată pentru <a class=\"external\" href=\"https://triliumnext.github.io/Docs/Wiki/scripts.html\">scriptare</a>. Pe scurt, se folosește o notiță de tip cod HTML (opțional cu niște JavaScript) și această notiță o va randa. Pentru a funcționa, trebuie definită o <a class=\"external\" href=\"https://triliumnext.github.io/Docs/Wiki/attributes.html\">relație</a> denumită „renderNote” ce indică notița HTML de randat."
-    },
-    "revisions": {
-        "confirm_delete": "Doriți ștergerea acestei revizii?",
-        "confirm_delete_all": "Doriți ștergerea tuturor reviziilor acestei notițe?",
-        "confirm_restore": "Doriți restaurarea acestei revizii? Acest lucru va suprascrie titlul și conținutul curent cu cele ale acestei revizii.",
-        "delete_all_button": "Șterge toate reviziile",
-        "delete_all_revisions": "Șterge toate reviziile acestei notițe",
-        "delete_button": "Şterge",
-        "download_button": "Descarcă",
-        "file_size": "Dimensiune fișier:",
-        "help_title": "Informații despre reviziile notițelor",
-        "mime": "MIME:",
-        "no_revisions": "Nu există încă nicio revizie pentru această notiță...",
-        "note_revisions": "Revizii ale notiței",
-        "preview": "Previzualizare:",
-        "preview_not_available": "Nu este disponibilă o previzualizare pentru acest tip de notiță.",
-        "restore_button": "Restaurează",
-        "revision_deleted": "Revizia notiței a fost ștearsă.",
-        "revision_last_edited": "Revizia a fost ultima oară modificată pe {{date}}",
-        "revision_restored": "Revizia notiței a fost restaurată.",
-        "revisions_deleted": "Notița reviziei a fost ștearsă.",
-        "maximum_revisions": "Numărul maxim de revizii pentru notița curentă: {{number}}.",
-        "settings": "Setări revizii ale notițelor",
-        "snapshot_interval": "Intervalul de creare a reviziilor pentru notițe: {{seconds}}s."
-    },
-    "revisions_button": {
-        "note_revisions": "Revizii ale notiței"
-    },
-    "revisions_snapshot_interval": {
-        "note_revisions_snapshot_description": "Intervalul de salvare a reviziilor este timpul după care se crează o nouă revizie a unei notițe. Vedeți <a href=\"https://triliumnext.github.io/Docs/Wiki/note-revisions.html\" class=\"external\">wiki-ul</a> pentru mai multe informații.",
-        "note_revisions_snapshot_interval_title": "Intervalul de salvare a reviziilor",
-        "snapshot_time_interval_label": "Intervalul de salvare a reviziilor:"
-    },
-    "ribbon": {
-        "edited_notes_message": "Tab-ul panglicii „Notițe editate” se va deschide automat pentru notițele zilnice",
-        "promoted_attributes_message": "Tab-ul panglicii „Atribute promovate” se va deschide automat dacă pentru notița curentă există astfel de atribute",
-        "widgets": "Widget-uri ale panglicii"
-    },
-    "script_executor": {
-        "execute_query": "Execută interogarea",
-        "execute_script": "Execută scriptul",
-        "query": "Interogare",
-        "script": "Script"
-    },
-    "search_definition": {
-        "action": "acțiune",
-        "actions_executed": "Acțiunile au fost executate.",
-        "add_search_option": "Adaugă opțiune de căutare:",
-        "ancestor": "ascendent",
-        "debug": "depanare",
-        "debug_description": "Modul de depanare va afișa informații adiționale în consolă pentru a ajuta la depanarea interogărilor complexe",
-        "fast_search": "căutare rapidă",
-        "fast_search_description": "Căutarea rapidă dezactivează căutarea la nivel de conținut al notițelor cu scopul de a îmbunătăți performanța de căutare pentru baze de date mari.",
-        "include_archived": "include arhivate",
-        "include_archived_notes_description": "Notițele arhivate sunt excluse în mod implicit din rezultatele de căutare, această opțiune le include.",
-        "limit": "limită",
-        "limit_description": "Limitează numărul de rezultate",
-        "order_by": "ordonează după",
-        "save_to_note": "Salvează în notiță",
-        "search_button": "Căutare <kbd>Enter</kbd>",
-        "search_execute": "Caută și execută acțiunile",
-        "search_note_saved": "Notița de căutare a fost salvată în {{- notePathTitle}}",
-        "search_parameters": "Parametrii de căutare",
-        "search_script": "script de căutare",
-        "search_string": "șir de căutat",
-        "unknown_search_option": "Opțiune de căutare necunoscută „{{searchOptionName}}”"
-    },
-    "search_engine": {
-        "baidu": "Baidu",
-        "bing": "Bing",
-        "custom_name_label": "Denumirea motorului de căutare personalizat",
-        "custom_name_placeholder": "Personalizați denumirea motorului de căutare",
-        "custom_search_engine_info": "Un motor de căutare personalizat necesită un nume și un URL. Dacă aceastea nu sunt setate, atunci DuckDuckGo va fi folosit ca motor implicit.",
-        "custom_url_label": "URL-ul motorului de căutare trebuie să includă „{keyword}” ca substituent pentru termenul căutat.",
-        "custom_url_placeholder": "Personalizați URL-ul motorului de căutare",
-        "duckduckgo": "DuckDuckGo",
-        "google": "Google",
-        "predefined_templates_label": "Motoare de căutare predefinite",
-        "save_button": "Salvează",
-        "title": "Motor de căutare"
-    },
-    "search_script": {
-        "description1": "Scripturile de căutare permit definirea rezultatelor de căutare prin rularea unui script. Acest lucru oferă flexibilitatea maximă, atunci când căutarea obișnuită nu este suficientă.",
-        "description2": "Scriptul de căutare trebuie să fie de tipul „cod” și subtipul „JavaScript (backend)”. Scriptul trebuie să returneze un vector de ID-uri de notiță sau notițele propriu-zise.",
-        "example_code": "// 1. filtrăm rezultatele inițiale utilizând căutarea obișnuită\nconst candidateNotes = api.searchForNotes(\"#journal\"); \n\n// 2. aplicăm criteriile de căutare personalizate\nconst matchedNotes = candidateNotes\n    .filter(note => note.title.match(/[0-9]{1,2}\\. ?[0-9]{1,2}\\. ?[0-9]{4}/));\n\nreturn matchedNotes;",
-        "example_title": "Vedeți acest exemplu:",
-        "note": "De remarcat că nu se pot utiliza simultan atât caseta de căutare, cât și script-ul de căutare.",
-        "placeholder": "căutați notița după denumirea ei",
-        "title": "Script de căutare:"
-    },
-    "search_string": {
-        "also_see": "vedeți și",
-        "complete_help": "informații complete despre sintaxa de căutare",
-        "error": "Eroare la căutare: {{error}}",
-        "full_text_search": "Introduceți orice text pentru a căuta în conținutul notițelor",
-        "label_abc": "reîntoarce notițele cu eticheta „abc”",
-        "label_date_created": "notițe create în ultima lună",
-        "label_rock_or_pop": "doar una din etichete trebuie să fie prezentă",
-        "label_rock_pop": "găsește notițe care au atât eticheta „rock”, cât și „pop”",
-        "label_year": "găsește notițe ce au eticheta „an” cu valoarea 2019",
-        "label_year_comparison": "comparații numerice (de asemenea >, >=, <).",
-        "placeholder": "cuvinte cheie pentru căutarea în conținut, #etichetă = valoare...",
-        "search_syntax": "Sintaxa de căutare",
-        "title_column": "Textul de căutat:",
-        "search_prefix": "Căutare:"
-    },
-    "shortcuts": {
-        "action_name": "Denumirea acțiunii",
-        "confirm_reset": "Confirmați resetarea tuturor scurtăturilor de la tastatură la valoriile implicite?",
-        "default_shortcuts": "Scurtături implicite",
-        "description": "Descriere",
-        "electron_documentation": "Vedeți <a href=\"https://www.electronjs.org/docs/latest/api/accelerator\">documentația Electron</a> pentru modificatorii disponibili și codurile pentru taste.",
-        "keyboard_shortcuts": "Scurtături de la tastatură",
-        "multiple_shortcuts": "Mai multe scurtături pentru aceeași acțiune pot fi separate prin virgulă.",
-        "reload_app": "Reîncărcați aplicația pentru a aplica modificările",
-        "set_all_to_default": "Setează toate scurtăturile la valorile implicite",
-        "shortcuts": "Scurtături",
-        "type_text_to_filter": "Scrieți un text pentru a filtra scurtăturile..."
-    },
-    "similar_notes": {
-        "no_similar_notes_found": "Nu s-a găsit nicio notiță similară.",
-        "title": "Notițe similare"
-    },
-    "sort_child_notes": {
-        "ascending": "ascendent",
-        "date_created": "data creării",
-        "date_modified": "data modificării",
-        "descending": "descendent",
-        "folders": "Dosare",
-        "natural_sort": "Ordonare naturală",
-        "natural_sort_language": "Limba pentru ordonare naturală",
-        "sort": "Ordonare",
-        "sort_children_by": "Ordonează subnotițele după...",
-        "sort_folders_at_top": "ordonează dosarele primele",
-        "sort_with_respect_to_different_character_sorting": "ordonează respectând regulile de sortare și clasificare diferite în funcție de limbă și regiune.",
-        "sorting_criteria": "Criterii de ordonare",
-        "sorting_direction": "Direcția de ordonare",
-        "the_language_code_for_natural_sort": "Codul limbii pentru ordonarea naturală, e.g. „zn-CN” pentru chineză.",
-        "title": "titlu"
-    },
-    "spellcheck": {
-        "available_language_codes_label": "Coduri de limbă disponibile:",
-        "description": "Aceste opțiuni se aplică doar pentru aplicația de desktop, navigatoarele web folosesc propriile corectoare ortografice.",
-        "enable": "Activează corectorul ortografic",
-        "language_code_label": "Codurile de limbă",
-        "language_code_placeholder": "de exemplu „en-US”, „de-AT”",
-        "multiple_languages_info": "Mai multe limbi pot fi separate prin virgulă, e.g. \"en-US, de-DE, cs\".",
-        "title": "Corector ortografic",
-        "restart-required": "Schimbările asupra setărilor corectorului ortografic vor fi aplicate după restartarea aplicației."
-    },
-    "sync": {
-        "fill_entity_changes_button": "Completează înregistrările de schimbare ale entităților",
-        "filling_entity_changes": "Se completează înregistrările de schimbare ale entităților...",
-        "force_full_sync_button": "Forțează sincronizare completă",
-        "full_sync_triggered": "S-a activat o sincronizare completă",
-        "sync_rows_filled_successfully": "Rândurile de sincronizare s-au completat cu succes",
-        "title": "Sincronizare",
-        "failed": "Eroare la sincronizare: {{message}}",
-        "finished-successfully": "Sincronizarea a avut succes."
-    },
-    "sync_2": {
-        "config_title": "Configurația sincronizării",
-        "handshake_failed": "Comunicarea cu serverul de sincronizare a eșuat, eroare: {{message}}",
-        "help": "Informații",
-        "note": "Notiță",
-        "note_description": "Dacă lăsați câmpul de proxy necompletat, proxy-ul de sistem va fi utilizat (se aplică doar pentru aplicația desktop).",
-        "proxy_label": "Server-ul proxy utilizat pentru sincronizare (opțional)",
-        "save": "Salvează",
-        "server_address": "Adresa instanței de server",
-        "special_value_description": "O altă valoare specială este <code>noproxy</code> ce ignoră proxy-ul de sistem și respectă <code>NODE_TLS_REJECT_UNAUTHORIZED</code>.",
-        "test_button": "Probează sincronizarea",
-        "test_description": "Această opțiune va testa conexiunea și comunicarea cu serverul de sincronizare. Dacă serverul de sincronizare nu este inițializat, acest lucru va rula și o sincronizare cu documentul local.",
-        "test_title": "Probează sincronizarea",
-        "timeout": "Timp limită de sincronizare",
-        "timeout_unit": "milisecunde"
-    },
-    "table_of_contents": {
-        "description": "Tabela de conținut va apărea în notițele de tip text atunci când notița are un număr de titluri mai mare decât cel definit. Acest număr se poate personaliza:",
-        "unit": "titluri",
-        "disable_info": "De asemenea se poate dezactiva tabela de conținut setând o valoare foarte mare.",
-        "shortcut_info": "Se poate configura și o scurtatură pentru a comuta rapid vizibilitatea panoului din dreapta (inclusiv tabela de conținut) în Opțiuni -> Scurtături (denumirea „toggleRightPane”).",
-        "title": "Tabelă de conținut"
-    },
-    "text_auto_read_only_size": {
-        "description": "Marchează pragul în care o notiță de o anumită dimensiune va fi afișată în mod de citire (pentru motive de performanță).",
-        "label": "Pragul de dimensiune pentru setarea modului de citire automat (la notițe text)",
-        "title": "Pragul de mod de citire automat",
-        "unit": "caractere"
-    },
-    "theme": {
-        "auto_theme": "Temă auto (se adaptează la schema de culori a sistemului)",
-        "dark_theme": "Temă întunecată",
-        "light_theme": "Temă luminoasă",
-        "triliumnext": "TriliumNext Beta (se adaptează la schema de culori a sistemului)",
-        "triliumnext-light": "TriliumNext Beta (luminoasă)",
-        "triliumnext-dark": "TriliumNext Beta (întunecată)",
-        "override_theme_fonts_label": "Suprascrie fonturile temei",
-        "theme_label": "Temă",
-        "title": "Tema aplicației",
-        "layout": "Aspect",
-        "layout-horizontal-description": "bara de lansare se află sub bara de taburi, bara de taburi este pe toată lungimea.",
-        "layout-horizontal-title": "Orizontal",
-        "layout-vertical-title": "Vertical",
-        "layout-vertical-description": "bara de lansare se află pe stânga (implicit)"
-    },
-    "toast": {
-        "critical-error": {
-            "message": "O eroare critică a apărut ce previne pornirea aplicația de client:\n\n{{message}}\n\nAcest lucru este cauzat cel mai probabil de un script care a eșuat în mod neașteptat. Încercați rularea aplicației în modul de siguranță și ulterior remediați problema.",
-            "title": "Eroare critică"
-        },
-        "widget-error": {
-            "title": "Eroare la inițializarea unui widget",
-            "message-custom": "Widget-ul personalizat din notița cu ID-ul „{{id}}”, întitulată ”{{title}}” nu a putut fi inițializată din cauza:\n\n{{message}}",
-            "message-unknown": "Un widget necunoscut nu a putut fi inițializat din cauza:\n\n{{message}}"
-        },
-        "bundle-error": {
-            "title": "Eroare la încărcarea unui script personalizat",
-            "message": "Scriptul din notița cu ID-ul „{{id}}”, întitulată „{{title}}” nu a putut fi executată din cauza:\n\n{{message}}"
-        }
-    },
-    "tray": {
-        "enable_tray": "Activează system tray-ul (este necesară repornirea aplicației pentru a avea efect)",
-        "title": "Tray-ul de sistem"
-    },
-    "update_available": {
-        "update_available": "Actualizare disponibilă"
-    },
-    "update_label_value": {
-        "help_text": "Pentru toate notițele găsite, schimbă valoarea etichetei existente.",
-        "help_text_note": "Se poate apela această metodă și fără o valoare, caz în care eticheta va fi atribuită notiței fără o valoare.",
-        "label_name_placeholder": "denumirea etichetei",
-        "label_name_title": "Sunt permise doar caractere alfanumerice, underline și două puncte.",
-        "new_value_placeholder": "valoarea nouă",
-        "to_value": "la valoarea",
-        "update_label_value": "Actualizează valoarea etichetei"
-    },
-    "update_relation_target": {
-        "allowed_characters": "Sunt permise doar caractere alfanumerice, underline și două puncte.",
-        "change_target_note": "schimbă notița-țintă a unei relații existente",
-        "on_all_matched_notes": "Pentru toate notițele găsite:",
-        "relation_name": "denumirea relației",
-        "target_note": "notița destinație",
-        "to": "la",
-        "update_relation": "Actualizează relația",
-        "update_relation_target": "Actualizează ținta relației"
-    },
-    "upload_attachments": {
-        "choose_files": "Selectați fișierele",
-        "files_will_be_uploaded": "Fișierele vor fi încărcate ca atașamente în {{noteTitle}}",
-        "options": "Opțuni",
-        "shrink_images": "Micșorează imaginile",
-        "tooltip": "Dacă această opțiune este bifată, Trilium va încerca micșorarea imaginilor încărcate prin scalarea și optimizarea lor, aspect ce va putea afecta calitatea imaginilor. Dacă nu este bifată, imaginile vor fi încărcate fără nicio schimbare.",
-        "upload": "Încărcare",
-        "upload_attachments_to_note": "Încarcă atașamentele la notiță"
-    },
-    "vacuum_database": {
-        "button_text": "Compactează baza de date",
-        "database_vacuumed": "Baza de date a fost curățată",
-        "description": "Va reconstrui baza de date cu scopul de a-i micșora dimensiunea. Datele nu vor fi afectate.",
-        "title": "Compactarea bazei de date",
-        "vacuuming_database": "Baza de date este în curs de compactare..."
-    },
-    "vim_key_bindings": {
-        "enable_vim_keybindings": "Permite utilizarea combinațiilor de taste în stil Vim pentru notițele de tip cod (fără modul ex)",
-        "use_vim_keybindings_in_code_notes": "Combinații de taste Vim"
-    },
-    "web_view": {
-        "create_label": "Pentru a începe, creați o etichetă cu adresa URL de încorporat, e.g.  #webViewSrc=\"https://www.google.com\"",
-        "embed_websites": "Notițele de tip „Vizualizare web” permit încorporarea site-urilor web în Trilium.",
-        "web_view": "Vizualizare web"
-    },
-    "wrap_lines": {
-        "enable_line_wrap": "Activează trecerea automată pe rândul următor (poate necesita o reîncărcare a interfeței pentru a avea efect)",
-        "wrap_lines_in_code_notes": "Trecerea automată pe rândul următor în notițe de cod"
-    },
-    "zoom_factor": {
-        "description": "Zoom-ul poate fi controlat și prin intermediul scurtăturilor CTRL+- and CTRL+=.",
-        "title": "Factorul de zoom (doar pentru versiunea desktop)"
-    },
-    "zpetne_odkazy": {
-        "backlink": "{{count}} legături de retur",
-        "backlinks": "{{count}} legături de retur",
-        "relation": "relație"
-    },
-    "svg_export_button": {
-        "button_title": "Exportă diagrama ca SVG"
-    },
-    "note-map": {
-        "button-link-map": "Harta legăturilor",
-        "button-tree-map": "Harta ierarhiei"
-    },
-    "tree-context-menu": {
-        "advanced": "Opțiuni avansate",
-        "apply-bulk-actions": "Aplică acțiuni în masă",
-        "clone-to": "Clonare în...",
-        "collapse-subtree": "Minimizează subnotițele",
-        "convert-to-attachment": "Convertește în atașament",
-        "copy-clone": "Copiază/clonează",
-        "copy-note-path-to-clipboard": "Copiază calea notiței în clipboard",
-        "cut": "Decupează",
-        "delete": "Șterge",
-        "duplicate": "Dublifică",
-        "edit-branch-prefix": "Editează prefixul ramurii",
-        "expand-subtree": "Expandează subnotițele",
-        "export": "Exportă",
-        "import-into-note": "Importă în notiță",
-        "insert-child-note": "Inserează subnotiță",
-        "insert-note-after": "Inserează după notiță",
-        "move-to": "Mutare la...",
-        "open-in-a-new-split": "Deschide în lateral",
-        "open-in-a-new-tab": "Deschide în tab nou <kbd>Ctrl+Clic</kbd>",
-        "paste-after": "Lipește după notiță",
-        "paste-into": "Lipește în notiță",
-        "protect-subtree": "Protejează ierarhia",
-        "recent-changes-in-subtree": "Schimbări recente în ierarhie",
-        "search-in-subtree": "Caută în ierarhie",
-        "sort-by": "Ordonare după...",
-        "unprotect-subtree": "Deprotejează ierarhia",
-        "hoist-note": "Focalizează notița",
-        "unhoist-note": "Defocalizează notița",
-        "converted-to-attachments": "{{count}} notițe au fost convertite în atașamente.",
-        "convert-to-attachment-confirm": "Doriți convertirea notițelor selectate în atașamente ale notiței părinte?",
-        "open-in-popup": "Editare rapidă"
-    },
-    "shared_info": {
-        "help_link": "Pentru informații vizitați <a href=\"https://triliumnext.github.io/Docs/Wiki/sharing.html\">wiki-ul</a>.",
-        "shared_locally": "Această notiță este partajată local la",
-        "shared_publicly": "Această notiță este partajată public la"
-    },
-    "note_types": {
-        "book": "Colecție",
-        "canvas": "Schiță",
-        "code": "Cod sursă",
-        "mermaid-diagram": "Diagramă Mermaid",
-        "mind-map": "Hartă mentală",
-        "note-map": "Hartă notițe",
-        "relation-map": "Hartă relații",
-        "render-note": "Randare notiță",
-        "saved-search": "Căutare salvată",
-        "text": "Text",
-        "web-view": "Vizualizare web",
-        "doc": "Document",
-        "file": "Fișier",
-        "image": "Imagine",
-        "launcher": "Scurtătură",
-        "widget": "Widget",
-        "confirm-change": "Nu se recomandă schimbarea tipului notiței atunci când ea are un conținut. Procedați oricum?",
-        "geo-map": "Hartă geografică",
-        "beta-feature": "Beta",
-        "task-list": "Listă de sarcini",
-        "ai-chat": "Discuție cu AI-ul",
-        "new-feature": "Nou",
-        "collections": "Colecții"
-    },
-    "protect_note": {
-        "toggle-off": "Deprotejează notița",
-        "toggle-off-hint": "Notița este protejată, click pentru a o deproteja",
-        "toggle-on": "Protejează notița",
-        "toggle-on-hint": "Notița nu este protejată, clic pentru a o proteja"
-    },
-    "shared_switch": {
-        "inherited": "Nu se poate înlătura partajarea deoarece notița este partajată prin moștenirea de la o notiță părinte.",
-        "shared": "Partajată",
-        "shared-branch": "Această notiță există doar ca o notiță partajată, anularea partajării ar cauza ștergerea ei. Sigur doriți ștergerea notiței?",
-        "toggle-off-title": "Anulează partajarea notițeii",
-        "toggle-on-title": "Partajează notița"
-    },
-    "template_switch": {
-        "template": "Șablon",
-        "toggle-off-hint": "Înlătură notița ca șablon",
-        "toggle-on-hint": "Marchează notița drept șablon"
-    },
-    "open-help-page": "Deschide pagina de informații",
-    "find": {
-        "match_words": "doar cuvinte întregi",
-        "case_sensitive": "ține cont de majuscule",
-        "replace_all": "Înlocuiește totul",
-        "replace_placeholder": "Înlocuiește cu...",
-        "replace": "Înlocuiește",
-        "find_placeholder": "Căutați în text..."
-    },
-    "highlights_list_2": {
-        "options": "Setări",
-        "title": "Listă de evidențieri"
-    },
-    "note_icon": {
-        "change_note_icon": "Schimbă iconița notiței",
-        "category": "Categorie:",
-        "reset-default": "Resetează la iconița implicită",
-        "search": "Căutare:"
-    },
-    "show_highlights_list_widget_button": {
-        "show_highlights_list": "Afișează lista de evidențieri"
-    },
-    "show_toc_widget_button": {
-        "show_toc": "Afișează cuprinsul"
-    },
-    "sync_status": {
-        "connected_no_changes": "<p>Conectat la server-ul de sincronizare.<br>Toate modificările au fost deja sincronizate.</p><p>Clic pentru a forța o sincronizare.</p>",
-        "connected_with_changes": "<p>Conectat la server-ul de sincronizare. <br>Există modificări nesincronizate.</p><p>Clic pentru a rula o sincronizare.</p>",
-        "disconnected_no_changes": "<p>Nu s-a putut stabili conexiunea la server-ul de sincronizare.<br>Toate modificările cunoscute au fost deja sincronizate.</p><p>Clic pentru a reîncerca sincronizarea.</p>",
-        "disconnected_with_changes": "<p>Nu s-a putut realiza conexiunea la server-ul de sincronizare.<br>Există modificări nesincronizate.</p><p>Clic pentru a rula o sincronizare.</p>",
-        "in_progress": "Sincronizare cu server-ul în curs.",
-        "unknown": "<p>Starea sincronizării va fi cunoscută după o încercare de sincronizare.</p><p>Clic pentru a rula sincronizarea acum.</p>"
-    },
-    "quick-search": {
-        "more-results": "... și încă {{number}} rezultate.",
-        "no-results": "Niciun rezultat găsit",
-        "placeholder": "Căutare rapidă",
-        "searching": "Se caută...",
-        "show-in-full-search": "Afișează în căutare completă"
-    },
-    "note_tree": {
-        "automatically-collapse-notes": "Minimează automat notițele",
-        "automatically-collapse-notes-title": "Notițele vor fi minimizate automat după o perioadă de inactivitate pentru a simplifica ierarhia notițelor.",
-        "collapse-title": "Minimizează ierarhia de notițe",
-        "hide-archived-notes": "Ascunde notițele arhivate",
-        "save-changes": "Salvează și aplică modificările",
-        "scroll-active-title": "Mergi la notița activă",
-        "tree-settings-title": "Setări ale ierarhiei notițelor",
-        "auto-collapsing-notes-after-inactivity": "Se minimizează notițele după inactivitate...",
-        "saved-search-note-refreshed": "Notița de căutare salvată a fost reîmprospătată.",
-        "create-child-note": "Crează subnotiță",
-        "hoist-this-note-workspace": "Focalizează spațiul de lucru",
-        "refresh-saved-search-results": "Reîmprospătează căutarea salvată",
-        "unhoist": "Defocalizează notița"
-    },
-    "title_bar_buttons": {
-        "window-on-top": "Menține fereastra mereu vizibilă"
-    },
-    "note_detail": {
-        "could_not_find_typewidget": "Nu s-a putut găsi widget-ul corespunzător tipului „{{type}}”"
-    },
-    "note_title": {
-        "placeholder": "introduceți titlul notiței aici..."
-    },
-    "revisions_snapshot_limit": {
-        "erase_excess_revision_snapshots": "Șterge acum reviziile excesive",
-        "erase_excess_revision_snapshots_prompt": "Reviziile excesive au fost șterse.",
-        "note_revisions_snapshot_limit_description": "Limita numărului de revizii se referă la numărul maxim de revizii pentru fiecare notiță. -1 reprezintă nicio limită, 0 înseamnă ștergerea tuturor reviziilor. Se poate seta valoarea individual pentru o notiță prin eticheta #versioningLimit.",
-        "note_revisions_snapshot_limit_title": "Limita de revizii a notițelor",
-        "snapshot_number_limit_label": "Numărul maxim de revizii pentru notițe:",
-        "snapshot_number_limit_unit": "revizii"
-    },
-    "search_result": {
-        "no_notes_found": "Nu au fost găsite notițe pentru parametrii de căutare dați.",
-        "search_not_executed": "Căutarea n-a fost rulată încă. Clic pe butonul „Căutare” de deasupra pentru a vedea rezultatele."
-    },
-    "show_floating_buttons_button": {
-        "button_title": "Afișează butoanele"
-    },
-    "spacer": {
-        "configure_launchbar": "Configurează bara de lansare"
-    },
-    "sql_result": {
-        "no_rows": "Nu s-a găsit niciun rând pentru această interogare"
-    },
-    "sql_table_schemas": {
-        "tables": "Tabele"
-    },
-    "app_context": {
-        "please_wait_for_save": "Așteptați câteva secunde până se salvează toate datele și apoi reîncercați."
-    },
-    "tab_row": {
-        "add_new_tab": "Adaugă tab nou",
-        "close": "Închide",
-        "close_all_tabs": "Închide toate taburile",
-        "close_other_tabs": "Închide celelalte taburi",
-        "close_tab": "Închide tab",
-        "move_tab_to_new_window": "Mută acest tab în altă fereastră",
-        "new_tab": "Tab nou",
-        "close_right_tabs": "Închide taburile din dreapta",
-        "copy_tab_to_new_window": "Copiază tab-ul într-o fereastră nouă",
-        "reopen_last_tab": "Redeschide ultimul tab închis"
-    },
-    "toc": {
-        "options": "Setări",
-        "table_of_contents": "Cuprins"
-    },
-    "watched_file_update_status": {
-        "file_last_modified": "Fișierul <code class=\"file-path\"></code> a fost ultima oară modificat la data de <span class=\"file-last-modified\"></span>.",
-        "ignore_this_change": "Ignoră această schimbare",
-        "upload_modified_file": "Încarcă fișier modificat"
-    },
-    "clipboard": {
-        "copied": "Notițele au fost copiate în clipboard.",
-        "cut": "Notițele au fost decupate în clipboard.",
-        "copy_failed": "Nu se poate copia în clipboard din cauza unor probleme de permisiuni.",
-        "copy_success": "S-a copiat în clipboard."
-    },
-    "entrypoints": {
-        "note-executed": "Notița a fost executată.",
-        "note-revision-created": "S-a creat o revizie a notiței.",
-        "sql-error": "A apărut o eroare la executarea interogării SQL: {{message}}"
-    },
-    "image": {
-        "cannot-copy": "Nu s-a putut copia în clipboard referința către imagine.",
-        "copied-to-clipboard": "S-a copiat o referință către imagine în clipboard. Aceasta se poate lipi în orice notiță text."
-    },
-    "note_create": {
-        "duplicated": "Notița „{{title}}” a fost dublificată."
-    },
-    "branches": {
-        "cannot-move-notes-here": "Nu se pot muta notițe aici.",
-        "delete-finished-successfully": "Ștergerea a avut succes.",
-        "delete-notes-in-progress": "Ștergere în curs: {{count}}",
-        "delete-status": "Starea ștergerii",
-        "undeleting-notes-finished-successfully": "Restaurarea notițelor a avut succes.",
-        "undeleting-notes-in-progress": "Restaurare notițe în curs: {{count}}"
-    },
-    "frontend_script_api": {
-        "async_warning": "Ați trimis o funcție asincronă metodei `api.runOnBackend()` și este posibil să nu se comporte așa cum vă așteptați.\\nFie faceți metoda sincronă (prin ștergerea cuvântului-cheie `async`), sau folosiți `api.runAsyncOnBackendWithManualTransactionHandling()`.",
-        "sync_warning": "Ați trimis o funcție sincronă funcției `api.runAsyncOnBackendWithManualTransactionHandling()`,\\ndar cel mai probabil trebuie folosit `api.runOnBackend()` în schimb."
-    },
-    "ws": {
-        "consistency-checks-failed": "Au fost identificate erori de consistență! Vedeți mai multe detalii în loguri.",
-        "encountered-error": "A fost întâmpinată o eroare: „{{message}}”. Vedeți în loguri pentru mai multe detalii.",
-        "sync-check-failed": "Verificările de sincronizare au eșuat!"
-    },
-    "hoisted_note": {
-        "confirm_unhoisting": "Notița dorită „{{requestedNote}}” este în afara ierarhiei notiței focalizate „{{hoistedNote}}”. Doriți defocalizarea pentru a accesa notița?"
-    },
-    "launcher_context_menu": {
-        "reset_launcher_confirm": "Doriți resetarea lansatorului „{{title}}”? Toate datele și setările din această notiță (și subnotițele ei) vor fi pierdute, iar lansatorul va fi resetat în poziția lui originală.",
-        "add-custom-widget": "Adaugă un widget personalizat",
-        "add-note-launcher": "Adaugă un lansator de notiță",
-        "add-script-launcher": "Adaugă un lansator de script",
-        "add-spacer": "Adaugă un separator",
-        "delete": "Șterge <kbd data-command=\"deleteNotes\"></kbd>",
-        "duplicate-launcher": "Dublifică lansatorul <kbd data-command=\"duplicateSubtree\">",
-        "move-to-available-launchers": "Mută în Lansatoare disponibile",
-        "move-to-visible-launchers": "Mută în Lansatoare vizibile",
-        "reset": "Resetează"
-    },
-    "editable-text": {
-        "auto-detect-language": "Automat"
-    },
-    "highlighting": {
-        "color-scheme": "Temă de culori",
-        "description": "Controlează evidențierea de sintaxă pentru blocurile de cod în interiorul notițelor text, notițele de tip cod nu vor fi afectate de aceste setări.",
-        "title": "Blocuri de cod"
-    },
-    "code_block": {
-        "word_wrapping": "Încadrare text",
-        "theme_none": "Fără evidențiere de sintaxă",
-        "theme_group_dark": "Teme întunecate",
-        "theme_group_light": "Teme luminoase",
-        "copy_title": "Copiază în clipboard"
-    },
-    "classic_editor_toolbar": {
-        "title": "Formatare"
-    },
-    "editing": {
-        "editor_type": {
-            "label": "Bară de formatare",
-            "floating": {
-                "title": "Editor cu bară flotantă",
-                "description": "uneltele de editare vor apărea lângă cursor;"
-            },
-            "fixed": {
-                "title": "Editor cu bară fixă",
-                "description": "uneltele de editare vor apărea în tab-ul „Formatare” din panglică."
-            },
-            "multiline-toolbar": "Afișează bara de unelte pe mai multe rânduri dacă nu încape."
-        }
-    },
-    "editor": {
-        "title": "Editor"
-    },
-    "electron_context_menu": {
-        "add-term-to-dictionary": "Adaugă „{{term}}” în dicționar",
-        "copy": "Copiază",
-        "copy-link": "Copiază legătura",
-        "cut": "Decupează",
-        "paste": "Lipește",
-        "paste-as-plain-text": "Lipește doar textul",
-        "search_online": "Caută „{{term}}” cu {{searchEngine}}"
-    },
-    "image_context_menu": {
-        "copy_image_to_clipboard": "Copiază imaginea în clipboard",
-        "copy_reference_to_clipboard": "Copiază referința în clipboard"
-    },
-    "link_context_menu": {
-        "open_note_in_new_split": "Deschide notița într-un panou nou",
-        "open_note_in_new_tab": "Deschide notița într-un tab nou",
-        "open_note_in_new_window": "Deschide notița într-o fereastră nouă",
-        "open_note_in_popup": "Editare rapidă"
-    },
-    "note_autocomplete": {
-        "clear-text-field": "Șterge conținutul casetei",
-        "create-note": "Crează și inserează legătură către „{{term}}”",
-        "full-text-search": "Căutare în întregimea textului",
-        "insert-external-link": "Inserează legătură extern către „{{term}}”",
-        "search-for": "Caută „{{term}}”",
-        "show-recent-notes": "Afișează notițele recente"
-    },
-    "electron_integration": {
-        "background-effects": "Activează efectele de fundal (doar pentru Windows 11)",
-        "background-effects-description": "Efectul Mica adaugă un fundal estompat și elegant ferestrelor aplicațiilor, creând profunzime și un aspect modern.",
-        "desktop-application": "Aplicația desktop",
-        "native-title-bar": "Bară de titlu nativă",
-        "native-title-bar-description": "Pentru Windows și macOS, dezactivarea bării de titlu native face aplicația să pară mai compactă. Pe Linux, păstrarea bării integrează mai bine aplicația cu restul sistemului de operare.",
-        "restart-app-button": "Restartează aplicația pentru a aplica setările",
-        "zoom-factor": "Factor de zoom"
-    },
-    "note_tooltip": {
-        "note-has-been-deleted": "Notița a fost ștearsă.",
-        "quick-edit": "Editare rapidă"
-    },
-    "geo-map-context": {
-        "open-location": "Deschide locația",
-        "remove-from-map": "Înlătură de pe hartă",
-        "add-note": "Adaugă un marcaj la această poziție"
-    },
-    "geo-map": {
-        "create-child-note-title": "Crează o notiță nouă și adaug-o pe hartă",
-        "unable-to-load-map": "Nu s-a putut încărca harta.",
-        "create-child-note-instruction": "Click pe hartă pentru a crea o nouă notiță la acea poziție sau apăsați Escape pentru a anula."
-    },
-    "duration": {
-        "days": "zile",
-        "hours": "ore",
-        "minutes": "minute",
-        "seconds": "secunde"
-    },
-    "help-button": {
-        "title": "Deschide ghidul relevant"
-    },
-    "zen_mode": {
-        "button_exit": "Ieși din modul zen"
-    },
-    "time_selector": {
-        "minimum_input": "Valoarea introdusă trebuie să fie de cel puțin {{minimumSeconds}} secunde.",
-        "invalid_input": "Valoarea de timp introdusă nu este corectă."
-    },
-    "share": {
-        "title": "Setări de partajare",
-        "show_login_link_description": "Adaugă o legătură de autentificare în subsolul paginilor partajate",
-        "show_login_link": "Afișează legătura de autentificare în tema de partajare",
-        "share_root_not_shared": "Notița „{{noteTitle}}” are eticheta #shareRoot dar nu este partajată",
-        "share_root_not_found": "Nu s-a identificat nicio notiță cu eticheta `#shareRoot`",
-        "share_root_found": "Notița principală pentru partajare „{{noteTitle}}” este pregătită",
-        "redirect_bare_domain_description": "Redirecționează utilizatorii anonimi către pagina de partajare în locul paginii de autentificare",
-        "redirect_bare_domain": "Redirecționează domeniul principal la pagina de partajare",
-        "check_share_root": "Verificare stare pagină partajată principală"
-    },
-    "tasks": {
-        "due": {
-            "today": "Azi",
-            "tomorrow": "Mâine",
-            "yesterday": "Ieri"
-        }
-    },
-    "content_widget": {
-        "unknown_widget": "Nu s-a putut găsi widget-ul corespunzător pentru „{{id}}”."
-    },
-    "code-editor-options": {
-        "title": "Editor"
-    },
-    "content_language": {
-        "description": "Selectați una sau mai multe limbi ce vor apărea în selecția limbii din cadrul secțiunii „Proprietăți de bază” pentru notițele de tip text (editabile sau doar în citire).",
-        "title": "Limbi pentru conținutul notițelor"
-    },
-    "note_language": {
-        "configure-languages": "Configurează limbile...",
-        "not_set": "Nedefinită"
-    },
-    "png_export_button": {
-        "button_title": "Exportă diagrama ca PNG"
-    },
-    "switch_layout_button": {
-        "title_horizontal": "Mută panoul de editare la stânga",
-        "title_vertical": "Mută panoul de editare în jos"
-    },
-    "toggle_read_only_button": {
-        "lock-editing": "Blochează editarea",
-        "unlock-editing": "Deblochează editarea"
-    },
-    "ai_llm": {
-        "not_started": "Nu s-a pornit",
-        "title": "Setări AI",
-        "processed_notes": "Notițe procesate",
-        "total_notes": "Totalul de notițe",
-        "progress": "Progres",
-        "queued_notes": "Notițe în curs de procesare",
-        "failed_notes": "Notițe ce au eșuat",
-        "last_processed": "Ultima procesare",
-        "refresh_stats": "Reîmprospătare statistici",
-        "enable_ai_features": "Activează funcțiile AI/LLM",
-        "enable_ai_description": "Activează funcțiile AI precum sumarizarea notițelor, generarea de conținut și alte capabilități ale LLM-ului",
-        "openai_tab": "OpenAI",
-        "anthropic_tab": "Anthropic",
-        "voyage_tab": "Voyage AI",
-        "ollama_tab": "Ollama",
-        "enable_ai": "Activează funcții AI/LLM",
-        "enable_ai_desc": "Activează funcțiile AI precum sumarizarea notițelor, generarea de conținut și alte capabilități ale LLM-ului",
-        "provider_configuration": "Setările furnizorului de AI",
-        "provider_precedence": "Ordinea de precedență a furnizorilor",
-        "provider_precedence_description": "Lista de furnizori în ordinea de precedență, separate de virgulă (ex. „openai,anthropic,ollama”)",
-        "temperature": "Temperatură",
-        "temperature_description": "Controlează aleatoritatea din răspunsuri (0 = deterministic, 2 = maxim aleator)",
-        "system_prompt": "Prompt-ul de sistem",
-        "system_prompt_description": "Prompt-ul de sistem folosit pentru toate interacțiunile cu AI-ul",
-        "openai_configuration": "Configurația OpenAI",
-        "openai_settings": "Setările OpenAI",
-        "api_key": "Cheie API",
-        "url": "URL de bază",
-        "model": "Model",
-        "openai_api_key_description": "Cheia de API din OpenAI pentru a putea accesa serviciile de AI",
-        "anthropic_api_key_description": "Cheia de API din Anthropic pentru a accesa modelele Claude",
-        "default_model": "Modelul implicit",
-        "openai_model_description": "Exemple: gpt-4o, gpt-4-turbo, gpt-3.5-turbo",
-        "base_url": "URL de bază",
-        "openai_url_description": "Implicit: https://api.openai.com/v1",
-        "anthropic_settings": "Setări Anthropic",
-        "anthropic_url_description": "URL de bază pentru API-ul Anthropic (implicit: https://api.anthropic.com)",
-        "anthropic_model_description": "Modele Anthropic Claude pentru auto-completare",
-        "voyage_settings": "Setări Voyage AI",
-        "ollama_settings": "Setări Ollama",
-        "ollama_url_description": "URL pentru API-ul Ollama (implicit: http://localhost:11434)",
-        "ollama_model_description": "Modelul Ollama pentru auto-completare",
-        "anthropic_configuration": "Configurația Anthropic",
-        "voyage_configuration": "Configurația Voyage AI",
-        "voyage_url_description": "Implicit: https://api.voyageai.com/v1",
-        "ollama_configuration": "Configurația Ollama",
-        "enable_ollama": "Activează Ollama",
-        "enable_ollama_description": "Activează Ollama pentru a putea utiliza modele AI locale",
-        "ollama_url": "URL Ollama",
-        "ollama_model": "Model Ollama",
-        "refresh_models": "Reîmprospătează modelele",
-        "refreshing_models": "Reîmprospătare...",
-        "enable_automatic_indexing": "Activează indexarea automată",
-        "rebuild_index": "Reconstruire index",
-        "rebuild_index_error": "Eroare la reconstruirea indexului. Verificați logurile pentru mai multe detalii.",
-        "note_title": "Titlul notiței",
-        "error": "Eroare",
-        "last_attempt": "Ultima încercare",
-        "actions": "Acțiuni",
-        "retry": "Reîncercare",
-        "partial": "{{ percentage }}% finalizat",
-        "retry_queued": "Notiță pusă în coadă pentru reîncercare",
-        "retry_failed": "Nu s-a putut pune notița în coada pentru reîncercare",
-        "max_notes_per_llm_query": "Număr maximum de notițe per interogare",
-        "max_notes_per_llm_query_description": "Numărul maxim de notițe similare incluse în contextul pentru AI",
-        "active_providers": "Furnizori activi",
-        "disabled_providers": "Furnizori dezactivați",
-        "remove_provider": "Șterge furnizorul din căutare",
-        "restore_provider": "Restaurează furnizorul pentru căutare",
-        "similarity_threshold": "Prag de similaritate",
-        "similarity_threshold_description": "Scorul minim de similaritate (0-1) pentru a include notițele în contextul interogărilor LLM",
-        "reprocess_index": "Reconstruiește indexul de căutare",
-        "reprocessing_index": "Reconstruire...",
-        "reprocess_index_started": "S-a pornit în fundal optimizarea indexului de căutare",
-        "reprocess_index_error": "Eroare la reconstruirea indexului de căutare",
-        "index_rebuild_progress": "Reconstruire index în curs",
-        "index_rebuilding": "Optimizare index ({{percentage}}%)",
-        "index_rebuild_complete": "Optimizarea indexului a avut loc cu succes",
-        "index_rebuild_status_error": "Eroare la verificarea stării reconstruirii indexului",
-        "never": "Niciodată",
-        "processing": "Procesare ({{percentage}}%)",
-        "incomplete": "Incomplet ({{percentage}}%)",
-        "complete": "Complet (100%)",
-        "refreshing": "Reîmprospătare...",
-        "auto_refresh_notice": "Reîmprospătare automată la fiecare {{seconds}} secunde",
-        "note_queued_for_retry": "Notiță pusă în coadă pentru reîncercare",
-        "failed_to_retry_note": "Eroare la reîncercarea notiței",
-        "all_notes_queued_for_retry": "Toate notițele eșuate au fost puse în coada de reîncercare",
-        "failed_to_retry_all": "Eroare la reîncercarea notițelor",
-        "ai_settings": "Setări AI",
-        "api_key_tooltip": "Cheia API pentru accesarea serviciului",
-        "empty_key_warning": {
-            "anthropic": "Cheia API pentru Anthropic lipsește. Introduceți o cheie API validă.",
-            "openai": "Cheia API pentru OpenAI lipsește. Introduceți o cheie API validă.",
-            "voyage": "Cheia API pentru Voyage lipsește. Introduceți o cheie API validă.",
-            "ollama": "Cheia API pentru Ollama lipsește. Introduceți o cheie API validă."
-        },
-        "agent": {
-            "processing": "Procesare...",
-            "thinking": "Raționalizare...",
-            "loading": "Încărcare...",
-            "generating": "Generare..."
-        },
-        "name": "AI",
-        "openai": "OpenAI",
-        "use_enhanced_context": "Folosește context îmbogățit",
-        "enhanced_context_description": "Oferă AI-ului mai multe informații de context din notiță și notițele similare pentru răspunsuri mai bune",
-        "show_thinking": "Afișează procesul de raționalizare",
-        "show_thinking_description": "Afișează lanțul de acțiuni din procesul de gândire al AI-ului",
-        "enter_message": "Introduceți mesajul...",
-        "error_contacting_provider": "Eroare la contactarea furnizorului de AI. Verificați setările și conexiunea la internet.",
-        "error_generating_response": "Eroare la generarea răspunsului AI",
-        "index_all_notes": "Indexează toate notițele",
-        "index_status": "Starea indexării",
-        "indexed_notes": "Notițe indexate",
-        "indexing_stopped": "Indexarea s-a oprit",
-        "indexing_in_progress": "Indexare în curs...",
-        "last_indexed": "Ultima indexare",
-        "n_notes_queued_0": "O notiță adăugată în coada de indexare",
-        "n_notes_queued_1": "{{ count }} notițe adăugate în coada de indexare",
-        "n_notes_queued_2": "{{ count }} de notițe adăugate în coada de indexare",
-        "note_chat": "Discuție pe baza notițelor",
-        "notes_indexed_0": "O notiță indexată",
-        "notes_indexed_1": "{{ count }} notițe indexate",
-        "notes_indexed_2": "{{ count }} de notițe indexate",
-        "sources": "Surse",
-        "start_indexing": "Indexează",
-        "use_advanced_context": "Folosește context îmbogățit",
-        "ollama_no_url": "Ollama nu este configurat. Introduceți un URL corect.",
-        "chat": {
-            "root_note_title": "Discuții cu AI-ul",
-            "root_note_content": "Această notiță stochează conversația cu AI-ul.",
-            "new_chat_title": "Discuție nouă",
-            "create_new_ai_chat": "Crează o nouă discuție cu AI-ul"
-        },
-        "create_new_ai_chat": "Crează o nouă discuție cu AI-ul",
-        "configuration_warnings": "Sunt câteva probleme la configurația AI-ului. Verificați setările.",
-        "experimental_warning": "Funcția LLM este experimentală!",
-        "selected_provider": "Furnizor selectat",
-        "selected_provider_description": "Selectați furnizorul de AI pentru funcțiile de discuție și completare",
-        "select_model": "Selectați modelul...",
-        "select_provider": "Selectați furnizorul..."
-    },
-    "custom_date_time_format": {
-        "title": "Format dată/timp personalizat",
-        "description": "Personalizați formatul de dată și timp inserat prin <kbd></kbd> sau din bara de unelte. Vedeți <a href=\"https://day.js.org/docs/en/display/format\" target=\"_blank\" rel=\"noopener noreferrer\">Documentația Day.js</a> pentru câmpurile de formatare disponibile.",
-        "format_string": "Șir de formatare:",
-        "formatted_time": "Data și ora formatate:"
-    },
-    "multi_factor_authentication": {
-        "title": "Autentificare multi-factor",
-        "description": "Autentificarea multifactor (MFA) adaugă un strat de securitate adițional. Pe lângă introducerea parolei pentru atentificare, este necesară o dovadă adițională pentru a verifica identitatea. În acest fel, chiar dacă cineva este în posesia parolei dvs., nu vor putea accesa contul fără dovada adițională.<br><br>Urmați instrucțiunile de mai jos pentru a activa MFA. Dacă configurația nu este corectă, autentificarea va face doar cu parolă.",
-        "mfa_enabled": "Activare autentificare multi-factor",
-        "mfa_method": "Metodă MFA",
-        "electron_disabled": "Autentificarea multi-factor este suportată doar în aplicația desktop momentan.",
-        "totp_title": "Parolă unică bazată pe timp (TOTP)",
-        "totp_description": "TOTP (Time-Based One-Time Password) este o funcție de securitate care crează un cod unic, temporar care se schimbă la fiecare 30 de secunde. Acest cod se poate folosi pe lângă parolă pentru a face accesul neautorizat mult mai dificil.",
-        "totp_secret_title": "Generează secret TOTP",
-        "totp_secret_generate": "Generează secret TOTP",
-        "totp_secret_regenerate": "Regenerează secretul TOTP",
-        "no_totp_secret_warning": "Pentru a activa TOTP trebuie mai întâi generat un secret TOTP.",
-        "totp_secret_description_warning": "După generarea unui nou secret TOTP, va trebui să vă autentificați din nou cu folosirea codului TOTP.",
-        "totp_secret_generated": "Secret TOTP generat",
-        "totp_secret_warning": "Stocați secretul generat într-un loc securizat. Acesta nu va mai fi afișat din nou.",
-        "totp_secret_regenerate_confirm": "Doriți regenerarea secretului TOTP? Acest lucru va invalida secretul TOTP anterior și toate codurile de recuperere preexistente.",
-        "recovery_keys_title": "Chei unice de recuperare",
-        "recovery_keys_description": "Fiecare cheie unică poate fi folosită o singură dată pentru autentificare chiar dacă nu mai aveți acces la codurile generate.",
-        "recovery_keys_description_warning": "Cheile de recuperare nu vor mai fi afișate după părăsirea acestei pagini; păstrați-le într-un loc sigur.<br>Odată ce o cheie de recuperare este folosită, ea nu mai poate fi refolosită.",
-        "recovery_keys_error": "Eroare la generarea codurilor de recuperare",
-        "recovery_keys_no_key_set": "Niciun cod de recuperare nu a fost setat",
-        "recovery_keys_generate": "Generează codurile de recuperare",
-        "recovery_keys_regenerate": "Regenerează codurile de recuperare",
-        "recovery_keys_used": "Folosit la: {{date}}",
-        "recovery_keys_unused": "Codul de recuperere {{index}} este nefolosit",
-        "oauth_title": "OAuth/OpenID",
-        "oauth_description": "OpenID este o cale standardizată ce permite autentificarea într-un site folosind un cont dintr-un alt serviciu, precum Google, pentru a verifica identitatea. În mod implicit furnizorul este Google, dar se poate schimba cu orice furnizor OpenID. Pentru mai multe informații, consultați <a href=\"#root/_hidden/_help/_help_Otzi9La2YAUX/_help_WOcw2SLH6tbX/_help_7DAiwaf8Z7Rz\">ghidul</a>. Urmați <a href=\"https://developers.google.com/identity/openid-connect/openid-connect\">aceste instrucțiuni</a> pentru a putea configura OpenID prin Google.",
-        "oauth_description_warning": "Pentru a activa OAuth sau OpenID, trebuie să configurați URL-ul de bază, ID-ul de client și secretul de client în fișierul config.ini și să reporniți aplicația. Dacă doriți să utilizați variabile de environment, puteți seta TRILIUM_OAUTH_BASE_URL, TRILIUM_OAUTH_CLIENT_ID și TRILIUM_OAUTH_CLIENT_SECRET.",
-        "oauth_missing_vars": "Setări lipsă: {{variables}}",
-        "oauth_user_account": "Cont: ",
-        "oauth_user_email": "Email: ",
-        "oauth_user_not_logged_in": "Neautentificat!"
-    },
-    "svg": {
-        "export_to_png": "Diagrama nu a putut fi exportată în PNG."
-    },
-    "code_theme": {
-        "title": "Afișare",
-        "word_wrapping": "Încadrare text",
-        "color-scheme": "Temă de culori"
-    },
-    "cpu_arch_warning": {
-        "title": "Descărcați versiunea de ARM64",
-        "message_macos": "Aplicația rulează momentan sub stratul de translație Rosetta 2, ceea ce înseamnă că folosiți versiunea de Intel (x64) pe un Mac cu Apple Silicon. Acest lucru impactează semnificativ performanța aplicației și durata de viață a bateriei.",
-        "message_windows": "Aplicația rulează în mod de emulare, ceea ce înseamnă că folosiți versiunea de Intel (x64) pe un dispozitiv Windows pe ARM. Acest lucru impactează semnificativ performanția aplicației și durata de viață a bateriei.",
-        "recommendation": "Pentru cea mai bună experiență, descărcați versiunea nativă de ARM64 a aplicației de pe pagina de release-uri.",
-        "download_link": "Descarcă versiunea nativă",
-        "continue_anyway": "Continuă oricum",
-        "dont_show_again": "Nu mai afișa acest mesaj"
-    },
-    "editorfeatures": {
-        "title": "Funcții",
-        "emoji_completion_enabled": "Activează auto-completarea pentru emoji-uri",
-        "note_completion_enabled": "Activează auto-completarea pentru notițe"
-    },
-    "table_view": {
-        "new-row": "Rând nou",
-        "new-column": "Coloană nouă",
-        "sort-column-by": "Ordonează după „{{title}}”",
-        "sort-column-ascending": "Ascendent",
-        "sort-column-descending": "Descendent",
-        "sort-column-clear": "Dezactivează ordonarea",
-        "hide-column": "Ascunde coloana „{{title}}”",
-        "show-hide-columns": "Afișează/ascunde coloane",
-        "row-insert-above": "Inserează rând deasupra",
-        "row-insert-below": "Inserează rând dedesubt",
-        "row-insert-child": "Inserează subnotiță",
-        "add-column-to-the-left": "Adaugă coloană la stânga",
-        "add-column-to-the-right": "Adaugă coloană la dreapta",
-        "edit-column": "Editează coloana",
-        "delete_column_confirmation": "Doriți ștergerea acestei coloane? Atributul corespunzător va fi șters din toate notițele din ierarhie.",
-        "delete-column": "Șterge coloana",
-        "new-column-label": "Etichetă",
-        "new-column-relation": "Relație"
-    },
-    "book_properties_config": {
-        "hide-weekends": "Ascunde weekend-urile",
-        "display-week-numbers": "Afișează numărul săptămânii",
-        "map-style": "Stil hartă:",
-        "max-nesting-depth": "Nivel maxim de imbricare:",
-        "raster": "Raster",
-        "vector_light": "Vectorial (culoare deschisă)",
-        "vector_dark": "Vectorial (culoare închisă)",
-        "show-scale": "Afișează scara hărții"
-    },
-    "table_context_menu": {
-        "delete_row": "Șterge rândul"
-    },
-    "board_view": {
-        "delete-note": "Șterge notița",
-        "move-to": "Mută la",
-        "insert-above": "Inserează deasupra",
-        "insert-below": "Inserează dedesubt",
-        "delete-column": "Șterge coloana",
-        "delete-column-confirmation": "Doriți ștergerea acestei coloane? Atributul corespunzător va fi șters din notițele din acest tabel.",
-        "new-item": "Intrare nouă",
-        "add-column": "Adaugă coloană"
-    },
-    "command_palette": {
-        "tree-action-name": "Listă de notițe: {{name}}",
-        "export_note_title": "Exportă notița",
-        "export_note_description": "Exportă notița curentă",
-        "show_attachments_title": "Afișează atașamentele",
-        "show_attachments_description": "Vedeți lista de atașamente corespunzătoare notiței",
-        "search_notes_title": "Căutare notițe",
-        "search_notes_description": "Deschide căutare avansată",
-        "search_subtree_title": "Caută în ierarhie",
-        "search_subtree_description": "Caută în notițele din ierarhia curentă",
-        "search_history_title": "Afișează istoricul de căutare",
-        "search_history_description": "Afișează căutarile anterioare",
-        "configure_launch_bar_title": "Configurează bara de lansare",
-        "configure_launch_bar_description": "Deschide configurația barei de lansare, pentru a putea adăuga sau ștergere intrări."
-    },
-    "content_renderer": {
-        "open_externally": "Deschide în afara programului"
-    },
-    "modal": {
-        "close": "Închide"
->>>>>>> aff5a4d0
-    }
+    "create_new_ai_chat": "Crează o nouă discuție cu AI-ul",
+    "configuration_warnings": "Sunt câteva probleme la configurația AI-ului. Verificați setările.",
+    "experimental_warning": "Funcția LLM este experimentală!",
+    "selected_provider": "Furnizor selectat",
+    "selected_provider_description": "Selectați furnizorul de AI pentru funcțiile de discuție și completare",
+    "select_model": "Selectați modelul...",
+    "select_provider": "Selectați furnizorul..."
+  },
+  "custom_date_time_format": {
+    "title": "Format dată/timp personalizat",
+    "description": "Personalizați formatul de dată și timp inserat prin <kbd></kbd> sau din bara de unelte. Vedeți <a href=\"https://day.js.org/docs/en/display/format\" target=\"_blank\" rel=\"noopener noreferrer\">Documentația Day.js</a> pentru câmpurile de formatare disponibile.",
+    "format_string": "Șir de formatare:",
+    "formatted_time": "Data și ora formatate:"
+  },
+  "multi_factor_authentication": {
+    "title": "Autentificare multi-factor",
+    "description": "Autentificarea multifactor (MFA) adaugă un strat de securitate adițional. Pe lângă introducerea parolei pentru atentificare, este necesară o dovadă adițională pentru a verifica identitatea. În acest fel, chiar dacă cineva este în posesia parolei dvs., nu vor putea accesa contul fără dovada adițională.<br><br>Urmați instrucțiunile de mai jos pentru a activa MFA. Dacă configurația nu este corectă, autentificarea va face doar cu parolă.",
+    "mfa_enabled": "Activare autentificare multi-factor",
+    "mfa_method": "Metodă MFA",
+    "electron_disabled": "Autentificarea multi-factor este suportată doar în aplicația desktop momentan.",
+    "totp_title": "Parolă unică bazată pe timp (TOTP)",
+    "totp_description": "TOTP (Time-Based One-Time Password) este o funcție de securitate care crează un cod unic, temporar care se schimbă la fiecare 30 de secunde. Acest cod se poate folosi pe lângă parolă pentru a face accesul neautorizat mult mai dificil.",
+    "totp_secret_title": "Generează secret TOTP",
+    "totp_secret_generate": "Generează secret TOTP",
+    "totp_secret_regenerate": "Regenerează secretul TOTP",
+    "no_totp_secret_warning": "Pentru a activa TOTP trebuie mai întâi generat un secret TOTP.",
+    "totp_secret_description_warning": "După generarea unui nou secret TOTP, va trebui să vă autentificați din nou cu folosirea codului TOTP.",
+    "totp_secret_generated": "Secret TOTP generat",
+    "totp_secret_warning": "Stocați secretul generat într-un loc securizat. Acesta nu va mai fi afișat din nou.",
+    "totp_secret_regenerate_confirm": "Doriți regenerarea secretului TOTP? Acest lucru va invalida secretul TOTP anterior și toate codurile de recuperere preexistente.",
+    "recovery_keys_title": "Chei unice de recuperare",
+    "recovery_keys_description": "Fiecare cheie unică poate fi folosită o singură dată pentru autentificare chiar dacă nu mai aveți acces la codurile generate.",
+    "recovery_keys_description_warning": "Cheile de recuperare nu vor mai fi afișate după părăsirea acestei pagini; păstrați-le într-un loc sigur.<br>Odată ce o cheie de recuperare este folosită, ea nu mai poate fi refolosită.",
+    "recovery_keys_error": "Eroare la generarea codurilor de recuperare",
+    "recovery_keys_no_key_set": "Niciun cod de recuperare nu a fost setat",
+    "recovery_keys_generate": "Generează codurile de recuperare",
+    "recovery_keys_regenerate": "Regenerează codurile de recuperare",
+    "recovery_keys_used": "Folosit la: {{date}}",
+    "recovery_keys_unused": "Codul de recuperere {{index}} este nefolosit",
+    "oauth_title": "OAuth/OpenID",
+    "oauth_description": "OpenID este o cale standardizată ce permite autentificarea într-un site folosind un cont dintr-un alt serviciu, precum Google, pentru a verifica identitatea. În mod implicit furnizorul este Google, dar se poate schimba cu orice furnizor OpenID. Pentru mai multe informații, consultați <a href=\"#root/_hidden/_help/_help_Otzi9La2YAUX/_help_WOcw2SLH6tbX/_help_7DAiwaf8Z7Rz\">ghidul</a>. Urmați <a href=\"https://developers.google.com/identity/openid-connect/openid-connect\">aceste instrucțiuni</a> pentru a putea configura OpenID prin Google.",
+    "oauth_description_warning": "Pentru a activa OAuth sau OpenID, trebuie să configurați URL-ul de bază, ID-ul de client și secretul de client în fișierul config.ini și să reporniți aplicația. Dacă doriți să utilizați variabile de environment, puteți seta TRILIUM_OAUTH_BASE_URL, TRILIUM_OAUTH_CLIENT_ID și TRILIUM_OAUTH_CLIENT_SECRET.",
+    "oauth_missing_vars": "Setări lipsă: {{variables}}",
+    "oauth_user_account": "Cont: ",
+    "oauth_user_email": "Email: ",
+    "oauth_user_not_logged_in": "Neautentificat!"
+  },
+  "svg": {
+    "export_to_png": "Diagrama nu a putut fi exportată în PNG."
+  },
+  "code_theme": {
+    "title": "Afișare",
+    "word_wrapping": "Încadrare text",
+    "color-scheme": "Temă de culori"
+  },
+  "cpu_arch_warning": {
+    "title": "Descărcați versiunea de ARM64",
+    "message_macos": "Aplicația rulează momentan sub stratul de translație Rosetta 2, ceea ce înseamnă că folosiți versiunea de Intel (x64) pe un Mac cu Apple Silicon. Acest lucru impactează semnificativ performanța aplicației și durata de viață a bateriei.",
+    "message_windows": "Aplicația rulează în mod de emulare, ceea ce înseamnă că folosiți versiunea de Intel (x64) pe un dispozitiv Windows pe ARM. Acest lucru impactează semnificativ performanția aplicației și durata de viață a bateriei.",
+    "recommendation": "Pentru cea mai bună experiență, descărcați versiunea nativă de ARM64 a aplicației de pe pagina de release-uri.",
+    "download_link": "Descarcă versiunea nativă",
+    "continue_anyway": "Continuă oricum",
+    "dont_show_again": "Nu mai afișa acest mesaj"
+  },
+  "editorfeatures": {
+    "title": "Funcții",
+    "emoji_completion_enabled": "Activează auto-completarea pentru emoji-uri",
+    "note_completion_enabled": "Activează auto-completarea pentru notițe"
+  },
+  "table_view": {
+    "new-row": "Rând nou",
+    "new-column": "Coloană nouă",
+    "sort-column-by": "Ordonează după „{{title}}”",
+    "sort-column-ascending": "Ascendent",
+    "sort-column-descending": "Descendent",
+    "sort-column-clear": "Dezactivează ordonarea",
+    "hide-column": "Ascunde coloana „{{title}}”",
+    "show-hide-columns": "Afișează/ascunde coloane",
+    "row-insert-above": "Inserează rând deasupra",
+    "row-insert-below": "Inserează rând dedesubt",
+    "row-insert-child": "Inserează subnotiță",
+    "add-column-to-the-left": "Adaugă coloană la stânga",
+    "add-column-to-the-right": "Adaugă coloană la dreapta",
+    "edit-column": "Editează coloana",
+    "delete_column_confirmation": "Doriți ștergerea acestei coloane? Atributul corespunzător va fi șters din toate notițele din ierarhie.",
+    "delete-column": "Șterge coloana",
+    "new-column-label": "Etichetă",
+    "new-column-relation": "Relație"
+  },
+  "book_properties_config": {
+    "hide-weekends": "Ascunde weekend-urile",
+    "display-week-numbers": "Afișează numărul săptămânii",
+    "map-style": "Stil hartă:",
+    "max-nesting-depth": "Nivel maxim de imbricare:",
+    "raster": "Raster",
+    "vector_light": "Vectorial (culoare deschisă)",
+    "vector_dark": "Vectorial (culoare închisă)",
+    "show-scale": "Afișează scara hărții"
+  },
+  "table_context_menu": {
+    "delete_row": "Șterge rândul"
+  },
+  "board_view": {
+    "delete-note": "Șterge notița",
+    "move-to": "Mută la",
+    "insert-above": "Inserează deasupra",
+    "insert-below": "Inserează dedesubt",
+    "delete-column": "Șterge coloana",
+    "delete-column-confirmation": "Doriți ștergerea acestei coloane? Atributul corespunzător va fi șters din notițele din acest tabel.",
+    "new-item": "Intrare nouă",
+    "add-column": "Adaugă coloană"
+  },
+  "command_palette": {
+    "tree-action-name": "Listă de notițe: {{name}}",
+    "export_note_title": "Exportă notița",
+    "export_note_description": "Exportă notița curentă",
+    "show_attachments_title": "Afișează atașamentele",
+    "show_attachments_description": "Vedeți lista de atașamente corespunzătoare notiței",
+    "search_notes_title": "Căutare notițe",
+    "search_notes_description": "Deschide căutare avansată",
+    "search_subtree_title": "Caută în ierarhie",
+    "search_subtree_description": "Caută în notițele din ierarhia curentă",
+    "search_history_title": "Afișează istoricul de căutare",
+    "search_history_description": "Afișează căutarile anterioare",
+    "configure_launch_bar_title": "Configurează bara de lansare",
+    "configure_launch_bar_description": "Deschide configurația barei de lansare, pentru a putea adăuga sau ștergere intrări."
+  },
+  "content_renderer": {
+    "open_externally": "Deschide în afara programului"
+  },
+  "modal": {
+    "close": "Închide"
+  }
 }