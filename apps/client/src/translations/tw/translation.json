{
  "about": {
    "title": "關於 Trilium Notes",
    "homepage": "項目主頁：",
    "app_version": "程式版本：",
    "db_version": "資料庫版本：",
    "sync_version": "同步版本：",
    "build_date": "編譯日期：",
    "build_revision": "編譯版本：",
    "data_directory": "資料目錄："
  },
  "toast": {
    "critical-error": {
      "title": "嚴重錯誤",
      "message": "發生了嚴重錯誤，導致客戶端應用程式無法啟動：\n\n{{message}}\n\n這很可能是由於腳本以意外的方式失敗引起的。請嘗試以安全模式啟動應用程式並解決問題。"
    },
    "widget-error": {
      "title": "元件初始化失敗",
      "message-custom": "來自 ID 為 \"{{id}}\"、標題為 \"{{title}}\" 的筆記的自訂元件因以下原因無法初始化：\n\n{{message}}",
      "message-unknown": "未知元件因以下原因無法初始化：\n\n{{message}}"
    },
    "bundle-error": {
      "title": "載入自訂腳本失敗",
      "message": "來自 ID 為 \"{{id}}\"、標題為 \"{{title}}\" 的筆記的腳本因以下原因無法執行：\n\n{{message}}"
    }
  },
  "add_link": {
    "add_link": "新增連結",
    "help_on_links": "連結說明",
    "note": "筆記",
    "search_note": "依名稱搜尋筆記",
    "link_title_mirrors": "連結標題跟隨筆記標題變化",
    "link_title_arbitrary": "連結標題可隨意修改",
    "link_title": "連結標題",
    "button_add_link": "新增連結"
  },
  "branch_prefix": {
    "edit_branch_prefix": "編輯分支前綴",
    "help_on_tree_prefix": "有關樹前綴的說明",
    "prefix": "前綴： ",
    "save": "儲存",
    "branch_prefix_saved": "已儲存分支前綴。"
  },
  "bulk_actions": {
    "bulk_actions": "批次操作",
    "affected_notes": "受影響的筆記",
    "include_descendants": "包括所選筆記的子筆記",
    "available_actions": "可用操作",
    "chosen_actions": "已選操作",
    "execute_bulk_actions": "執行批次操作",
    "bulk_actions_executed": "已成功執行批次操作。",
    "none_yet": "暫無操作…透過點擊上方的可用操作新增一個操作。",
    "labels": "標籤",
    "relations": "關聯",
    "notes": "筆記",
    "other": "其他"
  },
  "clone_to": {
    "clone_notes_to": "克隆筆記至…",
    "help_on_links": "連結說明",
    "notes_to_clone": "要克隆的筆記",
    "target_parent_note": "目標父級筆記",
    "search_for_note_by_its_name": "依名稱搜尋筆記",
    "cloned_note_prefix_title": "克隆的筆記將在筆記樹中顯示給定的前綴",
    "prefix_optional": "前綴（可選）",
    "clone_to_selected_note": "克隆至所選的筆記",
    "no_path_to_clone_to": "沒有克隆路徑。",
    "note_cloned": "筆記 \"{{clonedTitle}}\" 已克隆至 \"{{targetTitle}}\""
  },
  "confirm": {
    "confirmation": "確認",
    "cancel": "取消",
    "ok": "確定",
    "are_you_sure_remove_note": "確定要從關聯圖中移除筆記 \"{{title}}\" ？ ",
    "if_you_dont_check": "如果不勾選此項，筆記將僅從關聯圖中移除。",
    "also_delete_note": "同時刪除筆記"
  },
  "delete_notes": {
    "delete_notes_preview": "刪除筆記預覽",
    "delete_all_clones_description": "同時刪除所有克隆（可以在最近修改中撤消）",
    "erase_notes_description": "通常（軟）刪除僅標記筆記為已刪除，可以在一段時間內透過最近修改對話方塊撤消。勾選此選項將立即擦除筆記，無法撤銷。",
    "erase_notes_warning": "永久擦除筆記（無法撤銷），包括所有克隆。這將強制應用程式重新載入。",
    "notes_to_be_deleted": "將刪除以下筆記 ({{notesCount}})",
    "no_note_to_delete": "沒有筆記將被刪除（僅克隆）。",
    "broken_relations_to_be_deleted": "將刪除以下關聯並斷開連接 ({{ relationCount}})",
    "cancel": "取消",
    "ok": "確定",
    "deleted_relation_text": "筆記 {{- note}}（將被刪除的筆記）被以下關聯 {{- relation}} 引用，來自 {{- source}}。",
    "close": "關閉"
  },
  "export": {
    "export_note_title": "匯出筆記",
    "close": "關閉",
    "export_type_subtree": "此筆記及其所有子筆記",
    "format_html_zip": "HTML ZIP 封存 - 建議使用此選項，因為它保留了所有格式。",
    "format_markdown": "Markdown - 保留大部分格式。",
    "format_opml": "OPML - 大綱交換格式，僅限文字。不包括格式、圖片和檔案。",
    "opml_version_1": "OPML v1.0 - 僅限純文字",
    "opml_version_2": "OPML v2.0 - 還允許 HTML",
    "export_type_single": "僅此筆記，不包括子筆記",
    "export": "匯出",
    "choose_export_type": "請先選擇匯出類型",
    "export_status": "匯出狀態",
    "export_in_progress": "正在匯出：{{progressCount}}",
    "export_finished_successfully": "成功匯出。",
    "format_html": "HTML - 推薦，因為它保留了所有格式",
    "format_pdf": "PDF - 用於列印或與他人分享。"
  },
  "help": {
    "noteNavigation": "筆記導航",
    "goUpDown": "在筆記列表中向上 / 向下移動",
    "collapseExpand": "收摺 / 展開節點",
    "notSet": "未設定",
    "goBackForwards": "在歷史記錄中前後移動",
    "showJumpToNoteDialog": "顯示<a class=\"external\" href=\"https://triliumnext.github.io/Docs/Wiki/note-navigation.html#jump-to-note\">\"跳轉至\" 對話方塊</a>",
    "scrollToActiveNote": "捲動至使用中筆記",
    "jumpToParentNote": "跳轉至父級筆記",
    "collapseWholeTree": "收摺整個筆記樹",
    "collapseSubTree": "收摺子階層",
    "tabShortcuts": "標籤快捷鍵",
    "onlyInDesktop": "僅在桌面版（以 Electron 構建）中",
    "openEmptyTab": "打開空白分頁",
    "closeActiveTab": "關閉使用中分頁",
    "activateNextTab": "切換至下一個分頁",
    "activatePreviousTab": "切換至上一個分頁",
    "creatingNotes": "新增筆記",
    "createNoteAfter": "在使用中筆記後新增筆記",
    "createNoteInto": "在使用中筆記中新增新子筆記",
    "editBranchPrefix": "編輯使用中筆記克隆的<a class=\"external\" href=\"https://triliumnext.github.io/Docs/Wiki/tree-concepts.html#prefix\">前綴</a>",
    "movingCloningNotes": "移動 / 克隆筆記",
    "moveNoteUpDown": "在筆記列表中向上 / 向下移動筆記",
    "moveNoteUpHierarchy": "在層級結構中向上移動筆記",
    "multiSelectNote": "多選上 / 下筆記",
    "selectAllNotes": "選擇目前級別的所有筆記",
    "selectNote": "選擇筆記",
    "copyNotes": "將使用中筆記（或目前選擇）複製到剪貼簿（用於<a class=\"external\" href=\"https://triliumnext.github.io/Docs/Wiki/cloning-notes.html#cloning-notes\">克隆</a>）",
    "cutNotes": "將目前筆記（或目前選擇）剪下到剪貼簿（用於移動筆記）",
    "pasteNotes": "將筆記貼上為使用中筆記的子筆記（根據是複製還是剪下至剪貼簿來決定是移動還是克隆）",
    "deleteNotes": "刪除筆記 / 子階層",
    "editingNotes": "編輯筆記",
    "editNoteTitle": "在筆記樹中，焦點會從筆記樹切換至筆記標題。按下 Enter 鍵會將焦點從筆記標題切換至文字編輯器。按下 <kbd>Ctrl+.</kbd> 會將焦點從編輯器切換回筆記樹。",
    "createEditLink": "新增 / 編輯外部連結",
    "createInternalLink": "新增內部連結",
    "followLink": "跟隨游標下的連結",
    "insertDateTime": "在插入點插入目前日期和時間",
    "jumpToTreePane": "跳轉至筆記樹面板並捲動至使用中筆記",
    "markdownAutoformat": "類 Markdown自動格式化",
    "headings": "<code>##</code>, <code>###</code>, <code>####</code>  等，後跟空格，自動轉換為標題",
    "bulletList": "<code>*</code> 或 <code>-</code> 後跟空格，自動轉換為項目符號列表",
    "numberedList": "<code>1.</code> or <code>1)</code> 後跟空格，自動轉換為編號列表",
    "blockQuote": "一行以 <code>></code> 開頭並後跟空格，自動轉換為區塊引用",
    "troubleshooting": "故障排除",
    "reloadFrontend": "重新載入Trilium前端",
    "showDevTools": "顯示開發者工具",
    "showSQLConsole": "顯示 SQL 控制台",
    "other": "其他",
    "quickSearch": "定位至快速搜尋框",
    "inPageSearch": "頁面內搜尋",
    "title": "列表",
    "newTabNoteLink": "在新分頁開啟筆記連結",
    "newTabWithActivationNoteLink": "在新分頁開啟並切換至筆記連結"
  },
  "import": {
    "importIntoNote": "匯入至筆記",
    "chooseImportFile": "選擇檔案匯入",
    "importDescription": "所選檔案的內容將作為子筆記匯入至",
    "options": "選項",
    "safeImportTooltip": "Trilium <code>.zip</code> 匯出的檔案可能包含可能有害的可執行腳本。安全匯入將停用所有匯入腳本的自動執行。僅當您完全信任匯入的可執行腳本的內容時，才取消勾選「安全匯入」。",
    "safeImport": "安全匯入",
    "explodeArchivesTooltip": "如果勾選此項，則 Trilium 將讀取<code>.zip</code>、<code>.enex</code>和<code>.opml</code>文件，並從這些封存文件內部的檔案新增筆記。如果未勾選，則 Trilium 會將這些封存文件本身附加至筆記中。",
    "explodeArchives": "讀取<code>.zip</code>、<code>.enex</code>和<code>.opml</code>封存文件的內容。",
    "shrinkImagesTooltip": "<p>如果勾選此選項，Trilium 將嘗試透過縮放和最佳化來縮小匯入的圖片，這可能會影響圖片的觀看品質。如果未勾選，圖片將不做修改直接匯入。</p><p>這不適用於帶有詮釋資料的<code>.zip</code>匯入，因為這些文件被認為已最佳化。</p>",
    "shrinkImages": "壓縮圖片",
    "textImportedAsText": "如果元數據不明確，將HTML、Markdown和TXT匯入為文字筆記",
    "codeImportedAsCode": "如果詮釋資料不明確，將識別的程式碼檔案（例如<code>.json</code>）匯入為程式碼筆記",
    "replaceUnderscoresWithSpaces": "在匯入的筆記名稱中將下劃線替換為空格",
    "import": "匯入",
    "failed": "匯入失敗: {{message}}.",
    "html_import_tags": {
      "title": "匯入 HTML 標籤",
      "description": "設定在匯入筆記時應保留的 HTML 標籤。不在此列表中的標籤將在匯入過程中被移除。一些標籤（例如 'script'）為了安全性會始終被移除。",
      "placeholder": "輸入 HTML 標籤，每行一個",
      "reset_button": "重設為預設列表"
    },
    "import-status": "匯入狀態",
    "in-progress": "正在匯入：{{progress}}",
    "successful": "匯入成功。"
  },
  "include_note": {
    "dialog_title": "內嵌筆記",
    "label_note": "筆記",
    "placeholder_search": "依名稱搜尋筆記",
    "box_size_prompt": "內嵌筆記的框大小：",
    "box_size_small": "小型（顯示大約 10 行）",
    "box_size_medium": "中型 (顯示大約30行)",
    "box_size_full": "完整顯示（完整文字框）",
    "button_include": "內嵌筆記"
  },
  "info": {
    "modalTitle": "資訊消息",
    "closeButton": "關閉",
    "okButton": "確定"
  },
  "jump_to_note": {
    "search_button": "全文搜尋",
    "search_placeholder": "依名稱或類型查詢筆記或按 > 查看命令…"
  },
  "markdown_import": {
    "dialog_title": "Markdown 匯入",
    "modal_body_text": "由於瀏覽器沙盒的限制，無法直接從 JavaScript 讀取剪貼簿內容。請將要匯入的 Markdown 文字貼上至下面的文字框中，然後點擊匯入按鈕",
    "import_button": "匯入",
    "import_success": "已成功匯入 Markdown 文件內容。"
  },
  "move_to": {
    "dialog_title": "移動筆記至…",
    "notes_to_move": "需要移動的筆記",
    "target_parent_note": "目標父級筆記",
    "search_placeholder": "透過名稱搜尋筆記",
    "move_button": "移動至所選的筆記",
    "error_no_path": "沒有可以移動至的路徑。",
    "move_success_message": "已移動所選筆記至 "
  },
  "note_type_chooser": {
    "modal_title": "選擇筆記類型",
    "modal_body": "選擇新筆記的類型或模板：",
    "templates": "模板",
    "change_path_prompt": "變更建立新筆記的位置：",
    "search_placeholder": "依名稱搜尋路徑（若為空則預設）",
    "builtin_templates": "內建模板"
  },
  "password_not_set": {
    "title": "密碼未設定",
    "body1": "受保護的筆記使用用戶密碼加密，但密碼尚未設定。",
    "body2": "若要保護筆記，請按一下下面的按鈕開啟「選項」對話方塊並設定密碼。",
    "go_to_password_options": "移動至密碼選項"
  },
  "prompt": {
    "title": "提示",
    "ok": "確定",
    "defaultTitle": "提示"
  },
  "protected_session_password": {
    "modal_title": "受保護的作業階段",
    "help_title": "關於受保護筆記的說明",
    "close_label": "關閉",
    "form_label": "輸入密碼進入受保護的作業階段以繼續：",
    "start_button": "開始受保護的作業階段"
  },
  "recent_changes": {
    "title": "最近修改",
    "erase_notes_button": "立即清理已刪除的筆記",
    "deleted_notes_message": "已清理刪除的筆記。",
    "no_changes_message": "暫無修改…",
    "undelete_link": "取消刪除",
    "confirm_undelete": "您確定要還原此筆記及其子筆記嗎？"
  },
  "revisions": {
    "note_revisions": "筆記歷史版本",
    "delete_all_revisions": "刪除此筆記的所有歷史版本",
    "delete_all_button": "刪除所有歷史版本",
    "help_title": "關於筆記歷史版本的說明",
    "revision_last_edited": "此歷史版本上次於 {{date}} 編輯",
    "confirm_delete_all": "您是否要刪除此筆記的所有歷史版本？",
    "no_revisions": "此筆記暫無歷史版本…",
    "confirm_restore": "您是否要還原此歷史版本？這將使用此歷史版本覆寫筆記的目前標題和內容。",
    "confirm_delete": "您是否要刪除此歷史版本？",
    "revisions_deleted": "已刪除筆記歷史版本。",
    "revision_restored": "已還原筆記歷史版本。",
    "revision_deleted": "已刪除筆記歷史版本。",
    "snapshot_interval": "筆記快照儲存間隔: {{seconds}}秒。",
    "maximum_revisions": "目前筆記的最大歷史數量: {{number}}。",
    "settings": "筆記歷史設定",
    "download_button": "下載",
    "mime": "MIME類型： ",
    "file_size": "檔案大小：",
    "preview": "預覽：",
    "preview_not_available": "無法預覽此類型的筆記。",
    "restore_button": "還原",
    "delete_button": "刪除"
  },
  "sort_child_notes": {
    "sort_children_by": "依…排序子筆記",
    "sorting_criteria": "排序條件",
    "title": "標題",
    "date_created": "新增日期",
    "date_modified": "修改日期",
    "sorting_direction": "排序方向",
    "ascending": "升冪",
    "descending": "降冪",
    "folders": "資料夾",
    "sort_folders_at_top": "將資料夾置頂排序",
    "natural_sort": "自然排序",
    "sort_with_respect_to_different_character_sorting": "根據不同語言或地區的字符排序和排序規則排序。",
    "natural_sort_language": "自然排序語言",
    "the_language_code_for_natural_sort": "自然排序的語言程式碼，例如繁體中文的 \"zh-TW\"。",
    "sort": "排序"
  },
  "upload_attachments": {
    "upload_attachments_to_note": "上傳附件至筆記",
    "choose_files": "選擇檔案",
    "files_will_be_uploaded": "檔案將作為附件上傳至 {{noteTitle}}",
    "options": "選項",
    "shrink_images": "縮小圖片",
    "upload": "上傳",
    "tooltip": "如果您勾選此選項，Trilium 將嘗試透過縮放和最佳化來縮小上傳的圖片，這可能會影響圖片的觀看品質。如果未勾選，則將不進行修改直接上傳圖片。"
  },
  "attribute_detail": {
    "attr_detail_title": "屬性內容標題",
    "close_button_title": "取消修改並關閉",
    "attr_is_owned_by": "屬性所有者",
    "attr_name_title": "屬性名稱只能由字母、數字、冒號和下劃線組成",
    "name": "名稱",
    "value": "值",
    "target_note_title": "關聯是來源筆記和目標筆記之間的命名連接。",
    "target_note": "目標筆記",
    "promoted_title": "升級屬性在筆記上突出顯示。",
    "promoted": "升級",
    "promoted_alias_title": "在升級屬性界面中顯示的名稱。",
    "promoted_alias": "別名",
    "multiplicity_title": "多重性定義了可以新增的含有相同名稱的屬性的數量 - 最多為 1 或多於 1。",
    "multiplicity": "多重性",
    "single_value": "單值",
    "multi_value": "多重值",
    "label_type_title": "標籤類型將幫助 Trilium 選擇適合的界面來輸入標籤值。",
    "label_type": "類型",
    "text": "文字",
    "number": "數字",
    "boolean": "布林值",
    "date": "日期",
    "date_time": "日期和時間",
    "time": "時間",
    "url": "網址",
    "precision_title": "值設定界面中浮點數後的位數。",
    "precision": "精度",
    "digits": "位數",
    "inverse_relation_title": "可選設定，定義此關聯與哪個關聯相反。例如：父級 - 子級是彼此的反向關聯。",
    "inverse_relation": "反向關聯",
    "inheritable_title": "可繼承屬性將被繼承至此樹下的所有後代。",
    "inheritable": "可繼承",
    "save_and_close": "儲存並關閉 <kbd>Ctrl+Enter</kbd>",
    "delete": "刪除",
    "related_notes_title": "含有此標籤的其他筆記",
    "more_notes": "更多筆記",
    "label": "標籤內容",
    "label_definition": "標籤定義內容",
    "relation": "關聯內容",
    "relation_definition": "關聯定義內容",
    "disable_versioning": "禁用自動版本控制。適用於例如大型但不重要的筆記 - 例如用於腳本編寫的大型JS庫",
    "calendar_root": "標記應用作為每日筆記的根。只應標記一個筆記。",
    "archived": "含有此標籤的筆記預設在搜尋結果中不可見（也適用於跳轉至、新增連結對話方塊等）。",
    "exclude_from_export": "筆記（及其子階層）不會包含在任何匯出的筆記中",
    "run": "定義腳本應運行的事件。可能的值包括：\n<ul>\n<li>frontendStartup - Trilium前端啟動時（或重新整理時），但不會在移動端執行。</li>\n<li>mobileStartup - Trilium前端啟動時（或重新整理時）， 在行動端會執行。</li>\n<li>backendStartup - Trilium後端啟動時</li>\n<li>hourly - 每小時運行一次。您可以使用附加標籤<code>runAtHour</code>指定小時。</li>\n<li>daily - 每天運行一次</li>\n</ul>",
    "run_on_instance": "定義應在哪個 Trilium 實例上運行。預設為所有實例。",
    "run_at_hour": "應在哪個小時運行。應與<code>#run=hourly</code>一起使用。可以多次定義，以便一天內運行多次。",
    "disable_inclusion": "含有此標籤的腳本不會包含在父腳本執行中。",
    "sorted": "依標題字母順序保持子筆記排序",
    "sort_direction": "ASC（預設）或 DESC",
    "sort_folders_first": "資料夾（含有子筆記的筆記）應排在頂部",
    "top": "在其父級中保留給定筆記在頂部（僅適用於排序的父級）",
    "hide_promoted_attributes": "隱藏此筆記上的升級屬性",
    "read_only": "編輯器處於唯讀模式。僅適用於文字和程式碼筆記。",
    "auto_read_only_disabled": "文字 / 程式碼筆記可以在太大時自動設定為唯讀模式。您可以透過向筆記新增此標籤來對單個筆記單獨設定禁用唯讀。",
    "app_css": "標記載入至 Trilium 應用程式中的 CSS 筆記，因此可以用於修改 Trilium 的外觀。",
    "app_theme": "標記為完整的 Trilium 主題的 CSS 筆記，因此可以在 Trilium 選項中使用。",
    "css_class": "該標籤的值將作為 CSS 類新增至樹中表示給定筆記的節點。這對於進階主題設定非常有用。可用於模板筆記。",
    "icon_class": "該標籤的值將作為 CSS 類新增至樹中圖標上，有助於從視覺上區分筆記樹裡的筆記。比如可以是 bx bx-home——圖標來自 boxicons。可用於模板筆記。",
    "page_size": "筆記列表中每頁的項目數",
    "custom_request_handler": "請參閱<a href=\"javascript:\" data-help-page=\"custom-request-handler.html\">自訂請求處理程序</a>",
    "custom_resource_provider": "請參閱<a href=\"javascript:\" data-help-page=\"custom-request-handler.html\">自訂請求處理程序</a>",
    "widget": "將此筆記標記為將新增至 Trilium 元件樹中的自訂元件",
    "workspace": "將此筆記標記為允許輕鬆聚焦的工作區",
    "workspace_icon_class": "定義在選項卡中聚焦至此筆記時將使用的框圖圖標 CSS 類",
    "workspace_tab_background_color": "聚焦至此筆記時在筆記選項卡中使用的CSS顏色",
    "workspace_calendar_root": "定義每個工作區的日曆根",
    "workspace_template": "在新增新筆記時，此筆記將出現在可用模板的選擇中，但僅當聚焦至包含此模板的工作區時",
    "search_home": "新的搜尋筆記將作為此筆記的子筆記新增",
    "workspace_search_home": "當聚焦至此工作區筆記的某個祖先時，新的搜尋筆記將作為此筆記的子筆記新增",
    "inbox": "使用側邊欄中的「新建筆記」按鈕新增筆記時，預設收件匣位置。筆記將作為標有 <code>#inbox</code> 標籤的筆記的子筆記新增。",
    "workspace_inbox": "當聚焦至此工作區筆記的某個父級筆記時，新筆記的預設收件匣位置",
    "sql_console_home": "SQL 控制台筆記的預設位置",
    "bookmark_folder": "含有此標籤的筆記將作為資料夾出現在書籤中（允許訪問其子筆記）",
    "share_hidden_from_tree": "此筆記從左側導航樹中隱藏，但仍可透過其URL訪問",
    "share_external_link": "筆記將在分享樹中作為指向外部網站的連結",
    "share_alias": "使用此別名定義將在 https://您的trilium域名/share/[別名] 下可用的筆記",
    "share_omit_default_css": "將省略預設的分享頁面CSS。當您進行廣泛的樣式修改時使用。",
    "share_root": "標記作為在 /share 地址分享的根節點筆記。",
    "share_description": "定義要新增至 HTML meta 標籤以供描述的文字",
    "share_raw": "筆記將以其原始格式提供，不帶 HTML 包裝器",
    "share_disallow_robot_indexing": "將透過<code>X-Robots-Tag: noindex</code>標頭禁止爬蟲機器人索引此筆記",
    "share_credentials": "需要憑證才能訪問此分享筆記。值應以'username:password'格式提供。請勿忘記使其可繼承以套用於子筆記 / 圖片。",
    "share_index": "含有此標籤的筆記將列出所有分享筆記的根",
    "display_relations": "應顯示的逗號分隔關聯名稱。將隱藏所有其他關聯。",
    "hide_relations": "應隱藏的逗號分隔關聯名稱。將顯示所有其他關聯。",
    "title_template": "新增為此筆記的子筆記時的預設標題。該值將作為 JavaScript 字串評估\n                        並因此可以透過注入的 <code>now</code> 和 <code>parentNote</code> 變數豐富動態內容。範例：\n                        \n                        <ul>\n                            <li><code>${parentNote.getLabelValue('authorName')}的文學作品</code></li>\n                            <li><code>Log for ${now.format('YYYY-MM-DD HH:mm:ss')}</code></li>\n                        </ul>\n                        \n                        有關詳細資訊，請參見<a href=\"https://triliumnext.github.io/Docs/Wiki/default-note-title.html\">詳細資訊 wiki</a>，API 文件<a href=\"https://zadam.github.io/trilium/backend_api/Note.html\">parentNote</a>和<a href=\"https://day.js.org/docs/en/display/format\">now</a>。",
    "template": "新增新筆記時將出現在可用模板的選擇中的筆記",
    "toc": "<code>#toc</code>或<code>#toc=show</code>將強制顯示目錄。 <code>#toc=hide</code>將強制隱藏它。如果標籤不存在，則依照全域設定",
    "color": "定義筆記樹、連結等中筆記的顏色。使用任何有效的CSS顏色值，如'red'或#a13d5f",
    "keyboard_shortcut": "定義立即跳轉至此筆記的鍵盤快捷鍵。示例：'ctrl+alt+e'。需要前端重新載入才能生效。",
    "keep_current_hoisting": "即使筆記不在目前聚焦的子階層中顯示，打開此連結也不會修改聚焦。",
    "execute_button": "將執行目前程式碼筆記按鈕的標題",
    "execute_description": "目前程式碼筆記更長的描述與執行按鈕一同顯示",
    "exclude_from_note_map": "含有此標籤的筆記將從筆記地圖中隱藏",
    "new_notes_on_top": "新筆記將新增在父級筆記的頂部，而不是底部。",
    "hide_highlight_widget": "隱藏高亮列表元件",
    "run_on_note_creation": "在後端新增筆記時執行。如果要為在特定子階層下新增的所有筆記運行腳本，請使用此關聯。在這種情況下，在子階層根筆記上新增它並使其可繼承。在子階層中的任何深度新增新筆記都會觸發腳本。",
    "run_on_child_note_creation": "當新增新的子筆記時執行",
    "run_on_note_title_change": "當筆記標題修改時執行（包括筆記新增）",
    "run_on_note_content_change": "當筆記內容修改時執行（包括筆記新增）。",
    "run_on_note_change": "當筆記修改時執行（包括筆記新增）。不包括內容修改",
    "run_on_note_deletion": "在刪除筆記時執行",
    "run_on_branch_creation": "在新增分支時執行。分支是父級筆記和子筆記之間的連結，並且在克隆或移動筆記時新增。",
    "run_on_branch_change": "在分支更新時執行。",
    "run_on_branch_deletion": "在刪除分支時執行。分支是父級筆記和子筆記之間的連結，例如在移動筆記時刪除（刪除舊的分支 / 連結）。",
    "run_on_attribute_creation": "在為定義此關聯的筆記新增新屬性時執行",
    "run_on_attribute_change": " 當修改定義此關聯的筆記的屬性時執行。刪除屬性時也會觸發此操作。",
    "relation_template": "即使沒有上下級關係，筆記的屬性也將繼承。如果為空，則筆記的內容和子階層將新增至實例筆記中。有關詳細資訊，請參見文檔。",
    "inherit": "即使沒有上下級關係，筆記的屬性也將繼承。有關類似概念的模板關係，請參見模板關係。請參閱文檔中的屬性繼承。",
    "render_note": "「渲染HTML筆記」類型的筆記將使用程式碼筆記（HTML或腳本）進行呈現，因此需要指定要渲染的筆記",
    "widget_relation": "此關聯的目標將作為側邊欄中的元件執行和呈現",
    "share_css": "將注入分享頁面的CSS筆記。CSS筆記也必須位於分享子階層中。可以考慮一並使用'share_hidden_from_tree'和'share_omit_default_css'。",
    "share_js": "將注入分享頁面的JavaScript筆記。JS筆記也必須位於分享子階層中。可以考慮一並使用'share_hidden_from_tree'。",
    "share_template": "用作顯示分享筆記的模板的嵌入式JavaScript筆記。如果沒有，將回退至預設模板。可以考慮一並使用'share_hidden_from_tree'。",
    "share_favicon": "在分享頁面中設定的favicon筆記。一般需要將它設定為分享和可繼承。Favicon筆記也必須位於分享子階層中。可以考慮一並使用'share_hidden_from_tree'。",
    "is_owned_by_note": "由此筆記所有",
    "other_notes_with_name": "其他含有 {{attributeType}} 名為 \"{{attributeName}}\" 的的筆記",
    "and_more": "…以及另外 {{count}} 個。",
    "app_theme_base": "設定為 \"next\"、\"next-light \" 或 \"next-dark\"，以使用相應的 TriliumNext 主題（自動、淺色或深色）作為自訂主題的基礎，而非傳統主題。",
    "print_landscape": "匯出為 PDF 時，將頁面方向更改為橫向而非縱向。",
    "print_page_size": "在匯出 PDF 時更改頁面大小。支援的值：<code>A0</code>、<code>A1</code>、<code>A2</code>、<code>A3</code>、<code>A4</code>、<code>A5</code>、<code>A6</code>、<code>Legal</code>、<code>Letter</code>、<code>Tabloid</code>、<code>Ledger</code>。",
    "color_type": "顏色"
  },
  "attribute_editor": {
    "help_text_body1": "要新增標籤，只需輸入例如 <code>#rock</code> 或者如果您還想新增值，則例如 <code>#year = 2020</code>",
    "help_text_body2": "對於關聯，請輸入 <code>~author = @</code>，這將顯示一個自動完成列表，您可以查找所需的筆記。",
    "help_text_body3": "您也可以使用右側的 <code>+</code> 按鈕新增標籤和關聯。",
    "save_attributes": "儲存屬性 <enter>",
    "add_a_new_attribute": "新增屬性",
    "add_new_label": "新增標籤 <kbd data-command=\"addNewLabel\"></kbd>",
    "add_new_relation": "新增關聯 <kbd data-command=\"addNewRelation\"></kbd>",
    "add_new_label_definition": "新增新標籤定義",
    "add_new_relation_definition": "新增新關聯定義",
    "placeholder": "在此輸入標籤和關聯"
  },
  "abstract_bulk_action": {
    "remove_this_search_action": "刪除此搜尋操作"
  },
  "execute_script": {
    "execute_script": "執行腳本",
    "help_text": "您可以在匹配的筆記上執行簡單的腳本。",
    "example_1": "例如，要在筆記標題後附加字串，請使用以下腳本：",
    "example_2": "更複雜的例子，刪除所有匹配的筆記屬性："
  },
  "add_label": {
    "add_label": "新增標籤",
    "label_name_placeholder": "標籤名稱",
    "label_name_title": "允許使用字母、數字、下劃線和冒號。",
    "to_value": "值為",
    "new_value_placeholder": "新值",
    "help_text": "在所有匹配的筆記上：",
    "help_text_item1": "如果筆記尚無此標籤，則新增給定的標籤",
    "help_text_item2": "或更改現有標籤的值",
    "help_text_note": "您也可以在不指定值的情況下調用此方法，這種情況下，標籤將分配給沒有值的筆記。"
  },
  "delete_label": {
    "delete_label": "刪除標籤",
    "label_name_placeholder": "標籤名稱",
    "label_name_title": "允許使用字母、數字、下劃線和冒號。"
  },
  "rename_label": {
    "rename_label": "重新命名標籤",
    "rename_label_from": "重新命名標籤從",
    "old_name_placeholder": "舊名稱",
    "to": "改為",
    "new_name_placeholder": "新名稱",
    "name_title": "允許使用字母、數字、下劃線和冒號。"
  },
  "update_label_value": {
    "update_label_value": "更新標籤值",
    "label_name_placeholder": "標籤名稱",
    "label_name_title": "允許使用字母、數字、下劃線和冒號。",
    "to_value": "值為",
    "new_value_placeholder": "新值",
    "help_text": "在所有匹配的筆記上，更改現有標籤的值。",
    "help_text_note": "您也可以在不指定值的情況下調用此方法，這種情況下，標籤將分配給沒有值的筆記。"
  },
  "delete_note": {
    "delete_note": "刪除筆記",
    "delete_matched_notes": "刪除匹配的筆記",
    "delete_matched_notes_description": "這將刪除匹配的筆記。",
    "undelete_notes_instruction": "刪除後，可以從「最近修改」對話方塊中還原它們。",
    "erase_notes_instruction": "要永久擦除筆記，您可以在刪除後至「選項」→「其他」，然後點擊「立即擦除已刪除的筆記」按鈕。"
  },
  "delete_revisions": {
    "delete_note_revisions": "刪除筆記歷史",
    "all_past_note_revisions": "所有匹配筆記的過去歷史都將被刪除。筆記本身將完全保留。換句話說，筆記的歷史將被刪除。"
  },
  "move_note": {
    "move_note": "移動筆記",
    "to": "到",
    "target_parent_note": "目標父級筆記",
    "on_all_matched_notes": "對於所有匹配的筆記",
    "move_note_new_parent": "如果筆記只有一個父級（即舊分支被移除並新增新分支至新父級），則將筆記移動至新父級",
    "clone_note_new_parent": "如果筆記有多個克隆 / 分支（不清楚應該移除哪個分支），則將筆記克隆至新父級",
    "nothing_will_happen": "如果筆記無法移動至目標筆記（即這會新增一個樹循環），則不會發生任何事情"
  },
  "rename_note": {
    "rename_note": "重新命名筆記",
    "rename_note_title_to": "重新命名筆記標題為",
    "new_note_title": "新筆記標題",
    "click_help_icon": "點擊右側的說明圖示查看所有選項",
    "evaluated_as_js_string": "給定的值被認為是 JavaScript 字串，因此可以透過注入的 <code>note</code> 變數（正在重新命名的筆記）豐富動態內容。 例如：",
    "example_note": "<code>Note</code> - 所有匹配的筆記都被重新命名為「Note」",
    "example_new_title": "<code>NEW: ${note.title}</code> - 匹配的筆記標題以「NEW: 」為前綴",
    "example_date_prefix": "<code>${note.dateCreatedObj.format('MM-DD:')}: ${note.title}</code> - 匹配的筆記以筆記的新增月份-日期為前綴",
    "api_docs": "有關詳細資訊，請參閱<a href='https://zadam.github.io/trilium/backend_api/Note.html'>筆記</a>及其<a href='https://day.js.org/docs/en/display/format'>dateCreatedObj / utcDateCreatedObj 屬性</a>的API文檔。"
  },
  "add_relation": {
    "add_relation": "新增關聯",
    "relation_name": "關聯名稱",
    "allowed_characters": "允許的字符為字母數字、下劃線和冒號。",
    "to": "到",
    "target_note": "目標筆記",
    "create_relation_on_all_matched_notes": "在所有匹配的筆記上新增指定的關聯。"
  },
  "delete_relation": {
    "delete_relation": "刪除關聯",
    "relation_name": "關聯名稱",
    "allowed_characters": "允許的字符為字母數字、下劃線和冒號。"
  },
  "rename_relation": {
    "rename_relation": "重新命名關聯",
    "rename_relation_from": "重新命名關聯，從",
    "old_name": "舊名稱",
    "to": "改為",
    "new_name": "新名稱",
    "allowed_characters": "允許的字符為字母數字、下劃線和冒號。"
  },
  "update_relation_target": {
    "update_relation": "更新關聯",
    "relation_name": "關聯名稱",
    "allowed_characters": "允許的字符為字母數字、下劃線和冒號。",
    "to": "到",
    "target_note": "目標筆記",
    "on_all_matched_notes": "在所有匹配的筆記上",
    "change_target_note": "或更改現有關聯的目標筆記",
    "update_relation_target": "更新關聯目標"
  },
  "attachments_actions": {
    "open_externally": "以外部程式打開",
    "open_externally_title": "檔案將會在外部應用程式中打開並監視其更改。然後您可以將修改後的版本上傳回 Trilium。",
    "open_custom": "自訂打開方式",
    "open_custom_title": "檔案將會在外部應用程式中打開並監視其更改。然後您可以將修改後的版本上傳回 Trilium。",
    "download": "下載",
    "rename_attachment": "重新命名附件",
    "upload_new_revision": "上傳新版本",
    "copy_link_to_clipboard": "複製連結至剪貼簿",
    "convert_attachment_into_note": "將附件轉換為筆記",
    "delete_attachment": "刪除附件",
    "upload_success": "已上傳新附件版本。",
    "upload_failed": "新附件版本上傳失敗。",
    "open_externally_detail_page": "外部打開附件僅在詳細頁面中可用，請首先點擊附件詳細資訊，然後重復此操作。",
    "open_custom_client_only": "自訂打開附件只能透過桌面版完成。",
    "delete_confirm": "您確定要刪除附件 '{{title}}' 嗎？",
    "delete_success": "附件 '{{title}}' 已被刪除。",
    "convert_confirm": "您確定要將附件 '{{title}}' 轉換為單獨的筆記嗎？",
    "convert_success": "附件 '{{title}}' 已轉換為筆記。",
    "enter_new_name": "請輸入附件的新名稱"
  },
  "calendar": {
    "mon": "一",
    "tue": "二",
    "wed": "三",
    "thu": "四",
    "fri": "五",
    "sat": "六",
    "sun": "日",
    "cannot_find_day_note": "無法找到日記",
    "january": "一月",
    "febuary": "二月",
    "march": "三月",
    "april": "四月",
    "may": "五月",
    "june": "六月",
    "july": "七月",
    "august": "八月",
    "september": "九月",
    "october": "十月",
    "november": "十一月",
    "december": "十二月",
    "cannot_find_week_note": "無法找到週記"
  },
  "close_pane_button": {
    "close_this_pane": "關閉此面板"
  },
  "create_pane_button": {
    "create_new_split": "分割頁面"
  },
  "edit_button": {
    "edit_this_note": "編輯此筆記"
  },
  "show_toc_widget_button": {
    "show_toc": "顯示目錄"
  },
  "show_highlights_list_widget_button": {
    "show_highlights_list": "顯示高亮列表"
  },
  "global_menu": {
    "menu": "選單",
    "options": "選項",
    "open_new_window": "打開新視窗",
    "switch_to_mobile_version": "切換至行動版",
    "switch_to_desktop_version": "切換至桌面版",
    "zoom": "縮放",
    "toggle_fullscreen": "切換全螢幕",
    "zoom_out": "縮小",
    "reset_zoom_level": "重置縮放級別",
    "zoom_in": "放大",
    "configure_launchbar": "設定啟動欄",
    "show_shared_notes_subtree": "顯示分享筆記子階層",
    "advanced": "進階",
    "open_dev_tools": "打開開發者工具",
    "open_sql_console": "打開 SQL 控制台",
    "open_sql_console_history": "打開 SQL 控制台歷史記錄",
    "open_search_history": "打開搜尋歷史",
    "show_backend_log": "顯示後台日誌",
    "reload_hint": "重新載入可以幫助解決一些視覺故障，而無需重新啟動整個應用程式。",
    "reload_frontend": "重新載入前端",
    "show_hidden_subtree": "顯示隱藏的子階層",
    "show_help": "顯示說明",
    "about": "關於 TriliumNext 筆記",
    "logout": "登出",
    "show-cheatsheet": "顯示快捷鍵說明",
    "toggle-zen-mode": "禪模式"
  },
  "sync_status": {
    "unknown": "<p>同步狀態將在下一次同步嘗試開始後顯示。</p><p>點擊以立即觸發同步。</p>",
    "connected_with_changes": "<p>已連接至同步伺服器。<br>有一些未同步的變更。</p><p>點擊以觸發同步。</p>",
    "connected_no_changes": "<p>已連接至同步伺服器。<br>所有變更均已同步。</p><p>點擊以觸發同步。</p>",
    "disconnected_with_changes": "<p>連接同步伺服器失敗。<br>有一些未同步的變更。</p><p>點擊以觸發同步。</p>",
    "disconnected_no_changes": "<p>連接同步伺服器失敗。<br>所有已知變更均已同步。</p><p>點擊以觸發同步。</p>",
    "in_progress": "正在與伺服器進行同步。"
  },
  "left_pane_toggle": {
    "show_panel": "顯示面板",
    "hide_panel": "隱藏面板"
  },
  "move_pane_button": {
    "move_left": "向左移動",
    "move_right": "向右移動"
  },
  "note_actions": {
    "convert_into_attachment": "轉換為附件",
    "re_render_note": "重新渲染筆記",
    "search_in_note": "在筆記中搜尋",
    "note_source": "筆記原始碼",
    "note_attachments": "筆記附件",
    "open_note_externally": "用外部程式打開筆記",
    "open_note_externally_title": "檔案將在外部應用程式中打開並監視其更改。然後您可以將修改後的版本上傳回 Trilium。",
    "open_note_custom": "使用自訂程式打開筆記",
    "import_files": "匯入檔案",
    "export_note": "匯出筆記",
    "delete_note": "刪除筆記",
    "print_note": "列印筆記",
    "save_revision": "儲存筆記歷史",
    "convert_into_attachment_failed": "筆記 '{{title}}' 轉換失敗。",
    "convert_into_attachment_successful": "筆記 '{{title}}' 已成功轉換為附件。",
    "convert_into_attachment_prompt": "確定要將筆記 '{{title}}' 轉換為父級筆記的附件嗎？",
    "print_pdf": "匯出為 PDF…"
  },
  "onclick_button": {
    "no_click_handler": "按鈕元件'{{componentId}}'沒有定義點擊時的處理方式"
  },
  "protected_session_status": {
    "active": "已進入受保護的作業階段。點擊退出受保護的作業階段。",
    "inactive": "點擊進入受保護的作業階段"
  },
  "revisions_button": {
    "note_revisions": "筆記歷史版本"
  },
  "update_available": {
    "update_available": "有更新可用"
  },
  "note_launcher": {
    "this_launcher_doesnt_define_target_note": "此啟動器未定義目標筆記。"
  },
  "code_buttons": {
    "execute_button_title": "執行腳本",
    "trilium_api_docs_button_title": "打開 Trilium API 文件",
    "save_to_note_button_title": "儲存至筆記",
    "opening_api_docs_message": "正在打開 API 文檔…",
    "sql_console_saved_message": "SQL 控制台已儲存至 {{note_path}}"
  },
  "copy_image_reference_button": {
    "button_title": "複製圖片引用至剪貼簿，可貼上至文字筆記中。"
  },
  "hide_floating_buttons_button": {
    "button_title": "隱藏按鈕"
  },
  "show_floating_buttons_button": {
    "button_title": "顯示按鈕"
  },
  "svg_export_button": {
    "button_title": "匯出 SVG 格式圖片"
  },
  "relation_map_buttons": {
    "create_child_note_title": "新增子筆記並添加至關聯圖",
    "reset_pan_zoom_title": "重置平移和縮放至初始坐標和放大倍率",
    "zoom_in_title": "放大",
    "zoom_out_title": "縮小"
  },
  "zpetne_odkazy": {
    "backlink": "{{count}} 個反連結",
    "backlinks": "{{count}} 個反連結",
    "relation": "關聯"
  },
  "mobile_detail_menu": {
    "insert_child_note": "插入子筆記",
    "delete_this_note": "刪除此筆記",
    "error_cannot_get_branch_id": "無法獲取 notePath '{{notePath}}' 的 branchId",
    "error_unrecognized_command": "無法識別的命令 {{command}}"
  },
  "note_icon": {
    "change_note_icon": "更改筆記圖標",
    "category": "類別：",
    "search": "搜尋：",
    "reset-default": "重置為預設圖標"
  },
  "basic_properties": {
    "note_type": "筆記類型",
    "editable": "可編輯",
    "basic_properties": "基本屬性",
    "language": "語言"
  },
  "book_properties": {
    "view_type": "視圖類型",
    "grid": "網格",
    "list": "列表",
    "collapse_all_notes": "收摺所有筆記",
    "expand_all_children": "展開所有子項",
    "collapse": "收摺",
    "expand": "展開",
    "invalid_view_type": "無效的查看類型 '{{type}}'",
    "book_properties": "集合屬性",
    "calendar": "日曆",
    "table": "表格",
    "geo-map": "地理地圖",
    "board": "看板"
  },
  "edited_notes": {
    "no_edited_notes_found": "今天還沒有編輯過的筆記...",
    "title": "編輯過的筆記",
    "deleted": "（已刪除）"
  },
  "file_properties": {
    "note_id": "筆記 ID",
    "original_file_name": "原始檔案名稱",
    "file_type": "檔案類型",
    "file_size": "檔案大小",
    "download": "下載",
    "open": "打開",
    "upload_new_revision": "上傳新版本",
    "upload_success": "已上傳新檔案版本。",
    "upload_failed": "新檔案版本上傳失敗。",
    "title": "檔案"
  },
  "image_properties": {
    "original_file_name": "原始檔案名稱",
    "file_type": "檔案類型",
    "file_size": "檔案大小",
    "download": "下載",
    "open": "打開",
    "copy_reference_to_clipboard": "複製引用至剪貼簿",
    "upload_new_revision": "上傳新版本",
    "upload_success": "已上傳新圖片版本。",
    "upload_failed": "新圖片版本上傳失敗：{{message}}",
    "title": "圖片"
  },
  "inherited_attribute_list": {
    "title": "繼承的屬性",
    "no_inherited_attributes": "沒有繼承的屬性。"
  },
  "note_info_widget": {
    "note_id": "筆記 ID",
    "created": "建立時間",
    "modified": "修改時間",
    "type": "類型",
    "note_size": "筆記大小",
    "note_size_info": "筆記大小提供了該筆記儲存需求的粗略估計。它考慮了筆記及其歷史的內容。",
    "calculate": "計算",
    "subtree_size": "（子階層大小: {{size}}, 共計 {{count}} 個筆記）",
    "title": "筆記資訊"
  },
  "note_map": {
    "open_full": "展開顯示",
    "collapse": "收摺到正常大小",
    "title": "筆記地圖",
    "fix-nodes": "固定節點",
    "link-distance": "連結距離"
  },
  "note_paths": {
    "title": "筆記路徑",
    "clone_button": "克隆筆記至新位置...",
    "intro_placed": "此筆記放置在以下路徑中：",
    "intro_not_placed": "此筆記尚未放入筆記樹中。",
    "outside_hoisted": "此路徑在聚焦的筆記之外，您需要取消聚焦。",
    "archived": "已封存",
    "search": "搜尋"
  },
  "note_properties": {
    "this_note_was_originally_taken_from": "筆記來源：",
    "info": "資訊"
  },
  "owned_attribute_list": {
    "owned_attributes": "自有屬性"
  },
  "promoted_attributes": {
    "promoted_attributes": "升級屬性",
    "url_placeholder": "http://網站連結...",
    "open_external_link": "打開外部連結",
    "unknown_label_type": "未知的標籤類型 '{{type}}'",
    "unknown_attribute_type": "未知的屬性類型 '{{type}}'",
    "add_new_attribute": "新增屬性",
    "remove_this_attribute": "移除此屬性",
    "unset-field-placeholder": "未設定",
    "remove_color": "移除此顏色標籤"
  },
  "script_executor": {
    "query": "查詢",
    "script": "腳本",
    "execute_query": "執行查詢",
    "execute_script": "執行腳本"
  },
  "search_definition": {
    "add_search_option": "新增搜尋選項：",
    "search_string": "搜尋字串",
    "search_script": "搜尋腳本",
    "ancestor": "祖先",
    "fast_search": "快速搜尋",
    "fast_search_description": "快速搜尋選項禁用筆記內容的全文搜尋，這可能會加速大資料庫中的搜尋。",
    "include_archived": "包含封存",
    "include_archived_notes_description": "封存的筆記預設不包含在搜尋結果中，使用此選項將包含它們。",
    "order_by": "排序方式",
    "limit": "限制",
    "limit_description": "限制結果數量",
    "debug": "除錯",
    "debug_description": "除錯將顯示額外的除錯資訊至控制台，以幫助除錯複雜查詢",
    "action": "操作",
    "search_button": "搜尋 <kbd>Enter</kbd>",
    "search_execute": "搜尋並執行操作",
    "save_to_note": "儲存至筆記",
    "search_parameters": "搜尋參數",
    "unknown_search_option": "未知的搜尋選項 {{searchOptionName}}",
    "search_note_saved": "搜尋筆記已儲存至 {{- notePathTitle}}",
    "actions_executed": "已執行操作。"
  },
  "similar_notes": {
    "title": "相似筆記",
    "no_similar_notes_found": "未找到相似的筆記。"
  },
  "abstract_search_option": {
    "remove_this_search_option": "刪除此搜尋選項",
    "failed_rendering": "渲染搜尋選項失敗：{{dto}}，錯誤資訊：{{error}}，堆棧：{{stack}}"
  },
  "ancestor": {
    "label": "祖先",
    "placeholder": "依名稱搜尋筆記",
    "depth_label": "深度",
    "depth_doesnt_matter": "任意",
    "depth_eq": "正好是 {{count}}",
    "direct_children": "直接子級",
    "depth_gt": "大於 {{count}}",
    "depth_lt": "小於 {{count}}"
  },
  "debug": {
    "debug": "除錯",
    "debug_info": "除錯將印出額外的除錯資訊到控制台，以幫助除錯複雜的查詢。",
    "access_info": "要訪問除錯資訊，請執行查詢並點擊左上角的「顯示後端日誌」。"
  },
  "fast_search": {
    "fast_search": "快速搜尋",
    "description": "快速搜尋選項禁用筆記內容的全文搜尋，這可能會加快在大型資料庫中的搜尋速度。"
  },
  "include_archived_notes": {
    "include_archived_notes": "包括已封存的筆記"
  },
  "limit": {
    "limit": "限制",
    "take_first_x_results": "僅取前 X 個指定結果。"
  },
  "order_by": {
    "order_by": "排序方式",
    "relevancy": "相關性（預設）",
    "title": "標題",
    "date_created": "新增日期",
    "date_modified": "最後修改日期",
    "content_size": "筆記內容大小",
    "content_and_attachments_size": "筆記內容大小（包括附件）",
    "content_and_attachments_and_revisions_size": "筆記內容大小（包括附件和筆記歷史）",
    "revision_count": "歷史數量",
    "children_count": "子筆記數量",
    "parent_count": "克隆數量",
    "owned_label_count": "標籤數量",
    "owned_relation_count": "關聯數量",
    "target_relation_count": "指向筆記的關聯數量",
    "random": "隨機順序",
    "asc": "升冪（預設）",
    "desc": "降冪"
  },
  "search_script": {
    "title": "搜尋腳本：",
    "placeholder": "依名稱搜尋筆記",
    "description1": "搜尋腳本允許透過運行腳本來定義搜尋結果。這在標準搜尋不足時提供了最大的靈活性。",
    "description2": "搜尋腳本必須是類型為「程式碼」和子類型為「JavaScript後端」。腳本需要返回一個 noteIds 或 notes 數組。",
    "example_title": "請看這個例子：",
    "example_code": "// 1. 使用標準搜尋進行預過濾\nconst candidateNotes = api.searchForNotes(\"#journal\"); \n\n// 2. 應用自訂搜尋條件\nconst matchedNotes = candidateNotes\n    .filter(note => note.title.match(/[0-9]{1,2}\\. ?[0-9]{1,2}\\. ?[0-9]{4}/));\n\nreturn matchedNotes;",
    "note": "注意，搜尋腳本和搜尋字串不能相互結合使用。"
  },
  "search_string": {
    "title_column": "搜尋字串：",
    "placeholder": "全文關鍵詞，#標籤 = 值…",
    "search_syntax": "搜尋語法",
    "also_see": "另見",
    "complete_help": "完整的搜尋語法說明",
    "full_text_search": "只需輸入任何文字進行全文搜尋",
    "label_abc": "返回帶有標籤abc的筆記",
    "label_year": "匹配帶有標籤年份且值為2019的筆記",
    "label_rock_pop": "匹配同時具有 rock 和 pop 標籤的筆記",
    "label_rock_or_pop": "只需一個標籤存在即可",
    "label_year_comparison": "數字比較（也包括>，>=，<）。",
    "label_date_created": "上個月新增的筆記",
    "error": "搜尋錯誤：{{error}}",
    "search_prefix": "搜尋："
  },
  "attachment_detail": {
    "open_help_page": "打開附件說明頁面",
    "owning_note": "所屬筆記: ",
    "you_can_also_open": "，您還可以打開 ",
    "list_of_all_attachments": "所有附件列表",
    "attachment_deleted": "該附件已被刪除。"
  },
  "attachment_list": {
    "open_help_page": "打開附件說明頁面",
    "owning_note": "所屬筆記: ",
    "upload_attachments": "上傳附件",
    "no_attachments": "此筆記沒有附件。"
  },
  "book": {
    "no_children_help": "此類型為書籍的筆記沒有任何子筆記，因此沒有內容可顯示。請參閱 <a href=\"https://triliumnext.github.io/Docs/Wiki/book-note.html\">wiki</a> 以了解詳情。"
  },
  "editable_code": {
    "placeholder": "在這裡輸入您的程式碼筆記內容…"
  },
  "editable_text": {
    "placeholder": "在這裡輸入您的筆記內容…"
  },
  "empty": {
    "open_note_instruction": "透過在下面的輸入框中輸入筆記標題或在樹中選擇筆記來打開筆記。",
    "search_placeholder": "依名稱搜尋筆記",
    "enter_workspace": "進入工作區 {{title}}"
  },
  "file": {
    "file_preview_not_available": "此檔案格式不支援預覽。",
    "too_big": "預覽僅顯示檔案的前 {{maxNumChars}} 個字元以提高性能。下載檔案並在外部打開以查看完整內容。"
  },
  "protected_session": {
    "enter_password_instruction": "顯示受保護的筆記需要輸入您的密碼：",
    "start_session_button": "開始受保護的作業階段 <kbd>Enter</kbd>",
    "started": "已啟動受保護的作業階段。",
    "wrong_password": "密碼錯誤。",
    "protecting-finished-successfully": "已成功完成保護操作。",
    "unprotecting-finished-successfully": "已成功解除保護操作。",
    "protecting-in-progress": "保護進行中：{{count}}",
    "unprotecting-in-progress-count": "解除保護進行中：{{count}}",
    "protecting-title": "保護狀態",
    "unprotecting-title": "解除保護狀態"
  },
  "relation_map": {
    "open_in_new_tab": "在新分頁中打開",
    "remove_note": "刪除筆記",
    "edit_title": "編輯標題",
    "rename_note": "重新命名筆記",
    "enter_new_title": "輸入新的筆記標題：",
    "remove_relation": "刪除關聯",
    "confirm_remove_relation": "您確定要刪除這個關聯嗎？",
    "specify_new_relation_name": "指定新的關聯名稱（允許的字符：字母、數字、冒號和下劃線）：",
    "connection_exists": "筆記之間的連接 '{{name}}' 已經存在。",
    "start_dragging_relations": "從這裡開始拖動關聯，並將其放置到另一個筆記上。",
    "note_not_found": "筆記 {{noteId}} 未找到！",
    "cannot_match_transform": "無法匹配變換：{{transform}}",
    "note_already_in_diagram": "筆記 \"{{title}}\" 已經在圖中。",
    "enter_title_of_new_note": "輸入新筆記的標題",
    "default_new_note_title": "新筆記",
    "click_on_canvas_to_place_new_note": "點擊畫布以放置新筆記"
  },
  "render": {
    "note_detail_render_help_1": "之所以顯示此說明筆記，是因為該類型的渲染 HTML 沒有設定好必須的關聯。",
    "note_detail_render_help_2": "渲染筆記類型用於編寫 <a class=\"external\" href=\"https://triliumnext.github.io/Docs/Wiki/scripts.html\">腳本</a>。簡單說就是您可以寫HTML程式碼（或者加上一些JavaScript程式碼）， 然後這個筆記會把頁面渲染出來。要使其正常工作，您需要定義一個名為 \"renderNote\" 的 <a class=\"external\" href=\"https://triliumnext.github.io/Docs/Wiki/attributes.html\">關聯</a> 指向要呈現的 HTML 筆記。"
  },
  "web_view": {
    "web_view": "網頁顯示",
    "embed_websites": "網頁顯示類型的筆記允許您將網站嵌入至 Trilium 中。",
    "create_label": "首先，請新增一個帶有您要嵌入的 URL 地址的標籤，例如 #webViewSrc=\"https://www.bing.com\""
  },
  "backend_log": {
    "refresh": "重新整理"
  },
  "consistency_checks": {
    "title": "檢查一致性",
    "find_and_fix_button": "尋找並修復一致性問題",
    "finding_and_fixing_message": "正在尋找並修復一致性問題…",
    "issues_fixed_message": "一致性問題應該已被修復。"
  },
  "database_anonymization": {
    "title": "資料庫匿名化",
    "full_anonymization": "完全匿名化",
    "full_anonymization_description": "此操作將新增一個新的資料庫副本並進行匿名化處理（刪除所有筆記內容，僅保留結構和一些非敏感元數據），用來分享至網上做除錯而無需擔心洩漏您的個人資料。",
    "save_fully_anonymized_database": "儲存完全匿名化的資料庫",
    "light_anonymization": "輕度匿名化",
    "light_anonymization_description": "此操作將新增一個新的資料庫副本，並對其進行輕度匿名化處理——僅刪除所有筆記的內容，但保留標題和屬性。此外，自訂 JS 前端 / 後端腳本筆記和自訂元件將保留。這提供了更多上下文以除錯問題。",
    "choose_anonymization": "您可以自行決定是提供完全匿名化還是輕度匿名化的資料庫。即使是完全匿名化的資料庫也非常有用，但在某些情況下，輕度匿名化的資料庫可以加快錯誤識別和修復的過程。",
    "save_lightly_anonymized_database": "儲存輕度匿名化的資料庫",
    "existing_anonymized_databases": "現有的匿名化資料庫",
    "creating_fully_anonymized_database": "正在新增完全匿名化的資料庫…",
    "creating_lightly_anonymized_database": "正在新增輕度匿名化的資料庫…",
    "error_creating_anonymized_database": "無法新增匿名化資料庫，請檢查後端日誌以取得詳細資訊",
    "successfully_created_fully_anonymized_database": "成功新增完全匿名化的資料庫，路徑為 {{anonymizedFilePath}}",
    "successfully_created_lightly_anonymized_database": "成功新增輕度匿名化的資料庫，路徑為 {{anonymizedFilePath}}",
    "no_anonymized_database_yet": "尚無匿名化資料庫。"
  },
  "database_integrity_check": {
    "title": "資料庫完整性檢查",
    "description": "檢查 SQLite 資料庫是否損壞。根據資料庫的大小，這可能會需要一些時間。",
    "check_button": "檢查資料庫完整性",
    "checking_integrity": "正在檢查資料庫完整性…",
    "integrity_check_succeeded": "完整性檢查成功——未發現問題。",
    "integrity_check_failed": "完整性檢查失敗: {{results}}"
  },
  "sync": {
    "title": "同步",
    "force_full_sync_button": "強制全量同步",
    "fill_entity_changes_button": "填充實體變更記錄",
    "full_sync_triggered": "已觸發全量同步",
    "filling_entity_changes": "正在填充實體變更列…",
    "sync_rows_filled_successfully": "同步列填充成功",
    "finished-successfully": "已完成同步。",
    "failed": "同步失敗：{{message}}"
  },
  "vacuum_database": {
    "title": "清理資料庫",
    "description": "這會重建資料庫，通常會減少佔用空間，不會刪除數據。",
    "button_text": "清理資料庫",
    "vacuuming_database": "正在清理資料庫…",
    "database_vacuumed": "已清理資料庫"
  },
  "fonts": {
    "theme_defined": "跟隨主題",
    "fonts": "字型",
    "main_font": "主字型",
    "font_family": "字型",
    "size": "大小",
    "note_tree_font": "筆記樹字型",
    "note_detail_font": "筆記內容字型",
    "monospace_font": "等寬（程式碼）字型",
    "note_tree_and_detail_font_sizing": "請注意，筆記樹字型和詳細字型的大小為相對於主字型大小設定。",
    "not_all_fonts_available": "並非所有列出的字型都在您的系統上可用。",
    "apply_font_changes": "要套用字型更改，請點擊",
    "reload_frontend": "重新載入前端",
    "generic-fonts": "通用字型",
    "sans-serif-system-fonts": "無襯線系統字型",
    "serif-system-fonts": "襯線系統字型",
    "monospace-system-fonts": "等寬系統字型",
    "handwriting-system-fonts": "手寫系統字型",
    "serif": "襯線",
    "sans-serif": "無襯線",
    "monospace": "等寬",
    "system-default": "系統預設"
  },
  "max_content_width": {
    "title": "內容寬度",
    "default_description": "Trilium 預設會限制內容的最大寬度以提高在寬螢幕中全螢幕時的可讀性。",
    "max_width_label": "內容最大寬度（像素）",
    "apply_changes_description": "要套用內容寬度更改，請點擊",
    "reload_button": "重新載入前端",
    "reload_description": "來自外觀選項的更改",
    "max_width_unit": "像素"
  },
  "native_title_bar": {
    "title": "原生標題列（需要重新啟動程式）",
    "enabled": "啟用",
    "disabled": "禁用"
  },
  "ribbon": {
    "widgets": "功能區元件",
    "promoted_attributes_message": "如果筆記中存在升級屬性，則自動打開升級屬性功能區分頁",
    "edited_notes_message": "日記筆記中自動打開編輯過的筆記功能區分頁"
  },
  "theme": {
    "title": "主題",
    "theme_label": "主題",
    "override_theme_fonts_label": "更改主題字型",
    "layout": "佈局",
    "layout-vertical-title": "垂直",
    "layout-horizontal-title": "水平",
    "layout-vertical-description": "啟動欄位於左側（預設）",
    "layout-horizontal-description": "啟動欄位於分頁欄下方，分頁欄現在是全寬的。",
    "auto_theme": "傳統（遵循系統配色方案）",
    "light_theme": "傳統（淺色）",
    "dark_theme": "傳統（深色）",
    "triliumnext": "Trilium（遵循系統配色方案）",
    "triliumnext-light": "Trilium（淺色）",
    "triliumnext-dark": "Trilium（深色）"
  },
  "zoom_factor": {
    "title": "縮放係數（僅桌面版有效）",
    "description": "縮放也可以透過 CTRL+- 和 CTRL+= 快捷鍵進行控制。"
  },
  "code_auto_read_only_size": {
    "title": "自動唯讀大小",
    "description": "自動唯讀大小是指筆記超過設定的大小後自動設定為唯讀模式（為性能考慮）。",
    "label": "自動唯讀大小（程式碼筆記）",
    "unit": "字元"
  },
  "code_mime_types": {
    "title": "下拉選單可用的 MIME 文件類型"
  },
  "vim_key_bindings": {
    "use_vim_keybindings_in_code_notes": "Vim 快捷鍵",
    "enable_vim_keybindings": "在程式碼筆記中啟用 Vim 快捷鍵（不包含 ex 模式）"
  },
  "wrap_lines": {
    "wrap_lines_in_code_notes": "程式碼筆記自動換行",
    "enable_line_wrap": "啟用自動換行（需要重新載入前端才會生效）"
  },
  "images": {
    "images_section_title": "圖片",
    "download_images_automatically": "自動下載圖片以供離線使用。",
    "download_images_description": "貼上的 HTML 可能包含線上圖片的引用，Trilium 會找到這些引用並下載圖片，以便它們可以離線使用。",
    "enable_image_compression": "啟用圖片壓縮",
    "max_image_dimensions": "圖片的最大寬度 / 高度（超過此限制的圖片將會被縮放）。",
    "jpeg_quality_description": "JPEG 質量（10 - 最差質量，100 最佳質量，建議為 50 - 85）",
    "max_image_dimensions_unit": "像素"
  },
  "attachment_erasure_timeout": {
    "attachment_erasure_timeout": "附件清理超時",
    "attachment_auto_deletion_description": "如果附件在一段時間後不再被筆記引用，它們將被自動刪除（並被清理）。",
    "manual_erasing_description": "您還可以手動觸發清理（而不考慮上述定義的超時時間）：",
    "erase_unused_attachments_now": "立即清理未使用的附件筆記",
    "unused_attachments_erased": "已刪除未使用的附件。",
    "erase_attachments_after": "在此時間後刪除未使用的附件："
  },
  "network_connections": {
    "network_connections_title": "網絡連接",
    "check_for_updates": "自動檢查更新"
  },
  "note_erasure_timeout": {
    "note_erasure_timeout_title": "筆記清理超時",
    "note_erasure_description": "被刪除的筆記（以及屬性、歷史版本等）最初僅被標記為「刪除」，可以從「最近修改」對話方塊中還原它們。經過一段時間後，已刪除的筆記會被「清理」，這意味著它們的內容將無法被還原。此設定允許您設定從刪除到清除筆記之間的時間長度。",
    "manual_erasing_description": "您還可以手動觸發清理（而不考慮上述定義的超時時間）：",
    "erase_deleted_notes_now": "立即清理已刪除的筆記",
    "deleted_notes_erased": "已清理已刪除的筆記。",
    "erase_notes_after": "在此時間後刪除筆記："
  },
  "revisions_snapshot_limit": {
    "note_revisions_snapshot_limit_title": "筆記歷史快照限制",
    "note_revisions_snapshot_limit_description": "筆記歷史快照數限制指的是每個筆記可以儲存的最大歷史記錄數量。其中 -1 表示沒有限制，0 表示刪除所有歷史記錄。您可以透過 #versioningLimit 標籤設定單個筆記的最大歷史記錄數量。",
    "snapshot_number_limit_label": "筆記歷史快照數量限制：",
    "erase_excess_revision_snapshots": "立即刪除多餘的歷史快照",
    "erase_excess_revision_snapshots_prompt": "多餘的歷史快照已被刪除。",
    "snapshot_number_limit_unit": "快照"
  },
  "search_engine": {
    "title": "搜尋引擎",
    "custom_search_engine_info": "自訂搜尋引擎需要設定名稱和 URL。如果這兩者之一未設定，將預設使用 DuckDuckGo 作為搜尋引擎。",
    "predefined_templates_label": "預定義搜尋引擎模板",
    "bing": "Bing",
    "baidu": "百度",
    "duckduckgo": "DuckDuckGo",
    "google": "Google",
    "custom_name_label": "自訂搜尋引擎名稱",
    "custom_name_placeholder": "自訂搜尋引擎名稱",
    "custom_url_label": "自訂搜尋引擎 URL 應包含 {keyword} 作為搜尋詞的佔位符。",
    "custom_url_placeholder": "自訂搜尋引擎 URL",
    "save_button": "儲存"
  },
  "tray": {
    "title": "系統匣",
    "enable_tray": "啟用系統匣圖示（需要重啟生效）"
  },
  "heading_style": {
    "title": "標題風格",
    "plain": "純文字",
    "underline": "下劃線",
    "markdown": "Markdown 風格"
  },
  "highlights_list": {
    "title": "高亮列表",
    "description": "您可以自訂右側面板中顯示的高亮列表：",
    "bold": "粗體",
    "italic": "斜體",
    "underline": "下劃線",
    "color": "字體顏色",
    "bg_color": "背景顏色",
    "visibility_title": "高亮列表可見性",
    "visibility_description": "您可以透過添加 #hideHighlightWidget 標籤來隱藏每個筆記的高亮元件。",
    "shortcut_info": "您可以在「選項」→「快捷鍵」中設定鍵盤快捷鍵快速切換右側面板（包括高亮列表）（名稱為 'toggleRightPane'）。"
  },
  "table_of_contents": {
    "title": "目錄",
    "description": "當筆記中有超過一定數量的標題時，顯示目錄。您可以自訂此數量：",
    "disable_info": "您可以設定一個非常大的數來禁用目錄。",
    "shortcut_info": "您可以在「選項」→「快捷鍵」中設定一個鍵盤快捷鍵快速切換右側面板（包括目錄）（名稱為 'toggleRightPane'）。",
    "unit": "標題"
  },
  "text_auto_read_only_size": {
    "title": "自動唯讀大小",
    "description": "自動唯讀筆記大小是超過該大小後，筆記將以唯讀模式顯示（出於性能考慮）。",
    "label": "自動唯讀大小（文字筆記）",
    "unit": "字元"
  },
  "i18n": {
    "title": "在地化",
    "language": "語言",
    "first-day-of-the-week": "一週的第一天",
    "sunday": "星期日",
    "monday": "星期一",
    "first-week-of-the-year": "年度第一週",
    "first-week-contains-first-day": "年度第一週包含第一天",
    "first-week-contains-first-thursday": "年度第一週包含第一個週四",
    "first-week-has-minimum-days": "第一週有最少天數",
    "min-days-in-first-week": "第一週的最少天數",
    "first-week-info": "年度第一週包含第一個週四是基於 <a href=\"https://en.wikipedia.org/wiki/ISO_week_date#First_week\">ISO 8601</a> 標準。",
    "first-week-warning": "變更第一週選項可能導致與現有的「週筆記」重複，現有的「週筆記」將不會相應更新。",
    "formatting-locale": "日期和數字格式"
  },
  "backup": {
    "automatic_backup": "自動備份",
    "automatic_backup_description": "Trilium 可以自動備份資料庫：",
    "enable_daily_backup": "啟用每日備份",
    "enable_weekly_backup": "啟用每週備份",
    "enable_monthly_backup": "啟用每月備份",
    "backup_recommendation": "建議打開備份功能，但這可能會使有大型資料庫和 / 或慢速儲存設備的應用程式啟動變慢。",
    "backup_now": "立即備份",
    "backup_database_now": "立即備份資料庫",
    "existing_backups": "現有備份",
    "date-and-time": "日期和時間",
    "path": "路徑",
    "database_backed_up_to": "資料庫已備份至 {{backupFilePath}}",
    "no_backup_yet": "尚無備份"
  },
  "etapi": {
    "title": "ETAPI",
    "description": "ETAPI 是一個 REST API，用於以編程方式訪問 Trilium 實例，而無需 UI。",
    "wiki": "維基",
    "openapi_spec": "ETAPI OpenAPI 規範",
    "create_token": "新增 ETAPI 令牌",
    "existing_tokens": "現有令牌",
    "no_tokens_yet": "目前還沒有令牌。點擊上面的按鈕新增一個。",
    "token_name": "令牌名稱",
    "created": "建立時間",
    "actions": "操作",
    "new_token_title": "新 ETAPI 令牌",
    "new_token_message": "請輸入新的令牌名稱",
    "default_token_name": "新令牌",
    "error_empty_name": "令牌名稱不能為空",
    "token_created_title": "已新增 ETAPI 令牌",
    "token_created_message": "將新增的令牌複製到剪貼簿。Trilium 儲存了令牌的哈希值，這會是您最後一次看到它。",
    "rename_token": "重新命名此令牌",
    "delete_token": "刪除 / 停用此令牌",
    "rename_token_title": "重新命名令牌",
    "rename_token_message": "請輸入新的令牌名稱",
    "delete_token_confirmation": "您確定要刪除 ETAPI 令牌 \"{{name}}\" 嗎？",
    "see_more": "有關更多詳細資訊，請參閱 {{- link_to_wiki}} 和 {{- link_to_openapi_spec}} 或 {{- link_to_swagger_ui}}。",
    "swagger_ui": "ETAPI Swagger UI"
  },
  "options_widget": {
    "options_status": "選項狀態",
    "options_change_saved": "已儲存選項更改。"
  },
  "password": {
    "heading": "密碼",
    "alert_message": "請務必記住您的新密碼。密碼用於登錄 Web 界面和加密保護的筆記。如果您忘記了密碼，所有受保護的筆記將永久丟失。",
    "reset_link": "點擊此處重設。",
    "old_password": "舊密碼",
    "new_password": "新密碼",
    "new_password_confirmation": "新密碼確認",
    "change_password": "更改密碼",
    "protected_session_timeout": "受保護的作業階段超時",
    "protected_session_timeout_description": "受保護的作業階段超時是一個時間段，超時後受保護的作業階段會從瀏覽器記憶體中清除。這是從最後一次存取受保護的筆記時開始計時的。更多資訊請見",
    "wiki": "維基",
    "for_more_info": "更多資訊。",
    "reset_confirmation": "重設密碼後將不再能查看所有目前受保護的筆記。您真的要重設密碼嗎？",
    "reset_success_message": "密碼已重設。請設定新密碼",
    "change_password_heading": "更改密碼",
    "set_password_heading": "設定密碼",
    "set_password": "設定密碼",
    "password_mismatch": "新密碼不一致。",
    "password_changed_success": "密碼已更改。按 OK 後 Trilium 將重新載入。",
    "protected_session_timeout_label": "受保護的作業階段超時："
  },
  "shortcuts": {
    "keyboard_shortcuts": "快捷鍵",
    "multiple_shortcuts": "同一操作的多個快捷鍵可以用逗號分隔。",
    "electron_documentation": "請參閱 <a href=\"https://www.electronjs.org/docs/latest/api/accelerator\">Electron 文檔</a>，了解可用的修飾符和鍵碼。",
    "type_text_to_filter": "輸入文字以過濾快捷鍵...",
    "action_name": "操作名稱",
    "shortcuts": "快捷鍵",
    "default_shortcuts": "預設快捷鍵",
    "description": "描述",
    "reload_app": "重新載入應用以套用更改",
    "set_all_to_default": "將所有快捷鍵重設為預設值",
    "confirm_reset": "您確定要將所有鍵盤快捷鍵重設為預設值嗎？"
  },
  "spellcheck": {
    "title": "拼寫檢查",
    "description": "這些選項僅適用於桌面版，瀏覽器將使用其原生的拼寫檢查功能。",
    "enable": "啟用拼寫檢查",
    "language_code_label": "語言代碼",
    "language_code_placeholder": "例如 \"en-US\", \"de-AT\"",
    "multiple_languages_info": "多種語言可以用逗號分隔，例如 \"en-US, de-DE, cs\"。 ",
    "available_language_codes_label": "可用的語言代碼：",
    "restart-required": "拼寫檢查選項的更改將在應用重啟後生效。"
  },
  "sync_2": {
    "config_title": "同步設定",
    "server_address": "伺服器地址",
    "timeout": "同步超時（單位：毫秒）",
    "proxy_label": "同步代理伺服器（可選）",
    "note": "注意",
    "note_description": "代理設定留空則使用系統代理（僅桌面版有效）。",
    "special_value_description": "另一個特殊值是 <code>noproxy</code>，它強制忽略系統代理並遵守 <code>NODE_TLS_REJECT_UNAUTHORIZED</code>。",
    "save": "儲存",
    "help": "說明",
    "test_title": "同步測試",
    "test_description": "測試和同步伺服器之間的連接。如果同步伺服器沒有初始化，這會將本地文件同步至同步伺服器上。",
    "test_button": "測試同步",
    "handshake_failed": "同步伺服器握手失敗，錯誤：{{message}}",
    "timeout_unit": "毫秒"
  },
  "api_log": {
    "close": "關閉"
  },
  "attachment_detail_2": {
    "will_be_deleted_in": "此附件將在 {{time}} 後自動刪除",
    "will_be_deleted_soon": "該附件即將被自動刪除",
    "deletion_reason": "，因為該附件未連結在筆記的內容中。為防止被刪除，請將附件連結重新新增至內容中或將附件轉換為筆記。",
    "role_and_size": "角色：{{role}}，大小：{{size}}",
    "link_copied": "已複製附件連結到剪貼簿。",
    "unrecognized_role": "無法識別的附件角色 '{{role}}'。"
  },
  "bookmark_switch": {
    "bookmark": "書籤",
    "bookmark_this_note": "將此筆記添加至左側面板的書籤",
    "remove_bookmark": "移除書籤"
  },
  "editability_select": {
    "auto": "自動",
    "read_only": "唯讀",
    "always_editable": "永遠可編輯",
    "note_is_editable": "筆記如果不太長則可編輯。",
    "note_is_read_only": "筆記為唯讀，但可以透過點擊按鈕進行編輯。",
    "note_is_always_editable": "無論筆記長度如何，永遠可編輯。"
  },
  "note-map": {
    "button-link-map": "連結地圖",
    "button-tree-map": "樹狀地圖"
  },
  "tree-context-menu": {
    "open-in-a-new-tab": "在新分頁中打開 <kbd>Ctrl+Click</kbd>",
    "open-in-a-new-split": "在新頁面分割中打開",
    "insert-note-after": "在後面插入筆記",
    "insert-child-note": "插入子筆記",
    "delete": "刪除",
    "search-in-subtree": "在子階層中搜尋",
    "hoist-note": "聚焦筆記",
    "unhoist-note": "取消聚焦筆記",
    "edit-branch-prefix": "編輯分支前綴",
    "advanced": "進階",
    "expand-subtree": "展開子階層",
    "collapse-subtree": "收摺子階層",
    "sort-by": "排序方式…",
    "recent-changes-in-subtree": "子階層中的最近更改",
    "convert-to-attachment": "轉換為附件",
    "copy-note-path-to-clipboard": "複製筆記路徑至剪貼簿",
    "protect-subtree": "保護子階層",
    "unprotect-subtree": "取消保護子階層",
    "copy-clone": "複製 / 克隆",
    "clone-to": "克隆至...",
    "cut": "剪下",
    "move-to": "移動至...",
    "paste-into": "貼上到裡面",
    "paste-after": "貼上到後面",
    "export": "匯出",
    "import-into-note": "匯入至筆記",
    "apply-bulk-actions": "套用批次操作",
    "converted-to-attachments": "{{count}} 個筆記已被轉換為附件。",
    "convert-to-attachment-confirm": "確定要將所選的筆記轉換為其父級筆記的附件嗎？",
    "duplicate": "複製副本",
    "open-in-popup": "快速編輯"
  },
  "shared_info": {
    "shared_publicly": "此筆記已公開分享在",
    "shared_locally": "此筆記已在本地分享在",
    "help_link": "如需幫助，請訪問 <a href=\"https://triliumnext.github.io/Docs/Wiki/sharing.html\">wiki</a>。"
  },
  "note_types": {
    "text": "文字",
    "code": "程式碼",
    "saved-search": "儲存的搜尋",
    "relation-map": "關聯圖",
    "note-map": "筆記地圖",
    "render-note": "渲染筆記",
    "mermaid-diagram": "美人魚圖（Mermaid）",
    "canvas": "畫布",
    "web-view": "網頁顯示",
    "mind-map": "心智圖",
    "file": "檔案",
    "image": "圖片",
    "launcher": "啟動器",
    "doc": "文件",
    "widget": "元件",
    "confirm-change": "當筆記內容不為空時，不建議更改筆記類型。您仍然要繼續嗎？",
    "book": "集合",
    "geo-map": "地理地圖",
    "beta-feature": "Beta",
    "ai-chat": "AI 聊天",
    "task-list": "任務列表",
    "new-feature": "新增",
    "collections": "集合"
  },
  "protect_note": {
    "toggle-on": "保護筆記",
    "toggle-off": "取消保護筆記",
    "toggle-on-hint": "筆記未受保護，點擊以保護",
    "toggle-off-hint": "筆記已受保護，點擊以取消保護"
  },
  "shared_switch": {
    "shared": "已分享",
    "toggle-on-title": "分享筆記",
    "toggle-off-title": "取消分享筆記",
    "shared-branch": "此筆記僅作為分享筆記存在，取消分享將刪除它。您確定要繼續並刪除此筆記嗎？",
    "inherited": "此筆記無法在此處取消分享，因為它透過繼承自父級筆記分享。"
  },
  "template_switch": {
    "template": "模板",
    "toggle-on-hint": "將此筆記設為模板",
    "toggle-off-hint": "取消筆記模板設定"
  },
  "open-help-page": "打開說明頁面",
  "find": {
    "case_sensitive": "區分大小寫",
    "match_words": "比對單字",
    "find_placeholder": "在文字中尋找...",
    "replace_placeholder": "取代為...",
    "replace": "取代",
    "replace_all": "全部取代"
  },
  "highlights_list_2": {
    "title": "高亮列表",
    "options": "選項"
  },
  "quick-search": {
    "placeholder": "快速搜尋",
    "searching": "正在搜尋…",
    "no-results": "未找到結果",
    "more-results": "…以及另外 {{number}} 個結果。",
    "show-in-full-search": "在完整的搜尋界面中顯示"
  },
  "note_tree": {
    "collapse-title": "收摺筆記樹",
    "scroll-active-title": "捲動至使用中筆記",
    "tree-settings-title": "樹設定",
    "hide-archived-notes": "隱藏已封存筆記",
    "automatically-collapse-notes": "自動收摺筆記",
    "automatically-collapse-notes-title": "筆記在一段時間內未使用將被收摺，以減少樹狀結構的雜亂。",
    "save-changes": "儲存並套用更改",
    "auto-collapsing-notes-after-inactivity": "自動收摺非使用中筆記…",
    "saved-search-note-refreshed": "已儲存的搜尋筆記已重新整理。",
    "hoist-this-note-workspace": "聚焦此筆記（工作區）",
    "refresh-saved-search-results": "重新整理儲存的搜尋結果",
    "create-child-note": "建立子筆記",
    "unhoist": "取消聚焦"
  },
  "title_bar_buttons": {
    "window-on-top": "保持此視窗置頂"
  },
  "note_detail": {
    "could_not_find_typewidget": "找不到類型為 '{{type}}' 的 typeWidget"
  },
  "note_title": {
    "placeholder": "請輸入筆記標題..."
  },
  "search_result": {
    "no_notes_found": "沒有找到符合搜尋條件的筆記。",
    "search_not_executed": "尚未執行搜尋。請點擊上方的「搜尋」按鈕查看結果。"
  },
  "spacer": {
    "configure_launchbar": "設定啟動欄"
  },
  "sql_result": {
    "no_rows": "此次查詢沒有返回任何數據"
  },
  "sql_table_schemas": {
    "tables": "表"
  },
  "tab_row": {
    "close_tab": "關閉分頁",
    "add_new_tab": "新增分頁",
    "close": "關閉",
    "close_other_tabs": "關閉其他分頁",
    "close_right_tabs": "關閉右側分頁",
    "close_all_tabs": "關閉所有分頁",
    "reopen_last_tab": "重新打開最後關閉的分頁",
    "move_tab_to_new_window": "將此分頁移動至新視窗",
    "copy_tab_to_new_window": "將此分頁複製至新視窗",
    "new_tab": "新分頁"
  },
  "toc": {
    "table_of_contents": "目錄",
    "options": "選項"
  },
  "watched_file_update_status": {
    "file_last_modified": "檔案 <code class=\"file-path\"></code> 最後修改時間為 <span class=\"file-last-modified\"></span>。",
    "upload_modified_file": "上傳修改的檔案",
    "ignore_this_change": "忽略此更改"
  },
  "app_context": {
    "please_wait_for_save": "請等待幾秒鐘以完成儲存，然後再試一次。"
  },
  "note_create": {
    "duplicated": "筆記 \"{{title}}\" 已被複製。"
  },
  "image": {
    "copied-to-clipboard": "已複製圖片的引用至剪貼簿。這可以貼上至任何文字筆記中。",
    "cannot-copy": "無法將圖片引用複製到剪貼簿。"
  },
  "clipboard": {
    "cut": "已剪下筆記到剪貼簿。",
    "copied": "已複製筆記到剪貼簿。",
    "copy_failed": "由於權限問題，無法複製到剪貼簿。",
    "copy_success": "已複製到剪貼簿。"
  },
  "entrypoints": {
    "note-revision-created": "已新增筆記修訂。",
    "note-executed": "已執行筆記。",
    "sql-error": "執行 SQL 查詢時發生錯誤：{{message}}"
  },
  "branches": {
    "cannot-move-notes-here": "無法將筆記移動至這裡。",
    "delete-status": "刪除狀態",
    "delete-notes-in-progress": "正在刪除筆記：{{count}}",
    "delete-finished-successfully": "成功刪除。",
    "undeleting-notes-in-progress": "正在還原刪除的筆記：{{count}}",
    "undeleting-notes-finished-successfully": "已成功還原刪除的筆記。"
  },
  "frontend_script_api": {
    "async_warning": "您正在將一個異步函數傳遞給 `api.runOnBackend()`，這可能讓功能無法按預期工作。\\n請將該函數同步（透過移除 `async` 關鍵字），或使用 `api.runAsyncOnBackendWithManualTransactionHandling()`。",
    "sync_warning": "您正在將一個同步函數傳遞給 `api.runAsyncOnBackendWithManualTransactionHandling()`，\\n而您可能應該使用 `api.runOnBackend()`。"
  },
  "ws": {
    "sync-check-failed": "同步檢查失敗！",
    "consistency-checks-failed": "一致性檢查失敗！請查看日誌以了解詳細資訊。",
    "encountered-error": "遇到錯誤 \"{{message}}\"，請查看控制台。"
  },
  "hoisted_note": {
    "confirm_unhoisting": "請求的筆記 '{{requestedNote}}' 位於聚焦的筆記 '{{hoistedNote}}' 的子階層之外，您必須取消聚焦才能訪問該筆記。是否繼續取消聚焦？"
  },
  "launcher_context_menu": {
    "reset_launcher_confirm": "您確定要重設 \"{{title}}\" 嗎？此筆記（及其子項）中的所有數據及設定將丟失，且啟動器將還原至其原始位置。",
    "add-note-launcher": "添加筆記啟動器",
    "add-script-launcher": "添加腳本啟動器",
    "add-custom-widget": "添加自訂元件",
    "add-spacer": "添加分隔元件",
    "delete": "刪除 <kbd data-command=\"deleteNotes\"></kbd>",
    "reset": "重設",
    "move-to-visible-launchers": "移動至可見啟動器",
    "move-to-available-launchers": "移動至可用啟動器",
    "duplicate-launcher": "複製啟動器 <kbd data-command=\"duplicateSubtree\">"
  },
  "editable-text": {
    "auto-detect-language": "自動檢測"
  },
  "highlighting": {
    "description": "控制文字筆記程式碼區塊中的語法高亮，程式碼筆記不會受到影響。",
    "color-scheme": "配色方案",
    "title": "程式碼區塊"
  },
  "code_block": {
    "word_wrapping": "自動換行",
    "theme_none": "無語法高亮",
    "theme_group_light": "淺色主題",
    "theme_group_dark": "深色主題",
    "copy_title": "複製到剪貼簿"
  },
  "classic_editor_toolbar": {
    "title": "格式"
  },
  "editor": {
    "title": "編輯器"
  },
  "editing": {
    "editor_type": {
      "label": "格式工具欄",
      "floating": {
        "title": "浮動",
        "description": "編輯工具出現在遊標附近;"
      },
      "fixed": {
        "title": "固定",
        "description": "編輯工具出現在「格式」功能區分頁中。"
      },
      "multiline-toolbar": "如果工具列無法完全顯示，則分多行顯示。"
    }
  },
  "electron_context_menu": {
    "add-term-to-dictionary": "將 \"{{term}}\" 新增至字典",
    "cut": "剪下",
    "copy": "複製",
    "copy-link": "複製連結",
    "paste": "貼上",
    "paste-as-plain-text": "以純文字貼上",
    "search_online": "用 {{searchEngine}} 搜尋 \"{{term}}\""
  },
  "image_context_menu": {
    "copy_reference_to_clipboard": "複製引用到剪貼簿",
    "copy_image_to_clipboard": "複製圖片到剪貼簿"
  },
  "link_context_menu": {
    "open_note_in_new_tab": "在新分頁中打開筆記",
    "open_note_in_new_split": "在新頁面分割中打開筆記",
    "open_note_in_new_window": "在新視窗中打開筆記",
    "open_note_in_popup": "快速編輯"
  },
  "zen_mode": {
    "button_exit": "退出禪模式"
  },
  "ai_llm": {
    "not_started": "未開始",
    "title": "AI 設定",
    "processed_notes": "已處理筆記",
    "total_notes": "筆記總數",
    "progress": "進度",
    "queued_notes": "隊列中筆記",
    "failed_notes": "失敗筆記",
    "last_processed": "最後處理時間",
    "refresh_stats": "更新統計資料",
    "enable_ai_features": "啟用 AI / LLM 功能",
    "enable_ai_description": "啟用筆記摘要、內容生成等 AI 功能及其他 LLM 能力",
    "openai_tab": "OpenAI",
    "anthropic_tab": "Anthropic",
    "voyage_tab": "Voyage AI",
    "ollama_tab": "Ollama",
    "enable_ai": "啟用 AI / LLM 功能",
    "enable_ai_desc": "啟用筆記摘要、內容生成等 AI 功能及其他 LLM 能力",
    "provider_configuration": "AI 提供者設定",
    "provider_precedence": "提供者優先級",
    "provider_precedence_description": "依優先級排序的提供者列表（用逗號分隔，例如：'openai,anthropic,ollama'）",
    "temperature": "溫度",
    "temperature_description": "控制回應的隨機性（0 = 確定性，2 = 最大隨機性）",
    "system_prompt": "系統提示詞",
    "system_prompt_description": "所有 AI 互動的預設系統提示詞",
    "openai_configuration": "OpenAI 設定",
    "openai_settings": "OpenAI 設定",
    "api_key": "API 金鑰",
    "url": "基礎 URL",
    "model": "模型",
    "openai_api_key_description": "用於存取 OpenAI 服務的 API 金鑰",
    "anthropic_api_key_description": "用於存取 Claude 模型的 Anthropic API 金鑰",
    "default_model": "預設模型",
    "openai_model_description": "範例：gpt-4o, gpt-4-turbo, gpt-3.5-turbo",
    "base_url": "基礎 URL",
    "openai_url_description": "預設：https://api.openai.com/v1",
    "anthropic_settings": "Anthropic 設定",
    "anthropic_url_description": "Anthropic API 的基礎 URL（預設：https://api.anthropic.com）",
    "anthropic_model_description": "用於聊天補全的 Anthropic Claude 模型",
    "voyage_settings": "Voyage AI 設定",
    "ollama_settings": "Ollama 設定",
    "ollama_url_description": "Ollama API URL（預設：http://localhost:11434）",
    "ollama_model_description": "用於聊天補全的 Ollama 模型",
    "anthropic_configuration": "Anthropic 設定",
    "voyage_configuration": "Voyage AI 設定",
    "voyage_url_description": "預設：https://api.voyageai.com/v1",
    "ollama_configuration": "Ollama 設定",
    "enable_ollama": "啟用 Ollama",
    "enable_ollama_description": "啟用 Ollama 以使用本地 AI 模型",
    "ollama_url": "Ollama URL",
    "ollama_model": "Ollama 模型",
    "refresh_models": "重新整理模型",
    "refreshing_models": "正在重新整理…",
    "enable_automatic_indexing": "啟用自動索引",
    "rebuild_index": "重建索引",
    "rebuild_index_error": "啟動索引重建失敗。請查看日誌了解詳情。",
    "note_title": "筆記標題",
    "error": "錯誤",
    "last_attempt": "最後嘗試時間",
    "actions": "操作",
    "retry": "重試",
    "partial": "已完成 {{ percentage }}%",
    "retry_queued": "筆記已加入重試隊列",
    "retry_failed": "筆記加入重試隊列失敗",
    "max_notes_per_llm_query": "每次查詢的最大筆記數",
    "max_notes_per_llm_query_description": "AI 上下文包含的最大相似筆記數量",
    "active_providers": "活躍提供者",
    "disabled_providers": "已禁用的提供者",
    "remove_provider": "從搜尋中移除提供者",
    "restore_provider": "將提供者還原至搜尋中",
    "similarity_threshold": "相似度閾值",
    "similarity_threshold_description": "要包含在 LLM 查詢上下文中筆記的最低相似度分數（0-1）",
    "reprocess_index": "重建搜尋索引",
    "reprocessing_index": "正在重建…",
    "reprocess_index_started": "搜尋索引最佳化已在背景啟動",
    "reprocess_index_error": "重建搜尋索引失敗",
    "index_rebuild_progress": "索引重建進度",
    "index_rebuilding": "正在最佳化索引（{{percentage}}%）",
    "index_rebuild_complete": "完成索引最佳化",
    "index_rebuild_status_error": "檢查索引重建狀態失敗",
    "never": "從未",
    "processing": "正在處理（{{percentage}}%）",
    "incomplete": "未完成（{{percentage}}%）",
    "complete": "已完成（100%）",
    "refreshing": "正在重新整理…",
    "auto_refresh_notice": "每 {{seconds}} 秒自動重新整理",
    "note_queued_for_retry": "筆記已加入重試隊列",
    "failed_to_retry_note": "重試筆記失敗",
    "all_notes_queued_for_retry": "所有失敗筆記已加入重試隊列",
    "failed_to_retry_all": "重試筆記失敗",
    "ai_settings": "AI 設定",
    "api_key_tooltip": "用於存取服務的 API 金鑰",
    "empty_key_warning": {
      "anthropic": "Anthropic API 金鑰為空。請輸入有效的 API 金鑰。",
      "openai": "OpenAI API 金鑰為空。請輸入有效的 API 金鑰。",
      "voyage": "Voyage API 金鑰為空。請輸入有效的 API 金鑰。",
      "ollama": "Ollama API 金鑰為空。請輸入有效的 API 金鑰。"
    },
    "agent": {
      "processing": "正在處理…",
      "thinking": "正在思考…",
      "loading": "正在載入…",
      "generating": "正在生成…"
    },
    "name": "AI",
    "openai": "OpenAI",
    "use_enhanced_context": "使用增強的上下文",
    "enhanced_context_description": "提供 AI 更多來自筆記及其相關筆記的內容，以獲得更好的回應",
    "show_thinking": "顯示思考過程",
    "show_thinking_description": "顯示 AI 的思維鏈過程",
    "enter_message": "輸入您的訊息…",
    "error_contacting_provider": "聯繫 AI 提供者失敗。請檢查您的設定和網路連接。",
    "error_generating_response": "生成 AI 回應失敗",
    "index_all_notes": "為所有筆記建立索引",
    "index_status": "索引狀態",
    "indexed_notes": "已索引筆記",
    "indexing_stopped": "已停止索引",
    "indexing_in_progress": "正在進行索引…",
    "last_indexed": "最後索引時間",
    "n_notes_queued_0": "{{ count }} 條筆記已加入索引隊列",
    "note_chat": "筆記聊天",
    "notes_indexed_0": "已索引 {{ count }} 條筆記",
    "sources": "來源",
    "start_indexing": "開始索引",
    "use_advanced_context": "使用進階上下文",
    "ollama_no_url": "尚未設定 Ollama。請輸入有效的 URL。",
    "chat": {
      "root_note_title": "AI 聊天記錄",
      "root_note_content": "此筆記包含您儲存的 AI 聊天對話。",
      "new_chat_title": "新聊天",
      "create_new_ai_chat": "建立新的 AI 聊天"
    },
    "create_new_ai_chat": "建立新的 AI 聊天",
    "configuration_warnings": "您的 AI 配置存在一些問題。請檢查您的設定。",
    "experimental_warning": "特此提醒：LLM 功能目前正處於實驗階段。",
    "selected_provider": "已選提供者",
    "selected_provider_description": "選擇用於聊天和補全功能的 AI 提供者",
    "select_model": "選擇模型…",
    "select_provider": "選擇提供者…"
  },
  "code-editor-options": {
    "title": "編輯器"
  },
  "revisions_snapshot_interval": {
    "note_revisions_snapshot_interval_title": "筆記歷史快照間隔",
    "note_revisions_snapshot_description": "筆記歷史快照間隔是建立新筆記修訂的時間。如需詳細資訊，請參閱 <doc>wiki</doc>。",
    "snapshot_time_interval_label": "筆記歷史快照時間間隔："
  },
  "custom_date_time_format": {
<<<<<<< HEAD
    "title": "自訂日期/時間格式",
    "description": "透過 <shortcut /> 或工具列自訂插入日期和時間的格式。有關可用的格式及符號，請參閱 <doc>Day.js docs</doc>。",
=======
    "title": "自訂日期 / 時間格式",
    "description": "透過 <kbd></kbd> 或工具列自訂插入日期和時間的格式。有關可用的格式及符號，請參閱 <a href=\"https://day.js.org/docs/en/display/format\" target=\"_blank\" rel=\"noopener noreferrer\">Day.js docs</a>。",
>>>>>>> c5ec928a
    "format_string": "格式化字串：",
    "formatted_time": "格式化日期 / 時間："
  },
  "multi_factor_authentication": {
    "title": "多重身份驗證（MFA）",
    "description": "多重身份驗證（MFA）為您的帳戶增加了一層額外的安全性。它要求您提供一個或多個額外的資訊來驗證您的身份，而不是只輸入密碼來登入。如此一來，即便有人取得您的密碼，如果沒有第二項資訊，他們仍然無法存取您的帳戶。這就像在您的門上多加了一把鎖，讓其他人更難破門而入。<br><br>請按照以下指示啟用 MFA。如果您沒有正確設定，登入方式將變回僅使用密碼。",
    "mfa_enabled": "啟用多重身份驗證",
    "mfa_method": "MFA 方法",
    "electron_disabled": "目前桌面版本尚未支援多重身份驗證。",
    "totp_title": "基於時間的一次性密碼（TOTP）",
    "totp_description": "TOTP（基於時間的一次性密碼）是一種安全功能，可產生一個每 30 秒變更一次的唯一臨時代碼。您可以使用此代碼和密碼登入帳戶，使其他人更難存取您的帳戶。",
    "totp_secret_title": "生成 TOTP 金鑰",
    "totp_secret_generate": "生成 TOTP 金鑰",
    "totp_secret_regenerate": "重新生成 TOTP 金鑰",
    "no_totp_secret_warning": "您需要一個 TOTP 金鑰以啟用 TOTP。",
    "totp_secret_description_warning": "在生成新的 TOTP 金鑰後，您需要使用新的金鑰重新登入。",
    "totp_secret_generated": "已生成 TOTP 金鑰",
    "totp_secret_warning": "請將生成的金鑰妥善保管。金鑰將不會再次顯示。",
    "totp_secret_regenerate_confirm": "您確定要重新產生 TOTP 金鑰嗎？這將使之前的 TOTP 密碼和所有的復原碼失效。",
    "recovery_keys_title": "單一登入復原金鑰",
    "recovery_keys_description": "單一登入復原金鑰用於您無法存取 Authenticator 代碼時登入。",
    "recovery_keys_description_warning": "離開頁面後，將不會再顯示復原金鑰，請妥善保管。<br>復原金鑰使用後將無法再次使用。",
    "recovery_keys_error": "生成復原碼時出錯",
    "recovery_keys_no_key_set": "尚未設置復原碼",
    "recovery_keys_generate": "生成復原碼",
    "recovery_keys_regenerate": "重新生成復原碼",
    "recovery_keys_used": "已使用：{{date}}",
    "recovery_keys_unused": "復原碼 {{index}} 未使用",
    "oauth_title": "OAuth / OpenID 驗證",
    "oauth_description": "OpenID 是一種標準化的方式，可讓您使用其他服務（如 Google）的帳號登入網站，以驗證您的身份。預設的提供者是 Google，但您可以將其變更為任何其他 OpenID 提供者。查看<a href=\"#root/_hidden/_help/_help_Otzi9La2YAUX/_help_WOcw2SLH6tbX/_help_7DAiwaf8Z7Rz\">此處</a>以瞭解更多資訊。依照這些 <a href=\"https://developers.google.com/identity/openid-connect/openid-connect\">指示</a>以透過 Google 設定 OpenID 服務。",
    "oauth_description_warning": "要啟用 OAuth / OpenID，您需要設定 config.ini 文件中的 OAuth / OpenID 基礎 URL、客戶端 ID 和客戶端金鑰，並重新啟動應用程式。如果要從環境變數設置，請設定 TRILIUM_OAUTH_BASE_URL、TRILIUM_OAUTH_CLIENT_ID 和 TRILIUM_OAUTH_CLIENT_SECRET 環境變數。",
    "oauth_missing_vars": "缺少以下設定：{{variables}}",
    "oauth_user_account": "用戶帳號： ",
    "oauth_user_email": "用戶信箱： ",
    "oauth_user_not_logged_in": "尚未登入！"
  },
  "electron_integration": {
    "desktop-application": "桌面版應用程式",
    "native-title-bar": "原生標題列",
    "native-title-bar-description": "對於 Windows 和 macOS，關閉原生標題列會讓應用程式看起來更緊湊。在 Linux 上，開啟原生標題列可以與系統的其他部分整合得更好。",
    "background-effects": "啟用背景效果（僅適用於 Windows 11）",
    "background-effects-description": "Mica 效果為程式視窗新增模糊且時尚的背景，營造出深度感和現代化外觀。",
    "restart-app-button": "重新啟動應用程式以查看更改",
    "zoom-factor": "縮放係數"
  },
  "note_autocomplete": {
    "search-for": "搜尋 \"{{term}}\"",
    "create-note": "建立並連接子筆記 \"{{term}}\"",
    "insert-external-link": "插入至 \"{{term}}\" 的外部連結",
    "clear-text-field": "清空文字欄位",
    "show-recent-notes": "顯示最近的筆記",
    "full-text-search": "全文搜尋"
  },
  "note_tooltip": {
    "note-has-been-deleted": "筆記已被刪除。",
    "quick-edit": "快速編輯"
  },
  "geo-map": {
    "create-child-note-title": "建立一個新的子筆記並將其加至地圖中",
    "create-child-note-instruction": "點擊地圖以在該位置建立新筆記，或按 Escape 以取消。",
    "unable-to-load-map": "無法載入地圖。"
  },
  "geo-map-context": {
    "open-location": "打開位置",
    "remove-from-map": "從地圖中移除",
    "add-note": "在此處新增一個標記"
  },
  "help-button": {
    "title": "打開相關的用戶指南"
  },
  "duration": {
    "seconds": "秒",
    "minutes": "分鐘",
    "hours": "小時",
    "days": "天"
  },
  "share": {
    "title": "分享設定",
    "redirect_bare_domain": "將裸域名重新導向至分享頁面",
    "redirect_bare_domain_description": "將匿名用戶重新導向至分享頁面，而非顯示登入",
    "show_login_link": "在分享主題中顯示登入連結",
    "show_login_link_description": "在分享頁面底部增加登入連結",
    "check_share_root": "檢查分享根狀態",
    "share_root_found": "已準備好分享根筆記 '{{noteTitle}}'",
    "share_root_not_found": "未找到帶有 #shareRoot 標籤的筆記",
    "share_root_not_shared": "筆記 '{{noteTitle}}' 具有 #shareRoot 標籤，但未分享"
  },
  "time_selector": {
    "invalid_input": "輸入的時間值不是一個有效數字。",
    "minimum_input": "輪入的時間值需要至少 {{minimumSeconds}} 秒。"
  },
  "tasks": {
    "due": {
      "today": "今天",
      "tomorrow": "明天",
      "yesterday": "昨天"
    }
  },
  "content_widget": {
    "unknown_widget": "未知元件：\"{{id}}\"。"
  },
  "note_language": {
    "not_set": "不設定",
    "configure-languages": "設定語言…"
  },
  "content_language": {
    "title": "內文語言",
    "description": "選擇一種或多種語言作為唯讀或可編輯文字筆記的可選基本屬性，這將支援拼寫檢查或從右向左之類的功能。"
  },
  "switch_layout_button": {
    "title_vertical": "將編輯面板移至底部",
    "title_horizontal": "將編輯面板移至左側"
  },
  "toggle_read_only_button": {
    "unlock-editing": "解鎖編輯",
    "lock-editing": "鎖定編輯"
  },
  "png_export_button": {
    "button_title": "將圖表匯出為 PNG"
  },
  "svg": {
    "export_to_png": "無法將圖表匯出為 PNG。"
  },
  "code_theme": {
    "title": "外觀",
    "word_wrapping": "自動換行",
    "color-scheme": "配色方案"
  },
  "cpu_arch_warning": {
    "title": "請下載 ARM64 版本",
    "message_macos": "TriliumNext 目前正在透過 Rosetta 2 轉譯執行，這意味著您在 Apple Silicon 晶片的 Mac 上使用 Intel (x64) 版本。這將顯著影響性能和電池續航。",
    "message_windows": "TriliumNext 目前正在模擬環境中執行，這意味著您在 ARM 架構的 Windows 裝置上使用 Intel (x64) 版本。這將顯著影響性能和電池續航。",
    "recommendation": "為獲得最佳體驗，請從我們的發布頁面下載原生 ARM64 版本的 TriliumNext。",
    "download_link": "下載原生版本",
    "continue_anyway": "仍要繼續",
    "dont_show_again": "不再顯示此警告"
  },
  "editorfeatures": {
    "title": "功能",
    "emoji_completion_enabled": "啟用 Emoji 自動完成",
    "note_completion_enabled": "啟用筆記自動完成"
  },
  "table_view": {
    "new-row": "新增列",
    "new-column": "新增行",
    "sort-column-by": "依 \"{{title}}\" 排序",
    "sort-column-ascending": "升冪",
    "sort-column-descending": "降冪",
    "sort-column-clear": "清除排序",
    "hide-column": "隱藏 \"{{title}}\" 行",
    "show-hide-columns": "顯示 / 隱藏行",
    "row-insert-above": "在上方插入列",
    "row-insert-below": "在下方插入列",
    "row-insert-child": "插入子筆記",
    "add-column-to-the-left": "在左側新增行",
    "add-column-to-the-right": "在右側新增行",
    "edit-column": "編輯行",
    "delete_column_confirmation": "您確定要刪除此行嗎？所有筆記中對應的屬性都將被移除。",
    "delete-column": "刪除行",
    "new-column-label": "標籤",
    "new-column-relation": "關聯"
  },
  "book_properties_config": {
    "hide-weekends": "隱藏週末",
    "display-week-numbers": "顯示週數",
    "map-style": "地圖樣式：",
    "max-nesting-depth": "最大嵌套深度：",
    "raster": "柵格",
    "vector_light": "向量（淺色）",
    "vector_dark": "向量（深色）",
    "show-scale": "顯示比例尺"
  },
  "table_context_menu": {
    "delete_row": "刪除列"
  },
  "board_view": {
    "delete-note": "刪除筆記",
    "move-to": "移動至",
    "insert-above": "在上方插入",
    "insert-below": "在下方插入",
    "delete-column": "刪除行",
    "delete-column-confirmation": "您確定要刪除此行嗎？此行中所有筆記對應的屬性也將被移除。",
    "new-item": "新增項目",
    "add-column": "新增行"
  },
  "command_palette": {
    "tree-action-name": "樹：{{name}}",
    "export_note_title": "匯出筆記",
    "export_note_description": "匯出目前筆記",
    "show_attachments_title": "顯示附件",
    "show_attachments_description": "查看筆記附件",
    "search_notes_title": "搜尋筆記",
    "search_notes_description": "打開進階搜尋",
    "search_subtree_title": "在子階層中搜尋",
    "search_subtree_description": "在目前子階層中搜尋",
    "search_history_title": "顯示搜尋歷史",
    "search_history_description": "查看搜尋記錄",
    "configure_launch_bar_title": "設定啟動欄",
    "configure_launch_bar_description": "打開啟動欄設定以新增或移除項目。"
  },
  "content_renderer": {
    "open_externally": "以外部程式打開"
  },
  "modal": {
    "close": "關閉",
    "help_title": "顯示關於此畫面的更多資訊"
  },
  "call_to_action": {
    "background_effects_title": "背景特效已推出穩定版本",
    "background_effects_message": "在 Windows 裝置上，背景特效現在已完全穩定。背景特效透過模糊背後的背景，為使用者介面增添一抹色彩。此技術也用於其他應用程式，例如 Windows 檔案總管。",
    "background_effects_button": "啟用背景特效",
    "next_theme_title": "試用新 Trilium 主題",
    "next_theme_message": "您正在使用舊版主題，要試用新主題嗎？",
    "next_theme_button": "試用新主題",
    "dismiss": "關閉"
  }
}<|MERGE_RESOLUTION|>--- conflicted
+++ resolved
@@ -1782,13 +1782,8 @@
     "snapshot_time_interval_label": "筆記歷史快照時間間隔："
   },
   "custom_date_time_format": {
-<<<<<<< HEAD
-    "title": "自訂日期/時間格式",
+    "title": "自訂日期 / 時間格式",
     "description": "透過 <shortcut /> 或工具列自訂插入日期和時間的格式。有關可用的格式及符號，請參閱 <doc>Day.js docs</doc>。",
-=======
-    "title": "自訂日期 / 時間格式",
-    "description": "透過 <kbd></kbd> 或工具列自訂插入日期和時間的格式。有關可用的格式及符號，請參閱 <a href=\"https://day.js.org/docs/en/display/format\" target=\"_blank\" rel=\"noopener noreferrer\">Day.js docs</a>。",
->>>>>>> c5ec928a
     "format_string": "格式化字串：",
     "formatted_time": "格式化日期 / 時間："
   },
