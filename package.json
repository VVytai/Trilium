{
  "name": "trilium",
  "productName": "Trilium Notes",
  "description": "Trilium Notes",
  "version": "0.44.8",
  "license": "AGPL-3.0-only",
  "main": "electron.js",
  "bin": {
    "trilium": "./src/www"
  },
  "repository": {
    "type": "git",
    "url": "https://github.com/zadam/trilium.git"
  },
  "scripts": {
    "start-server": "cross-env TRILIUM_ENV=dev node ./src/www",
    "start-electron": "cross-env TRILIUM_ENV=dev electron .",
    "build-backend-docs": "./node_modules/.bin/jsdoc -c jsdoc-conf.json -d ./docs/backend_api src/entities/*.js src/services/backend_script_api.js",
    "build-frontend-docs": "./node_modules/.bin/jsdoc -c jsdoc-conf.json -d ./docs/frontend_api src/public/app/entities/*.js src/public/app/services/frontend_script_api.js src/public/app/widgets/collapsible_widget.js",
    "build-docs": "npm run build-backend-docs && npm run build-frontend-docs",
    "webpack": "npx webpack -c webpack-desktop.config.js && npx webpack -c webpack-mobile.config.js && npx webpack -c webpack-setup.config.js",
    "test": "jasmine",
    "test-es6": "node -r esm spec-es6/attribute_parser.spec.js ",
    "test-all": "npm run test && npm run test-es6"
  },
  "dependencies": {
    "async-mutex": "0.2.4",
    "axios": "0.20.0",
    "better-sqlite3": "7.1.1",
    "body-parser": "1.19.0",
    "cls-hooked": "4.2.2",
    "commonmark": "0.29.2",
    "cookie-parser": "1.4.5",
    "csurf": "1.11.0",
    "dayjs": "1.9.1",
    "ejs": "3.1.5",
    "electron-debug": "3.1.0",
    "electron-dl": "3.0.2",
    "electron-find": "1.0.6",
    "electron-window-state": "5.0.3",
    "express": "4.17.1",
    "express-session": "1.17.1",
    "file-type": "15.0.1",
    "fs-extra": "9.0.1",
    "helmet": "4.1.1",
    "html": "1.0.0",
    "html2plaintext": "2.1.2",
    "http-proxy-agent": "4.0.1",
    "https-proxy-agent": "5.0.0",
    "image-type": "4.1.0",
    "ini": "1.3.5",
    "is-svg": "4.2.1",
    "jimp": "0.16.1",
    "jsdom": "^16.4.0",
    "mime-types": "2.1.27",
    "multer": "1.4.2",
    "node-abi": "2.19.1",
    "open": "7.3.0",
    "portscanner": "2.2.0",
    "rand-token": "1.0.1",
    "request": "^2.88.2",
    "rimraf": "3.0.2",
    "sanitize-filename": "1.6.3",
    "sanitize-html": "2.1.0",
    "sax": "1.2.4",
    "semver": "7.3.2",
    "serve-favicon": "2.5.0",
    "session-file-store": "1.5.0",
    "striptags": "3.1.1",
    "tmp": "^0.2.1",
    "turndown": "6.0.0",
    "turndown-plugin-gfm": "1.0.2",
    "unescape": "1.0.1",
    "ws": "7.3.1",
    "yauzl": "2.10.0",
    "yazl": "2.5.1"
  },
  "devDependencies": {
    "cross-env": "7.0.2",
    "electron": "9.3.2",
    "electron-builder": "22.8.1",
    "electron-packager": "15.1.0",
    "electron-rebuild": "2.2.0",
    "esm": "3.2.25",
    "jasmine": "3.6.1",
    "jsdoc": "3.6.6",
    "lorem-ipsum": "2.0.3",
    "rcedit": "2.2.0",
<<<<<<< HEAD
    "webpack": "5.1.0",
    "webpack-cli": "4.0.0"
=======
    "webpack": "5.0.0-rc.4",
    "webpack-cli": "4.0.0-rc.1"
>>>>>>> badb678b
  },
  "optionalDependencies": {
    "electron-installer-debian": "2.0.1"
  }
}<|MERGE_RESOLUTION|>--- conflicted
+++ resolved
@@ -86,13 +86,8 @@
     "jsdoc": "3.6.6",
     "lorem-ipsum": "2.0.3",
     "rcedit": "2.2.0",
-<<<<<<< HEAD
     "webpack": "5.1.0",
     "webpack-cli": "4.0.0"
-=======
-    "webpack": "5.0.0-rc.4",
-    "webpack-cli": "4.0.0-rc.1"
->>>>>>> badb678b
   },
   "optionalDependencies": {
     "electron-installer-debian": "2.0.1"
