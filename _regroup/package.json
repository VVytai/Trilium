{
  "main": "./electron-main.js",
  "bin": {
    "trilium": "src/main.js"
  },
  "type": "module",
  "scripts": {    
    "server:start-safe": "cross-env TRILIUM_DATA_DIR=./data TRILIUM_ENV=dev nodemon src/main.ts",
    "server:start-no-dir": "cross-env TRILIUM_ENV=dev nodemon src/main.ts",
    "server:start-test": "npm run server:switch && rimraf ./data-test && cross-env TRILIUM_DATA_DIR=./data-test TRILIUM_ENV=dev TRILIUM_PORT=9999 nodemon src/main.ts",
    "server:qstart": "npm run server:switch && npm run server:start",
    "server:switch": "rimraf ./node_modules/better-sqlite3 && npm install",
    "electron:start-no-dir": "cross-env NODE_OPTIONS=\"--import tsx\" TRILIUM_ENV=dev TRILIUM_PORT=37742 electron --inspect=5858 .",
    "electron:start-nix": "electron-rebuild --version 33.3.1 && cross-env NODE_OPTIONS=\"--import tsx\" TRILIUM_DATA_DIR=./data TRILIUM_ENV=dev nix-shell -p electron_33 --run \"electron ./electron-main.ts --inspect=5858 .\"",
    "electron:start-nix-no-dir": "electron-rebuild --version 33.3.1 && cross-env NODE_OPTIONS=\"--import tsx\" TRILIUM_ENV=dev TRILIUM_PORT=37742 nix-shell -p electron_33 --run \"electron ./electron-main.ts --inspect=5858 .\"",    
    "electron:start-prod-no-dir": "npm run build:prepare-dist && cross-env TRILIUM_ENV=prod electron --inspect=5858 .",
    "electron:start-prod-nix": "electron-rebuild --version 33.3.1 && npm run build:prepare-dist && cross-env TRILIUM_DATA_DIR=./data TRILIUM_ENV=dev nix-shell -p electron_33 --run \"electron ./dist/electron-main.js --inspect=5858 .\"",
    "electron:start-prod-nix-no-dir": "electron-rebuild --version 33.3.1 && npm run build:prepare-dist && cross-env TRILIUM_ENV=dev nix-shell -p electron_33 --run \"electron ./dist/electron-main.js --inspect=5858 .\"",
    "electron:qstart": "npm run electron:switch && npm run electron:start",
    "electron:switch": "electron-rebuild",    
    "docs:build": "typedoc",        
    "test": "npm run client:test && npm run server:test",    
    "client:test": "cross-env TRILIUM_ENV=dev TRILIUM_DATA_DIR=./integration-tests/db TRILIUM_INTEGRATION_TEST=memory vitest --root src/public/app",
    "client:coverage": "cross-env TRILIUM_ENV=dev TRILIUM_DATA_DIR=./integration-tests/db TRILIUM_INTEGRATION_TEST=memory vitest --root src/public/app --coverage",
    "test:playwright": "playwright test --workers 1",
    "test:integration-edit-db": "cross-env TRILIUM_INTEGRATION_TEST=edit TRILIUM_PORT=8081 TRILIUM_ENV=dev TRILIUM_DATA_DIR=./integration-tests/db nodemon src/main.ts",
    "test:integration-mem-db": "cross-env    nodemon src/main.ts",
    "test:integration-mem-db-dev": "cross-env TRILIUM_INTEGRATION_TEST=memory TRILIUM_PORT=8082 TRILIUM_ENV=dev TRILIUM_DATA_DIR=./integration-tests/db nodemon src/main.ts",
    "dev:watch-dist": "tsx ./bin/watch-dist.ts",
    "dev:format-check": "eslint -c eslint.format.config.js .",
    "dev:format-fix": "eslint -c eslint.format.config.js . --fix",
    "dev:linter-check": "eslint .",
    "dev:linter-fix": "eslint . --fix",    
    "chore:generate-document": "cross-env nodemon ./bin/generate_document.ts 1000",
    "chore:generate-openapi": "tsx bin/generate-openapi.js"
  },
  "devDependencies": {    
    "@playwright/test": "1.56.1",
    "@stylistic/eslint-plugin": "5.5.0",        
    "@types/express": "5.0.5",    
    "@types/node": "24.9.2",    
    "@types/yargs": "17.0.34",
    "@vitest/coverage-v8": "3.2.4",
    "eslint": "9.39.0",
    "eslint-plugin-simple-import-sort": "12.1.1",
    "esm": "3.2.25",
    "jsdoc": "4.0.5",
    "lorem-ipsum": "2.0.8",    
    "rcedit": "4.0.1",
<<<<<<< HEAD
    "rimraf": "6.0.1",    
    "tslib": "2.8.1"    
=======
    "rimraf": "6.1.0",    
    "tslib": "2.8.1",    
    "typedoc": "0.28.14",
    "typedoc-plugin-missing-exports": "4.1.2"
>>>>>>> 23f2e1eb
  },
  "optionalDependencies": {
    "appdmg": "0.6.6"
  }
}<|MERGE_RESOLUTION|>--- conflicted
+++ resolved
@@ -47,15 +47,8 @@
     "jsdoc": "4.0.5",
     "lorem-ipsum": "2.0.8",    
     "rcedit": "4.0.1",
-<<<<<<< HEAD
-    "rimraf": "6.0.1",    
-    "tslib": "2.8.1"    
-=======
     "rimraf": "6.1.0",    
-    "tslib": "2.8.1",    
-    "typedoc": "0.28.14",
-    "typedoc-plugin-missing-exports": "4.1.2"
->>>>>>> 23f2e1eb
+    "tslib": "2.8.1" 
   },
   "optionalDependencies": {
     "appdmg": "0.6.6"
