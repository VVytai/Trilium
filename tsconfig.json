{
	"compilerOptions": {
<<<<<<< HEAD
      "moduleResolution": "Bundler",
	  "module": "ESNext",
	  "target": "ES2020",
=======
	  "module": "NodeNext",
>>>>>>> 3ba8f934
	  "declaration": false,
	  "sourceMap": true,
	  "outDir": "./build",
	  "strict": true,
	  "noImplicitAny": true,
	  "resolveJsonModule": true,
	  "lib": ["ES2022"],
	  "downlevelIteration": true,
	  "skipLibCheck": true,
	  "esModuleInterop": true
	},
	"include": [
    "./src/**/*.js",
	  "./src/**/*.ts",
    "./*.ts",
    "./spec/**/*.ts",
    "./spec-es6/**/*.ts"
	],
	"exclude": ["./node_modules/**/*"],
	"files": [
		"src/types.d.ts"
	]
}<|MERGE_RESOLUTION|>--- conflicted
+++ resolved
@@ -1,12 +1,6 @@
 {
 	"compilerOptions": {
-<<<<<<< HEAD
-      "moduleResolution": "Bundler",
-	  "module": "ESNext",
-	  "target": "ES2020",
-=======
 	  "module": "NodeNext",
->>>>>>> 3ba8f934
 	  "declaration": false,
 	  "sourceMap": true,
 	  "outDir": "./build",
