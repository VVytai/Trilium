@font-face {
    font-family: Montserrat;
    src: url(../fonts/Montserrat-Light.ttf);
    font-weight: normal;
}

@font-face {
    font-family: Montserrat;
    src: url(../fonts/Montserrat-SemiBold.ttf);
    font-weight: bold;
}

@font-face {
    font-family: JetBrainsLight;
    src: url(../fonts/JetBrainsMono-Light.woff2) format("woff");
}

.table {
    --bs-table-bg: transparent !important;
}

:root {
    --submenu-opening-delay: 300ms;
    --launcher-pane-size: 53px;
    --mobile-bottom-offset: calc(env(safe-area-inset-bottom) * 0.75);
}

html {
    /* this fixes FF filter vs. position fixed bug: https://github.com/zadam/trilium/issues/233 */
    height: 100vh;
    overscroll-behavior: none;
}

body {
    /* Fix for CKEditor block gutter icon "stretching" body and causing scrollbar to appear after pressing enter
        on the last line of the editor. */
    position: fixed;
    width: 100vw;
    height: 100vh;
    background-color: var(--main-background-color);
    color: var(--main-text-color);
    font-family: var(--main-font-family);
    font-size: var(--main-font-size);

    --native-titlebar-foreground: var(--main-text-color);
    --native-titlebar-darwin-x-offset: 10;
    --native-titlebar-darwin-y-offset: 12;
    --launcher-pane-height: 53px;
    --tab-bar-height: 40px;
}

body.mobile .desktop-only {
    display: none !important;
}

body.mobile.context-menu-shown * {
    user-select: none !important;
    -webkit-user-select: none !important;
}

body.mobile #root-widget {
    padding-top: env(safe-area-inset-top);
}

#mobile-bottom-bar {
    padding-bottom: var(--mobile-bottom-offset);
}

body.desktop #root-widget.horizontal-layout {
    padding-top: env(safe-area-inset-top);
    background-color: var(--launcher-pane-background-color);
}

body.desktop #root-widget.vertical-layout #launcher-pane,
body.desktop #root-widget.vertical-layout #left-pane,
body.desktop #root-widget.vertical-layout #rest-pane {
    padding-top: env(safe-area-inset-top);
}

a {
    text-decoration: none;
}

a,
a:visited,
a:hover {
    color: var(--link-color);
}

.note-list-widget a {
    text-decoration: none;
}

.note-list-widget a:hover {
    text-decoration: underline;
}

input,
select,
textarea,
.form-control,
.form-select {
    color: var(--input-text-color);
    background: var(--input-background-color);
}

.form-control:focus {
    color: var(--input-text-color);
    background: var(--input-background-color);
}

.form-select {
    background: var(--input-background-color)
        url("data:image/svg+xml,<svg xmlns='http://www.w3.org/2000/svg' viewBox='0 0 16 16'%3e%3cpath fill='%23ffffff' stroke='%23343a40' stroke-linecap='round' stroke-linejoin='round' stroke-width='2' d='m2 5 6 6 6-6'/></svg>")
        right 0.75rem center/15px 20px no-repeat;
}

.form-text {
    color: var(--muted-text-color);
}

/* Restore default apperance */
input[type="number"],
input[type="checkbox"] {
    appearance: auto !important;
}

/* Add a gap between consecutive radios / check boxes */
label.tn-radio + label.tn-radio,
label.tn-checkbox + label.tn-checkbox {
    margin-left: 12px;
}

#left-pane input,
#left-pane select,
#left-pane textarea {
    color: var(--left-pane-text-color);
    background: var(--left-pane-background-color);
}

input::placeholder,
.form-control::placeholder,
#left-pane input::placeholder {
    color: var(--muted-text-color);
}

.table thead th,
.table td,
.table th {
    /* Fix center vertical alignment of table cells */
    vertical-align: middle;
    color: var(--main-text-color);
    background: transparent;
}

.ck .todo-list__checkmark {
    top: 10px !important;
}

.modal-backdrop {
    background-color: var(--modal-backdrop-color) !important;
}

.component {
    contain: size;
}

code,
kbd,
pre,
samp {
    font-family: var(--monospace-font-family) !important;
}

.input-group-text {
    background-color: var(--accented-background-color) !important;
    color: var(--muted-text-color) !important;
}

button.close {
    color: var(--main-text-color);
}

button.close:hover {
    color: var(--hover-item-text-color);
}

.modal-content {
    background-color: var(--modal-background-color) !important;
}

.nav-link.active {
    background-color: inherit !important;
    color: var(--main-text-color) !important;
}

.note-title[readonly] {
    background: inherit;
}

.tdialog {
    display: none;
}

.ui-autocomplete {
    max-height: 300px;
    overflow-y: auto;
    /* prevent horizontal scrollbar */
    overflow-x: hidden;
}

.icon-action {
    border: 1px solid transparent;
    padding: 5px;
    width: 37px;
    height: 35px;
    cursor: pointer;
    font-size: 1.5em;
    color: var(--button-text-color);
    background: var(--button-background-color);
    border-radius: var(--button-border-radius);
}

.icon-action-always-border {
    border-color: var(--button-border-color);
}

.icon-action:hover:not(.disabled) {
    text-decoration: none;
    border-color: var(--button-border-color);
}

.icon-action.disabled {
    color: var(--muted-text-color) !important;
    cursor: not-allowed;
    pointer-events: none;
}

.ui-widget-content a:not(.ui-tabs-anchor) {
    color: #337ab7 !important;
}

div.ui-tooltip {
    max-width: 600px;
    max-height: 600px;
    overflow: auto;
}

/*
* .search-inactive is added to search window <webview> when the window
* is inactive.
*/
.search-inactive {
    visibility: hidden;
}

/*
* .search-inactive is added to search window <webview> when the window
* is active.
*/
.search-active {
    visibility: visible;
}

.electronSearchText-box {
    display: none;
}
.electronSearchText-visible {
    display: block;
}

/* Allow to use <kbd> elements inside the title to define shortcut hints. */
.ui-menu kbd,
button kbd {
    color: var(--muted-text-color);
    border: none;
    background-color: transparent;
    box-shadow: none;
}

.ui-menu kbd {
    margin-left: 30px;
    float: right;
}

.suppressed {
    display: none;
}

.dropdown-divider {
    border-color: var(--dropdown-border-color);
}

@keyframes dropdown-menu-opening {
    from {
        opacity: 0;
    }
    to {
        opacity: 1;
    }
}

.dropdown-menu {
    color: var(--menu-text-color) !important;
    font-size: inherit;
    background-color: var(--menu-background-color) !important;
    user-select: none;
    -webkit-user-select: none;
}

body.desktop .dropdown-menu {
    border: 1px solid var(--dropdown-border-color);
    box-shadow: 0px 10px 20px rgba(0, 0, 0, var(--dropdown-shadow-opacity));
    animation: dropdown-menu-opening 100ms ease-in;
}

@supports (animation-fill-mode: forwards) {
    /* Delay the opening of submenus */
    body.desktop .dropdown-submenu .dropdown-menu {
        opacity: 0;
        animation-fill-mode: forwards;
        animation-delay: var(--submenu-opening-delay);
    }
}

.dropdown-menu.static {
    box-shadow: unset;
}

.dropend .dropdown-toggle::after {
    margin-left: 0.5em;
    color: var(--muted-text-color);
}

.dropdown-menu .disabled {
    color: #888 !important;
    pointer-events: none;
}

.dropdown-menu .disabled .disabled-tooltip {
    pointer-events: all;
    margin-left: 8px;
    font-size: 0.5em;
    color: var(--disabled-tooltip-icon-color);
    cursor: help;
    opacity: 0.75;
}

.dropdown-menu .disabled .disabled-tooltip:hover {
    opacity: 1;
}

.dropdown-menu a:hover:not(.disabled),
.dropdown-item:hover:not(.disabled, .dropdown-item-container) {
    color: var(--hover-item-text-color) !important;
    background-color: var(--hover-item-background-color) !important;
    border-color: var(--hover-item-border-color) !important;
    cursor: pointer;
}

.dropdown-item-container,
.dropdown-item-container:hover,
.dropdown-item-container:active {
    background: transparent;
    cursor: default;
}

.dropdown-menu a:not(.selected) .check {
    visibility: hidden;
}

body.desktop .dropdown-menu:not(#context-menu-container) .dropdown-item,
body.desktop #context-menu-container .dropdown-item > span {
    display: flex;
    align-items: center;
}

.dropdown-menu kbd {
    flex-grow: 1;
    text-align: right;
    color: var(--muted-text-color);
    border: none;
    background-color: transparent;
    box-shadow: none;
    padding-bottom: 0;
}

.dropdown-item,
.dropdown-header {
    color: var(--menu-text-color) !important;
    border: 1px solid transparent !important;
}

.dropdown-item.disabled,
.dropdown-item.disabled kbd {
    color: #aaa !important;
}

.dropdown-item.active,
.dropdown-item:focus {
    color: var(--active-item-text-color) !important;
    background-color: var(--active-item-background-color) !important;
    border-color: var(--active-item-border-color) !important;
    outline: none;
}

.dropdown-item .destructive-action-icon {
    color: var(--dropdown-item-icon-destructive-color);
}

.dropdown-item > span:not([class]) {
    width: 100%;
}

.CodeMirror {
    height: 100%;
    background: inherit;
}

body .CodeMirror {
    font-size: var(--monospace-font-size);
}

.CodeMirror-gutters {
    background-color: inherit !important;
    border-right: none;
}

.cm-matchhighlight {
    background-color: #eeeeee;
}

.CodeMirror pre.CodeMirror-placeholder {
    color: #999 !important;
}

#sql-console-query {
    height: 150px;
    width: 100%;
    border: 1px solid #ccc;
    margin-bottom: 10px;
}

#sql-console-query .CodeMirror {
    height: 150px;
}

#sql-console-query .CodeMirror-scroll {
    min-height: inherit !important;
}

.btn {
    border-radius: var(--button-border-radius);
    border-color: var(--button-border-color);
}

.btn:hover {
    border-color: var(--hover-item-border-color);
}

button.btn,
button.btn-sm {
    font-size: inherit;
}

.btn-micro {
    padding: 0 10px 0 10px;
}

.btn.btn-primary {
    border-color: var(--primary-button-border-color);
    background-color: var(--primary-button-background-color);
    color: var(--primary-button-text-color);
}

.btn:not(:disabled):not(.disabled):active,
.btn:not(:disabled):not(.disabled).active {
    border-color: var(--primary-button-text-color);
    background-color: var(--active-item-background-color);
    color: var(--active-item-text-color);
}

.btn.btn-primary kbd {
    color: var(--primary-button-text-color);
}

.btn:not(.btn-primary) {
    background-color: var(--button-background-color);
    color: var(--button-text-color);
}

#left-pane .btn:not(.btn-primary) {
    background-color: var(--button-background-color);
    color: var(--left-pane-text-color);
}

.btn.active:not(.btn-primary) {
    background-color: var(--button-disabled-background-color) !important;
    opacity: 0.4;
}

.ck.ck-block-toolbar-button {
    transform: translateX(7px);
    color: var(--muted-text-color);
    background-color: var(--main-background-color);
    /* Making this narrower because https://github.com/zadam/trilium/issues/502 (problem only in smaller font sizes) */
    min-width: 0;
    padding: 0;
}

pre:not(.CodeMirror-line):not(.hljs) {
    color: var(--main-text-color) !important;
    white-space: pre-wrap;
    font-size: 100%;
}

.pointer {
    cursor: pointer;
}

.show-recent-notes-button,
.input-clearer-button,
.go-to-selected-note-button {
    padding-top: 8px;
}

.show-recent-notes-button,
.full-text-search-button {
    cursor: pointer;
    font-size: 1.3em;
    padding-left: 5px;
    padding-right: 5px;
}

.input-clearer-button {
    cursor: pointer;
    font-size: 1.3em;
    background: inherit !important;
    padding-left: 5px;
    padding-right: 5px;
}

.open-external-link-button {
    cursor: pointer;
    font-size: 1.3em;
    padding-left: 5px;
    padding-right: 5px;
    padding-top: 8px;
}

.go-to-selected-note-button {
    cursor: pointer;
    font-size: 1.3em;
    padding-left: 4px;
    padding-right: 3px;
}

.go-to-selected-note-button.disabled,
.go-to-selected-note-button.disabled:hover {
    cursor: inherit;
    color: var(--button-disabled-text-color) !important;
    background-color: var(--button-disabled-background-color) !important;
    text-decoration: none;
}

.note-autocomplete-input {
    /* this is for seamless integration of "input clearer" button */
    border-right: 0;
}

table.promoted-attributes-in-tooltip {
    margin: auto;
}

table.promoted-attributes-in-tooltip td,
table.promoted-attributes-in-tooltip th {
    padding: 10px;
}

.tooltip {
    font-size: var(--main-font-size) !important;
    /*
        TODO: Investigate the purpose of this
        z-index: calc(var(--ck-z-panel) - 1) !important;
    */
    z-index: 3000;
}

.tooltip-trigger {
    position: absolute;
    top: 0;
    left: 0;
    width: 100%;
    height: 100%;
    background: transparent;
    pointer-events: none;
}

.bs-tooltip-bottom .tooltip-arrow::before {
    border-bottom-color: var(--main-border-color) !important;
}
.bs-tooltip-top .tooltip-arrow::before {
    border-top-color: var(--main-border-color) !important;
}
.bs-tooltip-left .tooltip-arrow::before {
    border-left-color: var(--main-border-color) !important;
}
.bs-tooltip-right .tooltip-arrow::before {
    border-right-color: var(--main-border-color) !important;
}

.bs-tooltip-bottom .tooltip-arrow::after {
    border-bottom-color: var(--tooltip-background-color) !important;
}
.bs-tooltip-top .tooltip-arrow::after {
    border-top-color: var(--tooltip-background-color) !important;
}
.bs-tooltip-left .tooltip-arrow::after {
    border-left-color: var(--tooltip-background-color) !important;
}
.bs-tooltip-right .tooltip-arrow::after {
    border-right-color: var(--tooltip-background-color) !important;
}

.bs-tooltip-auto[data-popper-placement^="left"] .tooltip-arrow::before,
.bs-tooltip-left .tooltip-arrow::before {
    left: -1px;
    border-width: 0.4rem 0 0.4rem 0.4rem;
    border-left-color: var(--main-border-color) !important;
}

.bs-tooltip-auto[data-popper-placement^="bottom"] .tooltip-arrow::before,
.bs-tooltip-bottom .tooltip-arrow::before {
    bottom: -1px;
    border-width: 0 0.4rem 0.4rem;
    border-bottom-color: var(--main-border-color) !important;
}

.bs-tooltip-auto[data-popper-placement^="right"] .tooltip-arrow::before,
.bs-tooltip-right .tooltip-arrow::before {
    right: -1px;
    border-width: 0.4rem 0.4rem 0.4rem 0;
    border-right-color: var(--main-border-color) !important;
}

.bs-tooltip-auto[data-popper-placement^="top"] .tooltip-arrow::before,
.bs-tooltip-top .tooltip-arrow::before {
    top: -1px;
    border-width: 0.4rem 0.4rem 0;
    border-top-color: var(--main-border-color) !important;
}

.bs-tooltip-auto[data-popper-placement^="left"] .tooltip-arrow::after,
.bs-tooltip-left .tooltip-arrow::after {
    left: -1px;
    border-width: 0.4rem 0 0.4rem 0.4rem;
    border-left-color: var(--tooltip-background-color) !important;
}

.bs-tooltip-auto[data-popper-placement^="bottom"] .tooltip-arrow::after,
.bs-tooltip-bottom .tooltip-arrow::after {
    bottom: -1px;
    border-width: 0 0.4rem 0.4rem;
    border-bottom-color: var(--tooltip-background-color) !important;
}

.bs-tooltip-auto[data-popper-placement^="right"] .tooltip-arrow::after,
.bs-tooltip-right .tooltip-arrow::after {
    right: -1px;
    border-width: 0.4rem 0.4rem 0.4rem 0;
    border-right-color: var(--tooltip-background-color) !important;
}

.bs-tooltip-auto[data-popper-placement^="top"] .tooltip-arrow::after,
.bs-tooltip-top .tooltip-arrow::after {
    top: -1px;
    border-width: 0.4rem 0.4rem 0;
    border-top-color: var(--tooltip-background-color) !important;
}

.note-tooltip.tooltip .tooltip-arrow {
    display: none;
}

.tooltip-inner {
    padding: 15px;
    background-color: var(--tooltip-background-color) !important;
    border: 1px solid var(--main-border-color);
    border-radius: 5px;
    text-align: left;
    color: var(--main-text-color) !important;
    max-width: 500px;
    box-shadow: 10px 10px 93px -25px #aaaaaa;
}

.tooltip-inner p:last-of-type {
    margin-bottom: 0;
}

.rendered-note-attributes {
    color: var(--muted-text-color);
    margin-bottom: 7px;
}

.note-tooltip-title {
    text-overflow: ellipsis;
    white-space: nowrap;
    overflow: hidden;
}

.note-tooltip-content {
    /* height needs to stay small because tooltip has problem when it can't fit to either top or bottom of the cursor */
    max-height: 300px;
    overflow: auto;
}

.note-tooltip-content .note-title-with-path .note-path {
    font-size: small;
}

.note-tooltip-attributes {
    display: -webkit-box;
    -webkit-box-orient: vertical;
    -webkit-line-clamp: 2;
    text-overflow: ellipsis;
    overflow: hidden;
}

.tooltip-inner img {
    max-width: 250px;
    max-height: 250px;
}

.tooltip-inner figure.image-style-side {
    float: right;
}

.tooltip.show {
    opacity: 1;
}

.algolia-autocomplete {
    width: calc(100% - 30px);
    z-index: 2000 !important;
}

.algolia-autocomplete-container .aa-dropdown-menu {
    position: inherit !important;
    overflow: auto;
}

.algolia-autocomplete .aa-input,
.algolia-autocomplete .aa-hint {
    width: 100%;
}

.algolia-autocomplete .aa-dropdown-menu {
    width: 100%;
    background-color: var(--main-background-color);
    border: 1px solid var(--main-border-color);
    border-top: none;
    z-index: 2000 !important;
    max-height: 500px;
    overflow: auto;
    padding: 0;
    margin: 0;
}

.aa-dropdown-menu .aa-suggestion {
    cursor: pointer;
    padding: 5px;
    margin: 0;
}

.aa-dropdown-menu .aa-suggestion p {
    padding: 0;
    margin: 0;
}

.aa-dropdown-menu .aa-suggestion.aa-cursor {
    color: var(--active-item-text-color);
    background-color: var(--active-item-background-color);
}

.help-button {
    float: right;
    background: none;
    font-weight: 900;
    color: orange;
    border: 0;
    cursor: pointer;
}

.multiplicity {
    font-size: 1.3em;
}

/* this is because bootstrap (?) sets code color to red for some reason */
code {
    color: inherit !important;
}

.animated {
    animation-duration: 1s;
    animation-fill-mode: both;
}

@keyframes fadeInDown {
    from {
        opacity: 0;
        transform: translate3d(0, -100%, 0);
    }

    to {
        opacity: 1;
        transform: translate3d(0, 0, 0);
    }
}

.fadeInDown {
    animation-name: fadeInDown;
}

@keyframes fadeOutUp {
    from {
        opacity: 1;
    }

    to {
        opacity: 0;
        -webkit-transform: translate3d(0, -100%, 0);
        transform: translate3d(0, -100%, 0);
    }
}

.fadeOutUp {
    animation-name: fadeOutUp;
}

div[data-notify="container"] {
    text-align: center;
}

.saved-indicator {
    font-size: 150%;
}

.ck-editor__is-empty.ck-content.ck-editor__editable::before {
    content: "You can start writing note here ...";
    position: absolute;
    display: block;

    margin: var(--ck-spacing-large) 0;

    color: var(--muted-text-color);
}

.ck-editor__editable .ck-mermaid__editing-view {
    font-family: var(--monospace-font-family);
}

.ck-content .table table th {
    background-color: var(--accented-background-color);
}

.ck-content .image > figcaption {
    color: var(--main-text-color) !important;
    background-color: var(--accented-background-color) !important;
}

.ck-content li p {
    margin: 0 !important;
}

.ck-content a:hover {
    text-decoration: underline;
}

.ck-content .footnote-section {
    border: 1px solid #c4c4c4;
    border-radius: 2px;
    counter-reset: footnote-counter;
    margin: 1em 0;
    padding: 10px;
}

.ck-content .footnote-item {
    counter-increment: footnote-counter;
    display: flex;
    list-style: none;
    margin-left: 0.5em;
}

.ck-content .footnote-item > * {
    vertical-align: text-top;
}

.ck-content .footnote-back-link {
    margin-right: 0.1em;
    position: relative;
    top: -0.2em;
}

.ck-content .footnotes .footnote-back-link > sup {
    margin-right: 0;
}

.ck-content .footnote-item:before {
    content: counter(footnote-counter) ". ";
    display: inline-block;
    min-width: fit-content;
    position: relative;
    right: 0.2em;
    text-align: right;
}

.ck-content .footnote-content {
    border-radius: 2px;
    display: inline-block;
    flex-grow: 1;
    padding: 0 0.3em;
    width: 95%;
}

.ck-content .ck-content-widget.footnote-section .ck-content-widget__type-around__button_after {
    display: none;
}

#options-dialog input[type="number"] {
    text-align: right;
}

.help-cards ul {
    padding-left: 20px;
}

.help-cards kbd {
    color: var(--main-text-color);
    background-color: var(--accented-background-color);
    border: 1px solid var(--main-border-color);
    padding: 2px;
}

a.external:not(.no-arrow):after, a[href^="http://"]:not(.no-arrow):after, a[href^="https://"]:not(.no-arrow):after
{
    font-size: smaller;
    content: "\2197";
    vertical-align: top;
}

.card {
    color: inherit !important;
    background-color: inherit !important;
    border-color: var(--main-border-color) !important;
}

.bx-empty {
    width: 1em;
    display: inline-block;
}

.note-detail-empty {
    margin: 50px;
}

.modal-header {
    padding: 0.5rem 1rem 0.5rem 1rem !important; /* make modal header padding slightly smaller */
}

.modal-header .help-button {
    padding: 6px;
    margin: 0 12px;
}

#toast-container {
    position: absolute;
    width: 100%;
    top: 20px;
    pointer-events: none;
}

.toast {
    --bs-toast-bg: var(--accented-background-color);
    --bs-toast-color: var(--main-text-color);
    z-index: 9999999999 !important;
    pointer-events: all;
}

.toast-header {
    background-color: var(--more-accented-background-color) !important;
    color: var(--main-text-color) !important;
}

.toast-body {
    white-space: preserve-breaks;
}

.ck-mentions .ck-button {
    font-size: var(--detail-font-size) !important;
    padding: 5px;
}

.ck-mentions .ck-button b {
    font-size: var(--detail-font-size) !important;
}

.ck-mentions .ck-button.ck-on {
    background-color: var(--active-item-background-color) !important;
    color: var(--active-item-text-color) !important;
}

.ck-mentions .ck-button b {
    font-weight: bold !important;
    color: inherit !important;
    vertical-align: baseline !important;
}

.side-checkbox {
    display: flex;
    align-items: end;
    padding-top: 0.375rem;
    padding-bottom: 0.375rem;
    line-height: 1.5;
}

.ck-content .todo-list .todo-list__label > input:before {
    border: 1px solid var(--muted-text-color) !important;
}

.ck-link-actions .ck-tooltip {
    /* force hide the tooltip since it shows misleading "open link in new tab */
    display: none !important;
}

.include-note {
    margin-bottom: 10px;
    padding: 10px;
    border-radius: 10px;
    background-color: var(--accented-background-color);
    display: flex; /* see https://github.com/zadam/trilium/issues/1590 */
}

.include-note.ck-placeholder::before {
    /* remove placeholder in otherwise empty note */
    content: "" !important;
}

/* Using data- attribute to support both CKEditor and readonly view */
.include-note[data-box-size="small"] .include-note-content {
    max-height: 10em;
    overflow: auto;
}

.include-note[data-box-size="small"] .include-note-content.type-pdf {
    height: 10em; /* PDF is rendered in iframe and must be sized absolutely */
}

.include-note[data-box-size="medium"] .include-note-content {
    max-height: 20em;
    overflow: auto;
}

.include-note[data-box-size="medium"] .include-note-content.type-pdf .rendered-content {
    height: 20em; /* PDF is rendered in iframe and must be sized absolutely */
}

.include-note[data-box-size="full"] .include-note-content.type-pdf .rendered-content {
    height: 50em; /* PDF is rendered in iframe and it's not possible to put full height so at least a large height */
}

.include-note-wrapper {
    width: 100%;
}

.alert {
    padding: 8px 14px;
    width: auto;
}

.alert-warning,
.alert-info {
    color: var(--main-text-color) !important;
    background-color: transparent !important;
    border-color: var(--main-border-color) !important;
}

.gutter {
    background: linear-gradient(to bottom, transparent, var(--accented-background-color), transparent);
}

.gutter:hover {
    background: linear-gradient(to bottom, transparent, var(--main-border-color), transparent);
}

.gutter.gutter-horizontal {
    cursor: col-resize;
}

.gutter.gutter-vertical {
    cursor: row-resize;
}

#context-menu-cover.show {
    position: fixed;
    top: 0;
    left: 0;
    right: 0;
    bottom: 0;
    z-index: 1000;
    background: rgba(0, 0, 0, 0.1);
}

#context-menu-container {
    max-height: 100vh;
    /* !!! Cannot set overflow: auto, submenus will break !!! */
}

body.mobile #context-menu-container.mobile-bottom-menu {
    position: fixed !important;
    left: 0 !important;
    right: 0 !important;
    bottom: 0 !important;
    top: unset !important;
    max-height: 70vh;
    overflow: auto !important;
    user-select: none;
    -webkit-user-select: none;
    padding-bottom: env(safe-area-inset-bottom) !important;
}

body.mobile .dropdown-menu {
    position: fixed !important;
    z-index: 3000 !important;
}

body.mobile .dropdown-submenu > .dropdown-menu {
    position: static !important;
    border: 0 !important;
    padding: 0 !important;
    overflow: hidden !important;
    top: unset !important;
    margin-top: 0 !important;
    width: 100%;
}

#context-menu-container,
#context-menu-container .dropdown-menu {
    padding: 3px 0 0;
    z-index: 2000;
}

#context-menu-container .dropdown-item {
    padding: 0 7px 0 10px;
    cursor: pointer;
    user-select: none;
    -webkit-user-select: none;
}

body.desktop li.dropdown-submenu:hover > ul.dropdown-menu {
    display: block;
}

.dropdown-submenu {
    position: relative;
}

.dropdown-submenu > .dropdown-menu {
    top: 0;
    left: calc(100% - 2px); /* -2px, otherwise there's a small gap between menu and submenu where the hover can disappear */
    margin-top: -10px;
    min-width: 15rem;
    /* to make submenu scrollable https://github.com/zadam/trilium/issues/3136 */
    max-height: 600px;
    overflow: auto;
}

body:not(.mobile) #launcher-pane.horizontal .dropdown-submenu > .dropdown-menu {
    left: calc(-100% + 10px);
}

#launcher-pane.horizontal .right-dropdown-widget {
    width: 53px;
}

#launcher-pane.vertical .right-dropdown-widget {
    height: 53px;
}

/* rotate caret on hover */
.dropdown-menu > li > a:hover:after {
    text-decoration: underline;
    transform: rotate(-90deg);
}

::-webkit-scrollbar {
    width: 12px;
}

::-webkit-scrollbar-thumb {
    border-radius: 5px;
    border: 1px solid var(--scrollbar-border-color);
    background-color: var(--scrollbar-background-color);
}

::-webkit-scrollbar-corner {
    background-color: inherit;
}

[data-bs-toggle="tooltip"]:not(.button-widget) span {
    padding-bottom: 0;
    border-bottom: 1px dotted;
}

.hidden-int,
.hidden-ext {
    display: none !important;
}

.ck.ck-mentions > .ck-list__item {
    max-width: 700px;
}

.ck.ck-mentions > .ck-list__item .ck-button {
    /* wrap text for very long note path title */
    white-space: normal !important;
}

.area-expander {
    display: flex;
    flex-direction: row;
    color: var(--muted-text-color);
    font-size: 90%;
}

.area-expander hr {
    height: 1px;
    border-color: var(--main-border-color);
    position: relative;
    top: 4px;
    margin-top: 5px;
}

.area-expander-text {
    padding-left: 20px;
    padding-right: 20px;
    white-space: nowrap;
}

.area-expander:hover {
    cursor: pointer;
}

.area-expander:hover hr {
    border-color: var(--main-text-color);
}

.area-expander:hover .area-expander-text {
    color: var(--main-text-color);
}

.help-dropdown {
    display: inline-block;
}

.help-dropdown .dropdown-menu {
    border-radius: 10px;
    border-width: 2px;
    box-shadow: 10px 10px 93px -25px black;
    padding: 10px 15px 10px 15px !important;
    width: 600px;
    white-space: normal;
}

.help-dropdown .dropdown-menu pre {
    background-color: var(--accented-background-color);
    padding: 10px;
    margin: 10px;
}

.help-dropdown code {
    font-variant-ligatures: none;
}

#launcher-pane .launcher-button {
    font-size: 150%;
    display: inline-block;
    padding: 13px 13px;
    cursor: pointer;
    border: none;
    color: var(--launcher-pane-text-color);
    background-color: var(--launcher-pane-background-color);
}

#launcher-pane.vertical .launcher-button {
    width: 100%;
    height: 53px;
}

#launcher-pane.horizontal .launcher-button {
    width: 53px;
    height: 100%;
}

#launcher-pane.horizontal .quick-search {
    width: 350px;
}

#launcher-pane .icon-action:hover {
    background-color: var(--hover-item-background-color);
}

#left-pane {
    color: var(--left-pane-text-color);
    background-color: var(--left-pane-background-color);
}

/* Mobile, phone mode */
@media (max-width: 991px) {
    body.mobile #launcher-pane .dropdown.global-menu > .dropdown-menu.show,
    body.mobile #launcher-container .dropdown > .dropdown-menu.show {
        position: fixed !important;
        bottom: calc(var(--mobile-bottom-offset) + var(--launcher-pane-size)) !important;
        top: unset !important;
        left: 0 !important;
        right: 0 !important;
        transform: unset !important;
    }

    #mobile-sidebar-container {
        position: fixed;
        top: 0;
        left: 0;
        right: 0;
        bottom: 0;
        z-index: 1000;
        transition: background-color 250ms ease-in-out;
        visibility: hidden;
        background: rgba(0, 0, 0, 0.4);
    }

    #mobile-sidebar-container.show {
        visibility: visible;
    }

    #mobile-sidebar-wrapper {
        position: absolute;
        top: 0;
        left: 0;
        bottom: 0;
        width: 85vw;
        padding-top: env(safe-area-inset-top);
        transition: transform 250ms ease-in-out;
        background: var(--main-background-color);
        z-index: 2000;
    }

    #mobile-sidebar-container.show #mobile-sidebar-wrapper {
        transform: translateX(0);
    }

    body.mobile #launcher-container {
        justify-content: center;
    }

    body.mobile #launcher-container button {
        margin: 0 16px;
    }

    body.mobile .modal.show {
        background-color: rgba(0, 0, 0, 0.7);
    }

    body.mobile .modal-dialog {
        position: fixed;
        bottom: 0;
        left: 0;
        right: 0;
        margin: 0 !important;
        max-height: 85vh;
    }

    body.mobile .modal-content {
        height: 100% !important;
    }

    body.mobile .help-dialog kbd {
        display: inline !important;
    }

    body.mobile .options-section table {
        word-break: break-all;
    }

    body.mobile .jump-to-note-dialog .modal-content {
        overflow-y: auto;
    }

    body.mobile .jump-to-note-dialog .modal-dialog .aa-dropdown-menu {
        max-height: unset;
        overflow: auto;
    }
}

/* Mobile, tablet mode */
@media (min-width: 992px) {
    body.mobile #root-widget {
        flex-direction: column-reverse !important;
        background-color: var(--launcher-pane-background-color);
    }

    #mobile-sidebar-wrapper {
        transform: none !important;
        background-color: var(--left-pane-background-color) !important;
    }

    #mobile-rest-container {
        background-color: var(--root-background);
    }

    #detail-container {
        background: var(--main-background-color);
    }
}

@media (max-width: 991px) {
    body.mobile.force-fixed-tree #mobile-sidebar-wrapper {
        padding-top: 0;
        position: static;
        height: 40vh;
        width: 100vw;
        transform: none !important;
        background-color: var(--left-pane-background-color) !important;
        border-bottom: 0.5px solid var(--main-border-color);
    }

    body.mobile.force-fixed-tree #mobile-sidebar-container {
        display: none !important;
    }

    body.mobile.force-fixed-tree #mobile-sidebar-wrapper .quick-search {
        display: none;
    }

    body.mobile.force-fixed-tree .component > button.bx-sidebar {
        visibility: hidden;
        padding: 0;
        width: 6px;
    }

    body.mobile.force-fixed-tree #mobile-rest-container {
        flex-direction: column !important;
    }

    body.mobile.force-fixed-tree #detail-container {
        flex-grow: 1;
    }
}

#launcher-pane {
    color: var(--launcher-pane-text-color);
    background-color: var(--launcher-pane-background-color);
}

#right-pane {
    overflow: auto;
}

#right-pane .card {
    border: 0;
    display: flex;
    flex-shrink: 0;
    flex-direction: column;
    margin-left: 10px;
    margin-right: 5px;
}

#right-pane .card-header {
    background: inherit;
    padding: 6px 0 3px 0;
    width: 99%; /* to give minimal right margin */
    background-color: var(--button-background-color);
    border-color: var(--button-border-color);
    border-width: 0 0 1px 0;
    border-radius: 4px;
    border-style: solid;
    display: flex;
    justify-content: space-between;
    align-items: baseline;
    font-weight: bold;
    text-transform: uppercase;
    color: var(--muted-text-color) !important;
}

#right-pane .card-header-buttons {
    display: flex;
    transform: scale(0.9);
    position: relative;
    top: 2px;
}

#right-pane .body-wrapper {
    overflow: auto;
}

#right-pane .card-body {
    width: 100%;
    padding: 8px;
    border: 0;
    height: 100%;
    overflow: auto;
}

#right-pane .card-body ul {
    padding-left: 25px;
    margin-bottom: 5px;
}

.text-with-ellipsis {
    overflow-x: hidden;
    white-space: nowrap;
    text-overflow: ellipsis;
}

.note-split {
    flex-basis: 0; /* so that each split has same width */
    margin-left: auto;
    margin-right: auto;
}

.note-split.full-content-width {
    max-width: 999999px;
}

button.close:hover {
    text-shadow: none;
    color: currentColor;
}

.hidden-no-content {
    display: none;
}

.reference-link .bx {
    position: relative;
    top: 1px;
    margin-right: 3px;
}

.options-section:first-of-type h4 {
    margin-top: 0;
}

.options-section h4 {
    margin-top: 25px;
    margin-bottom: 15px;
}

.options-section h5 {
    margin-top: 10px;
    margin-bottom: 10px;
}

.options-number-input {
    /* overriding settings from .form-control */
    width: 10em !important;
    flex-grow: 0 !important;
}

.options-mime-types {
    column-width: 250px;
}

textarea {
    cursor: auto;
}

.ck-powered-by-balloon {
    display: none !important;
}

.attachment-actions-toolbar {
    display: flex;
    align-items: center;
}

.attachment-help-button {
    display: inline-block;
    margin-left: 10px;
    vertical-align: middle;
    font-size: 1em;
}

.jump-to-note-dialog .modal-header {
    align-items: center;
}

.jump-to-note-dialog .modal-body {
    padding: 0;
}

.jump-to-note-results .aa-dropdown-menu {
    max-height: 40vh;
}

.jump-to-note-results .aa-suggestions {
    padding: 1rem;
}

.empty-table-placeholder {
    text-align: center;
    color: var(--muted-text-color);
}

body.electron.platform-darwin:not(.native-titlebar) .tab-row-container {
    padding-left: 1em;
}

#tab-row-left-spacer {
    width: env(titlebar-area-x);
    -webkit-app-region: drag;
}

.tab-row-widget {
    padding-right: calc(100vw - env(titlebar-area-width, 100vw));
}

.tab-row-container .toggle-button {
    background: transparent;
    appearance: none;
    border: 0;
    width: 24px;
    height: 24px;
    color: var(--launcher-pane-text-color);
    margin: 8px 10px;
    font-size: 18px;
}

.recent-changes-content li > span:first-child::after {
    content: " - ";
}

.recent-changes-content li {
    border: 1px solid transparent;
}

.recent-changes-content li:not(.deleted-note):hover {
    border-color: var(--hover-item-border-color);
    background: var(--hover-item-background-color);
    color: var(--hover-item-text-color);
}

.note-split.type-geoMap .floating-buttons-children {
    background: var(--main-background-color);
    box-shadow: 0px 10px 20px rgba(0, 0, 0, var(--dropdown-shadow-opacity));
    border-radius: 4px;
}

body.zen {
    --tab-bar-height: 0;
}

body.zen .gutter,
body.zen #launcher-container,
body.zen #launcher-pane,
body.zen #left-pane,
body.zen #right-pane,
body.zen .tab-row-container,
body.zen .tab-row-widget,
body.zen .ribbon-container,
body.zen .note-icon-widget,
body.zen .title-row .button-widget,
body.zen .floating-buttons {
    display: none !important;
}

body.zen #launcher-pane {
    position: absolute !important;
    top: 0 !important;
    right: 0 !important;
    width: 64px !important;
    height: 64px !important;
    background: transparent !important;
    border: 0 !important;
}

body.zen .title-row {
    display: block !important;
    height: unset !important;
    -webkit-app-region: drag;
    padding-left: env(titlebar-area-x);
    padding-right: 2.5em;
}

body.zen .note-title-widget,
body.zen .note-title-widget input {
    font-size: 1rem !important;
    background: transparent !important;
}

/* Content renderer */

footer.file-footer {
    display: flex;
    justify-content: center;
}

footer.file-footer button {
    margin: 5px;
}

<<<<<<< HEAD
/* AI Chat Widget Styles */
.chat-widget {
    display: flex;
    flex-direction: column;
    height: 100%;
    overflow: hidden;
}

.chat-header {
    display: flex;
    justify-content: space-between;
    align-items: center;
    padding: 10px 15px;
    border-bottom: 1px solid var(--main-border-color);
    background-color: var(--accented-background-color);
}

.chat-title {
    font-weight: bold;
    flex-grow: 1;
    overflow: hidden;
    text-overflow: ellipsis;
    white-space: nowrap;
}

.chat-actions {
    display: flex;
    gap: 5px;
}

.chat-messages {
    flex-grow: 1;
    overflow-y: auto;
    padding: 15px;
    display: flex;
    flex-direction: column;
    gap: 15px;
}

.chat-message {
    display: flex;
    gap: 10px;
    max-width: 85%;
}

.chat-message-user {
    align-self: flex-end;
    flex-direction: row-reverse;
}

.chat-message-assistant {
    align-self: flex-start;
}

.chat-message-avatar {
    flex-shrink: 0;
    width: 30px;
    height: 30px;
    border-radius: 50%;
    background-color: var(--accented-background-color);
    display: flex;
    align-items: center;
    justify-content: center;
}

.chat-message-user .chat-message-avatar {
    background-color: var(--primary-color);
    color: white;
}

.chat-message-assistant .chat-message-avatar {
    background-color: var(--muted-text-color);
    color: white;
}

.chat-message-content {
    flex-grow: 1;
    padding: 10px 15px;
    border-radius: 12px;
    background-color: var(--accented-background-color);
    overflow-wrap: break-word;
    word-break: break-word;
}

.chat-message-user .chat-message-content {
    background-color: var(--primary-color);
    color: white;
}

.chat-message-content pre {
    background-color: var(--main-background-color);
    border-radius: 5px;
    padding: 10px;
    overflow-x: auto;
    margin: 10px 0;
}

.chat-message-user .chat-message-content pre {
    background-color: rgba(255, 255, 255, 0.2);
}

.chat-message-content code {
    font-family: monospace;
    background-color: var(--main-background-color);
    padding: 2px 4px;
    border-radius: 3px;
}

.chat-message-user .chat-message-content code {
    background-color: rgba(255, 255, 255, 0.2);
}

.chat-controls {
    display: flex;
    flex-direction: column;
    padding: 15px;
    gap: 10px;
    border-top: 1px solid var(--main-border-color);
}

.chat-input-container {
    position: relative;
}

.chat-input {
    width: 100%;
    resize: none;
    padding-right: 40px;
}

.chat-buttons {
    display: flex;
    justify-content: space-between;
}

.chat-loading {
    animation: chat-loading 1s infinite;
    letter-spacing: 3px;
}

@keyframes chat-loading {
    0% { opacity: 0.3; }
    50% { opacity: 1; }
    100% { opacity: 0.3; }
}

/* Right Pane Tab Styles */
#right-pane-tab-container {
    display: flex;
    gap: 10px;
}

.right-pane-tab {
    padding: 5px 10px;
    cursor: pointer;
    border-radius: 5px;
    white-space: nowrap;
    overflow: hidden;
    text-overflow: ellipsis;
    transition: background-color 0.2s ease;
}

.right-pane-tab:hover {
    background-color: var(--hover-item-background-color);
}

.right-pane-tab.active {
    background-color: var(--primary-color);
    color: white;
}

.right-pane-tab .tab-title {
    display: flex;
    align-items: center;
    gap: 5px;
}

.right-pane-tab .tab-title .bx {
    font-size: 1.1em;
}
.ck-content .admonition {
=======
body.desktop .ck-content .admonition {
    --accent-color: var(--card-border-color);
    border: 1px solid var(--accent-color);
>>>>>>> 507a5941
    box-shadow: var(--card-box-shadow);
    border-radius: 0.5em;
    padding: 1em;
    margin: 1.25em 0;
    margin-right: 14px;
    position: relative;
    padding-left: 2.5em;
}

body.desktop .ck-content .admonition::before {  
    color: var(--accent-color);
    font-family: boxicons !important;
    position: absolute;
    top: 1em;
    left: 1em;
}

body.desktop .ck-content .admonition.note { --accent-color: #69c7ff; }
body.desktop .ck-content .admonition.tip { --accent-color: #40c025; }
body.desktop .ck-content .admonition.important { --accent-color: #9839f7; }
body.desktop .ck-content .admonition.caution { --accent-color: #ff2e2e; }
body.desktop .ck-content .admonition.warning { --accent-color: #e2aa03; }

body.desktop .ck-content .admonition.note::before { content: "\eb21"; }
body.desktop .ck-content .admonition.tip::before { content: "\ea0d"; }
body.desktop .ck-content .admonition.important::before { content: "\ea7c"; }
body.desktop .ck-content .admonition.caution::before { content: "\eac7"; }
body.desktop .ck-content .admonition.warning::before { content: "\eac5"; }<|MERGE_RESOLUTION|>--- conflicted
+++ resolved
@@ -1708,7 +1708,6 @@
     margin: 5px;
 }
 
-<<<<<<< HEAD
 /* AI Chat Widget Styles */
 .chat-widget {
     display: flex;
@@ -1890,14 +1889,13 @@
     font-size: 1.1em;
 }
 .ck-content .admonition {
-=======
 body.desktop .ck-content .admonition {
     --accent-color: var(--card-border-color);
     border: 1px solid var(--accent-color);
->>>>>>> 507a5941
     box-shadow: var(--card-box-shadow);
     border-radius: 0.5em;
     padding: 1em;
+}
     margin: 1.25em 0;
     margin-right: 14px;
     position: relative;
