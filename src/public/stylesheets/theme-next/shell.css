--- conflicted
+++ resolved
@@ -1141,64 +1141,6 @@
     padding-left: 12px;
 }
 
-<<<<<<< HEAD
-.note-actions {
-    --menu-item-icon-vert-offset: -2.5px;
-}
-
-/* Promoted attributes */
-.promoted-attribute-cell div.input-group {
-    margin: 1px 0;    
-}
-
-/* 
-    CKEditor's Dropdowns
-*/
-
-/* Dropdown body */
-:root .ck.ck-dropdown__panel,
-:root .ck.ck-balloon-rotator {
-    box-shadow: 0px 10px 20px rgba(0, 0, 0, var(--dropdown-shadow-opacity));
-    border: 1px solid var(--dropdown-border-color);
-    border-radius: var(--dropdown-border-radius);
-    background: var(--menu-background-color);
-    backdrop-filter: var(--dropdown-backdrop-filter);
-    padding: var(--menu-padding-size);
-}
-
-:root ul.ck.ck-list,
-:root div.ck.ck-balloon-panel {
-    border: none;
-    background: transparent;
-}
-
-/* Dropdown list item */
-:root ul.ck.ck-list button.ck-button {
-    padding: 2px 16px;
-    background: transparent;
-    border: unset;
-    border-radius: 6px !important;
-    box-shadow: unset;
-}
-
-/* Checked list item */
-:root ul.ck.ck-list button.ck-button.ck-on:not(:hover) {
-    background: transparent !important;
-}
-
-:root ul.ck.ck-list button.ck-button:hover,
-:root ul.ck.ck-list button.ck-button.ck-on:hover {
-    background: var(--hover-item-background-color);
-    color: var(--hover-item-color);
-
-/* Delete notes preview dialog */
-
-.delete-notes-list .note-path {
-    padding-left: 8px;
-}
-
-=======
->>>>>>> ea8b5131
 /* The "Change note icon" button */
 
 .note-icon-widget .note-icon {
