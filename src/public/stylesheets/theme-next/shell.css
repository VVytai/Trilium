/*
 * USER INTERFACE
 */

 @keyframes fade-in {
    from {
        opacity: 0;
    } to {
        opacity: 1;
    }
}

#root-widget {
    background-color: var(--root-background);
}

body {
    --native-titlebar-darwin-x-offset: 10;
    --native-titlebar-darwin-y-offset: 17 !important;
}

body.layout-vertical {
    --native-titlebar-background: var(--root-background);
}

body.layout-horizontal {
    --launcher-pane-background-color: var(--launcher-pane-horizontal-background-color);
    --launcher-pane-size: var(--launcher-pane-horizontal-size);
    --active-tab-background-color: var(--launcher-pane-background-color);
    --active-tab-hover-background-color: var(--active-tab-background-color);
    --new-tab-button-background: transparent;
    --tab-bar-height: 44px;
    --native-titlebar-darwin-x-offset: 12;
    --native-titlebar-darwin-y-offset: 14 !important;
}

/* #region Mica */
body.background-effects.platform-win32 {
    --launcher-pane-horizontal-border-color: rgba(0, 0, 0, 0.15);
    --launcher-pane-background-color: rgba(255, 255, 255, 0.7);
    --tab-background-color: transparent;
    --new-tab-button-background: transparent;
    --active-tab-background-color: var(--launcher-pane-background-color);
    --native-titlebar-background: #00000000;
    --background-material: tabbed;    
}

@media (prefers-color-scheme: dark) {
    body.background-effects.platform-win32 {
        --launcher-pane-horizontal-border-color: rgba(0, 0, 0, 0.5);
        --launcher-pane-background-color: rgba(255, 255, 255, 0.09);
    }
}

body.background-effects.platform-win32.layout-vertical {
    --left-pane-background-color: transparent;
    --launcher-pane-background-color: rgba(255, 255, 255, 0.055);
    --left-pane-item-hover-background: rgba(127, 127, 127, 0.05);
    --background-material: mica;
}

body.background-effects.platform-win32,
body.background-effects.platform-win32 #root-widget,
body.background-effects.platform-win32 #launcher-pane .launcher-button {
    background: transparent !important;   
}

body.background-effects.platform-win32.layout-horizontal #horizontal-main-container,
body.background-effects.platform-win32.layout-vertical #vertical-main-container {
    background-color: var(--root-background);
}
/* #endregion */

/* Matches when the left pane is collapsed */
:has(#left-pane.hidden-int) {
    --center-pane-border-radius: 0;
    --tab-first-item-horiz-offset: 5px;
}

:has(#left-pane.hidden-int) #launcher-pane.vertical {
    border-right: 2px solid var(--left-pane-collapsed-border-color);
}

/*
 * Global menu
 */

.global-menu div.zoom-buttons a {
    border: unset;
}

.global-menu div.zoom-buttons a.bx {
    color: var(--menu-text-color) !important;
}

/*
 *  Launcher pane
 */
#launcher-container,
body.layout-horizontal > .horizontal {
    align-items: center;
}

#launcher-pane.vertical {
    width: var(--launcher-pane-size) !important;
    padding-bottom: var(--launcher-pane-button-gap);
}

#launcher-pane.horizontal {
    height: var(--launcher-pane-size) !important;
    border-bottom: 1px solid var(--launcher-pane-horizontal-border-color);
}

#launcher-pane .launcher-button,
#launcher-pane .dropdown {
    width: calc(var(--launcher-pane-size) - (var(--launcher-pane-button-margin) * 2)) !important;
    height: calc(var(--launcher-pane-size) - (var(--launcher-pane-button-margin) * 2)) !important;
    margin: var(--launcher-pane-button-gap) var(--launcher-pane-button-margin);
}

#launcher-pane .launcher-button {    
    padding: 0 !important;
    border-radius: 8px;
    transition: background-color 300ms ease-out,
                color 300ms ease-out,
                box-shadow 300ms ease-out;
    cursor: default;
}

#launcher-pane .dropdown .launcher-button {
    margin: 0;
}

#launcher-pane .launcher-button:active,
#launcher-pane .launcher-button.show {
    transform: scale(0.9);
    transition: transform 50ms linear;
}

#launcher-pane .launcher-button:hover,
#launcher-pane .launcher-button.right-dropdown-button.show {
    background: var(--launcher-pane-button-hover-background);
    color: var(--launcher-pane-button-hover-color);
    box-shadow: var(--launcher-pane-button-hover-shadow);
    transition: background-color 100ms ease-in,
                color 80ms ease-in,
                box-shadow 100ms ease-in;
}

#launcher-pane div.launcher-button {
    display: flex;
    justify-content: center;
    align-items: center;
}

/* Protected session enabled button */

#launcher-pane button.bx-check-shield,
#launcher-pane button.bx-check-shield:hover {
    color: var(--protected-session-active-icon-color);
    transition: color 500ms ease-in-out;
}

/* Sync status button */

#launcher-pane .sync-status .sync-status-icon {
    top: 3px;
}

#launcher-pane .sync-status-icon:not(.sync-status-in-progress):hover {
    background: unset;
}

@keyframes sync-status-pulse {
    from {
        color: currentColor
    } to {
        color: var(--pulse-color);
    }
}

#launcher-pane .sync-status-disconnected-with-changes {
    --pulse-color: var(--sync-status-error-pulse-color);
    animation: sync-status-pulse 1s ease-in-out alternate-reverse infinite;
}

#launcher-pane.horizontal .launcher-button {
    font-size: var(--launcher-pane-horizontal-icon-size);
}

#launcher-pane .global-menu-button {
    --hover-item-background-color: transparent;
}

.tooltip .tooltip-arrow {
    display: none;
}

.tooltip .tooltip-inner {
    padding: 6px 10px !important;
    box-shadow: -1px -1px 2px var(--tooltip-shadow-color),
                2px 2px 8px var(--tooltip-shadow-color) !important;
    border: unset !important;
    border-radius: 6px;
    backdrop-filter: blur(5px);
    color: var(--tooltip-foreground-color) !important;
}

 /* 
  * Search Box
  */

div.quick-search {
    --padding-top: 8px;
    --padding-left: 8px;
    --padding-right: 8px;
    --padding-bottom: 8px;

    position: relative;
    flex-direction: row-reverse;
    align-items: center;
    height: unset;
    contain: unset;
    padding: var(--padding-top) var(--padding-right) var(--padding-bottom) var(--padding-left);
}

div.quick-search::before {
    /* The background rectangle of the search box */
    position: absolute;
    content: "";
    top: var(--padding-top);
    left: var(--padding-left);
    bottom: var(--padding-bottom);
    right: var(--padding-right);
    z-index: 0;
    border: 2px solid transparent;
    border-radius: 6px;
    background: var(--quick-search-background);
    transition: background-color 200ms ease-in;
}

div.quick-search:hover:before {
    /* Hovered search box background rectangle */
    background: var(--quick-search-hover-background);
    transition: background-color 75ms ease-out;
}

div.quick-search:focus-within:before {
    /* Focused search box background rectangle */
    border-color: var(--quick-search-focus-border);
    background: var(--quick-search-focus-background);
    transition: background-color 100ms ease-out;
}

div.quick-search input {
    padding-left: 15px !important;
    box-shadow: unset !important;
    background: transparent !important;
}

div.quick-search input::placeholder {
    color: var(--quick-search-color);
}

div.quick-search:focus-within input {
    color: var(--quick-search-focus-color) !important;
}

div.quick-search .search-button {
    display: flex;
    align-items: center;
    justify-content: center;
    width: 25px;
    height: 25px;
    margin-right: 8px;
    border-radius: 50%;
    padding: 0;
    color: var(--quick-search-color) !important;
    transition: background-color 200ms ease-in !important;
}

div.quick-search .search-button:active {
    transform: scale(.85);
}

div.quick-search:focus-within:has(input:not(:placeholder-shown)) .search-button {
    /* Matches when the input has a value and the focus is inside the search box */
    background: var(--left-pane-item-action-button-background) !important;
    color: var(--left-pane-item-action-button-color) !important;
    transition: background-color 500ms ease-out !important;
}

html body .quick-search:focus-within .search-button:hover,
div.quick-search .search-button.show  {
    /* Hover state */
    background: var(--left-pane-item-action-button-hover-background) !important;
    color: var(--left-pane-item-action-button-color) !important;
    transition: background-color 100ms ease-out !important;
}

/*
 * Quick search results
 */

/* Item */
.quick-search .dropdown-menu *.dropdown-item {
    padding: 8px 12px !important;
}


/* Note icon */
.quick-search .dropdown-menu .dropdown-item > .bx {
    position: relative;
    top: 1px;
}

/* Note title */
.quick-search .dropdown-menu .dropdown-item > a {
    color: var(--menu-text-color);
}

.quick-search .dropdown-menu .dropdown-item > a:hover {
    --hover-item-background-color: transparent;
    text-decoration: underline;
}


/* Note path */
.quick-search .dropdown-menu small {
    display: block;
    opacity: .5;
    font-size: .75em;
    overflow: hidden;
}

/* The "Show in full search" button */
.quick-search .dropdown-menu button {
    padding: 0;
    color: var(--menu-text-color) !important;
}

/*
 * Left pane
 */

/* Tree */

<<<<<<< HEAD
=======
#left-pane .tree-actions {
    right: 3px;
    bottom: 6px;
    transform: translateY(200%) !important;
    transition: transform 250ms ease-in-out;
}

#left-pane:hover .tree-actions {
    transform: translateY(0) !important;
}

button.tree-floating-button {
    font-size: 18px !important;
}

>>>>>>> e41b4e18
#left-pane div.tree {
    padding: 3px 6px 40px 6px;
    animation: fade-in 200ms ease-in;
}

#left-pane span.fancytree-node {
    border: unset;
    border-radius: 6px;
    cursor: default;
}

#left-pane .ui-fancytree ul {
    padding-left: 10px;
}

/* The root element of the tree */
#left-pane .fancytree-container > li:first-child > span {
    padding-left: 12px;
}

#left-pane span.fancytree-node.fancytree-active {
    position: relative;
    background: transparent !important;
    color: var(--left-pane-item-selected-color) !important;
}

@keyframes left-pane-item-select {
    from {
        opacity: 0;
    } to {
        opacity: 1;
    }
}

#left-pane span.fancytree-node.fancytree-active::before {
    position: absolute;
    content: "";
    top: var(--left-pane-item-selected-shadow-size);
    left: var(--left-pane-item-selected-shadow-size);
    bottom: var(--left-pane-item-selected-shadow-size);
    right: var(--left-pane-item-selected-shadow-size);
    background: var(--left-pane-item-selected-background) !important;
    box-shadow: var(--left-pane-item-selected-shadow);
    border-radius: 6px;
    animation: left-pane-item-select 200ms ease-out;
    z-index: -1;
}

#left-pane span.fancytree-node.protected > span.fancytree-custom-icon {
    position: relative;
    filter: unset !important;
}

#left-pane span.fancytree-node.protected > span.fancytree-custom-icon:after {
    position: absolute;
    bottom: 0;
    right: 0;
    font-size: 14px;
    content: "\eb4a";
    font-family: "boxicons";   
    transform: translateX(25%);
    background: var(--left-pane-background-color);
    border-radius: 50%;
}

#left-pane .fancytree-expander {
    opacity: .65;
    transition: opacity 150ms ease-in;
}

#left-pane .fancytree-expander:hover {
    opacity: 1;
    transition: opacity 300ms ease-out;
}

#left-pane .fancytree-custom-icon {
    margin-top: 0; /* Use this to align the icon with the tree view item's caption */
}

#left-pane span .fancytree-title {
    margin-top: -5px;
}

#left-pane span.fancytree-active .fancytree-title {
    font-weight: normal;
}

#left-pane span.fancytree-node:hover {
    background: var(--left-pane-item-hover-background);
}

#left-pane span.fancytree-node.shared .fancytree-title::after {
    opacity: .5;
}

#left-pane .tree-item-button {
    margin-right: 6px;
    border: unset;
    border-radius: 50%;
    background: var(--left-pane-item-action-button-background);
    color: var(--left-pane-item-action-button-color);
    transition: background-color 200ms ease-out,
                box-shadow 200ms ease-out;
}

#left-pane .tree-item-button:hover {
    background: var(--left-pane-item-action-button-hover-background);
    box-shadow: var(--left-pane-item-action-button-hover-shadow);
    transition: background-color 100ms ease-in,
                box-shadow 100ms ease-in;
}

#left-pane span.fancytree-node.fancytree-active .tree-item-button:hover {
    box-shadow: var(--left-pane-item-selected-action-button-hover-shadow);
}

#context-menu-container {
    /* The context menu of the tree */
    --menu-item-icon-vert-offset: 1.5px;
}

/* Tree actions toolbar */

/* Toolbar container (collapsed state) */
#left-pane .tree-actions {
    max-width: var(--tree-actions-toolbar-collapsed-width);
    right: var(--tree-actions-toolbar-horizontal-margin);
    bottom: var(--tree-actions-toolbar-vertical-margin);
    overflow: hidden;
    border: 1px solid transparent;
    padding: var(--tree-actions-toolbar-padding-size);
    padding-right: var(--tree-actions-toolbar-collapsed-width);
    background: transparent;
    transition: max-width 400ms ease-out,
                background-color 400ms ease-out,
                border-color 400ms ease-out;
}

/* Toolbar container (expanded state) */
#left-pane .tree-actions:hover {
    max-width: 200px;
    border-color: var(--dropdown-border-color);
    background: var(--menu-background-color);
    backdrop-filter: blur(10px) saturate(6);
    box-shadow: 0 5px 10px rgba(0, 0, 0, var(--dropdown-shadow-opacity));
}

/* Toolbar button (toolbar collapsed)*/
#left-pane .tree-actions button {
    border: unset;
    color: var(--menu-item-icon-color);
    opacity: 0;
    transition: opacity 200ms ease-out;
}

/* Toolbar button on hover */
#left-pane .tree-actions button:hover {
    background: var(--hover-item-background-color);
}

/* Toolbar button (toolbar expanded) */
#left-pane .tree-actions:hover button {
    opacity: 1;
    transition: opacity 250ms ease-in;
}

/* The floating expand button (toolbar collapsed) */
#left-pane .tree-actions::after {
    display: flex;
    content: "\eab4";
    position: absolute;
    justify-content: center;
    align-items: center;
    top: 50%;
    right: calc((var(--tree-actions-toolbar-collapsed-width) - var(--tree-actions-toolbar-expand-button-size)) / 2);
    width: var(--tree-actions-toolbar-expand-button-size);
    height: var(--tree-actions-toolbar-expand-button-size);
    border-radius: 50%;
    background: var(--left-pane-item-action-button-background);
    color: var(--left-pane-item-action-button-color);
    font-family: boxicons;
    font-size: 18px;
    line-height: 1;
    transform: translateY(-50%);
    transition: color 200ms ease-in;
}

/* The floating expand button (toolbar expanded) */
#left-pane .tree-actions:hover::after {
    background: transparent;
    color: var(--menu-item-icon-color);
    opacity: var(--menu-item-disabled-opacity);
    transition: color 200ms ease-out;
}

/*
 * Gutter
 */

.gutter {
    background: var(--gutter-color) !important;
    transition: background 150ms ease-out;
}

.gutter:hover {
    background: var(--gutter-hover-color) !important;
    transition: background 300ms ease-in;
}

/*
 * Tab bar
 */

/* The parent element of the tab bar */
#rest-pane > div.component:first-child {
    height: var(--tab-bar-height) !important;
}

.tab-row-widget,
.tab-row-container {
    background: transparent !important;
    height: var(--tab-bar-height) !important;
}

.tab-row-container .toggle-button {
    margin: 6px 10px !important;
}

.tab-row-container {
    position: relative;
}

/* #region Apply a border to the tab bar that avoids the current tab but also allows a transparent active tab. */
body.layout-horizontal .tab-row-widget,
body.layout-horizontal .tab-row-widget-container,
body.layout-horizontal .tab-row-container .note-tab[active] {
    overflow: visible !important;
}

body.layout-horizontal .tab-row-container .note-tab[active]:before {    
    content: "";
    position: absolute;
    bottom: 0;
    left: -100vw;
    top: var(--tab-height);
    right: calc(100% - 1px);
    height: 1px;
    border-bottom: 1px solid var(--launcher-pane-horizontal-border-color);
}

body.layout-horizontal .tab-row-container .note-tab[active]:after {    
    content: "";
    position: absolute;
    bottom: 0;
    left: 100%;
    top: var(--tab-height);
    right: 0;
    width: 100vw;
    height: 1px;
    border-bottom: 1px solid var(--launcher-pane-horizontal-border-color);
}
/* #endregion */

body.layout-vertical.electron.platform-darwin .tab-row-container {
    border-bottom: 1px solid var(--subtle-border-color);
}

.tab-row-widget-container {
    margin-top: calc((var(--tab-bar-height) - var(--tab-height)) / 2);
    height: var(--tab-height) !important;    
}

body.layout-horizontal .tab-row-container {
    padding-top: calc((var(--tab-bar-height) - var(--tab-height)));    
}

body.layout-horizontal .tab-row-widget-container {
    margin-top: 0;
    position: relative;
    overflow: hidden;
}

#root-widget.horizontal-layout .tab-row-widget .note-tab .note-tab-wrapper {
    border: 1px solid transparent;
    border-bottom-color: transparent;
    box-shadow: unset;
}

#root-widget.horizontal-layout .tab-row-widget .note-tab[active] .note-tab-wrapper {
    border: 1px solid var(--launcher-pane-horizontal-border-color);
    border-bottom-color: transparent;
}

.tab-row-widget .note-tab .note-tab-wrapper {
    height: var(--tab-height) !important;
    transition: background 75ms ease-in,
                box-shadow 75ms ease-in;
}

.tab-row-widget .note-tab .note-tab-wrapper:hover {
    transition: none;
}

.tab-row-container .title-bar-buttons {
    margin-top: calc((var(--tab-bar-height) - var(--tab-height)) * -1);
}

body.layout-horizontal .tab-row-widget .note-tab .note-tab-wrapper {
    border-bottom-left-radius: 0;
    border-bottom-right-radius: 0;   
}

.note-tab .note-tab-wrapper {
    --tab-background-color: initial !important;
}

.note-tab .note-tab-wrapper::after {
    content: "";
    position: absolute;
    top: 0;
    left: 0;
    right: 0;
    height: 3px;
    background-color: var(--workspace-tab-background-color);
}

.tab-row-widget .note-tab:nth-child(1) {
    transform: translate3d(var(--tab-first-item-horiz-offset), 0, 0);
}

.tab-row-widget .note-tab .note-tab-title {
    text-overflow: ellipsis;
}

.tab-row-widget-is-sorting .note-tab[active] .note-tab-wrapper {
    transform: scale(.85);
    box-shadow: var(--active-tab-dragging-shadow) !important;
}

.tab-row-widget .note-tab[active] .note-tab-wrapper {
    box-shadow: var(--active-tab-shadow);
    font-weight: unset !important;
    transition: background 150ms ease-out,
                box-shadow 300ms ease-out;
}

.tab-row-widget-is-sorting .note-tab-drag-handle {
    cursor: grabbing !important;
}

.tab-row-widget .note-tab-close {
    display: flex;
    justify-content: center;
    align-items: center;
    transition: background-color 75ms ease-out,
                color 75ms ease-out;
    
}

.tab-row-widget .note-tab-close:hover {
    background: var(--tab-close-button-hover-background) !important;
    color: var(--tab-close-button-hover-color) !important;
    transition-timing-function: ease-in;
}

.tab-row-widget .note-new-tab {
    position: relative;
    margin-left: 3px;
    color: transparent; /* Prevent the original "+" from being displayed */
}

.tab-row-widget .note-new-tab {
    background: transparent !important;
}

.tab-row-widget .note-new-tab::before {
    /* The background circle */
    position: absolute;
    content: "";
    top: calc((var(--tab-height) - var(--new-tab-button-size)) / 2);
    left: calc((var(--tab-height) - var(--new-tab-button-size)) / 2);
    width: var(--new-tab-button-size);
    height: var(--new-tab-button-size);
    background: var(--new-tab-button-background);
    border-radius: 50%;
    transition: background-color 200ms ease-out,
                box-shadow 200ms ease-out,
                transform 300ms ease-in;
    will-change: transform;
}

.tab-row-widget .note-new-tab:hover::before {
    background: var(--new-tab-button-hover-background);
    box-shadow: var(--new-tab-button-shadow);
    transition: background-color 100ms ease-in,
                box-shadow 100ms ease-in;
}

.tab-row-widget .note-new-tab::after {
    /* The "X" icon */
    display: flex;
    position: absolute;
    content: "\ebc0";
    left: 0;
    top: 0;
    width: 100%;
    height: 100%;
    align-items: center;
    justify-content: center;
    font-family: boxicons;
    font-size: calc(var(--new-tab-button-size) * .75);
    color: var(--new-tab-button-color);
    transition: color 300ms ease-out,
                transform 300ms ease-in;
    will-change: transform;
}

.tab-row-widget .note-new-tab:hover::after {
    color: var(--new-tab-button-hover-color);
    transition: color 100ms ease-in,
}

.tab-row-widget .note-new-tab:active:before,
.tab-row-widget .note-new-tab:active:after {
    transform: scale(.85);
    transition: transform 75ms ease-out;
}

.tab-row-filler {
    top: 0;
}

/*
 * Center pane
 */

#center-pane {
   padding-top: 2px;
   background: var(--main-background-color);
}

.vertical-layout #center-pane {
    border-radius: var(--center-pane-border-radius) 0 0 0;
}

/*
 * Ribbon & note header
 */
.note-title.protected {
    text-shadow: unset !important;
}

.ribbon-container {
    margin-bottom: 0 !important;
}

/*
 * Table of contents & Highlights list
 */

#right-pane {
    background: var(--main-background-color);
}

#right-pane .toc li,
#right-pane .highlights-list li {
    padding: 2px 8px;
    border-radius: 4px;
    text-align: unset;
    transition: background-color 150ms ease-in,
                color 150ms ease-in;
}

#right-pane .highlights-list li {
    line-height: 1.2;
    padding: 8px;
}

#right-pane .toc li::marker,
#right-pane .highlights-list li::marker {
    color: var(--muted-text-color);
}

#right-pane .toc li:hover,
#right-pane .highlights-list li:hover {
    background: var(--right-pane-item-hover-background);
    color: var(--right-pane-item-hover-color);
    font-weight: normal;
    transition: background-color 300ms ease-out
                color 300ms ease-out;
}

#right-pane .toc li:active,
#right-pane .highlights-list li:active {
    background: transparent;
    transition: none;
}

/*
 * Menus
 */

.dropdown-menu {
    border-radius: 10px;
    backdrop-filter: blur(10px) saturate(6);
    padding: var(--menu-padding-size) !important;
    font-size: .90rem !important;
}

.dropdown-item {
    padding: 2px 16px 2px 8px !important;
    /* Note: the right padding should also accommodate the submenu arrow. */
    border-radius: 6px;
    cursor: default !important;
}

html body .dropdown-item.disabled {
    color: var(--menu-text-color) !important;
    opacity: var(--menu-item-disabled-opacity);
}

/* Menu item icon */
.dropdown-item .bx {
    transform: translateY(var(--menu-item-icon-vert-offset));
    color: var(--menu-item-icon-color) !important;
    font-size: 1.1em;
}

/* Menu item keyboard shortcut */
.dropdown-item kbd {
    margin-left: 16px;
    font-family: unset !important;
    font-size: unset !important;
    color: var(--menu-item-keyboard-shortcut-color) !important;
}

.dropdown-divider {
    position: relative;
    border-color: transparent !important;
    overflow: visible;
}

.dropdown-divider::after {
    position: absolute;
    content: "";
    top: -1px;
    left: calc(0px - var(--menu-padding-size));
    right: calc(0px - var(--menu-padding-size));
    border-top: 1px solid var(--menu-item-delimiter-color);
}

/* Menu item arrow */
.dropdown-menu .dropdown-toggle::after {
    content: "\ed3b" !important;
    position: absolute;
    display: flex !important;
    align-items: center;
    justify-content: center;
    top: 0;
    right: 0;
    height: 100%;
    margin: unset !important;
    border: unset !important;
    padding: 0 4px;
    font-family: boxicons;
    font-size: 1.2em;
    color: var(--menu-item-arrow-color) !important;
}

/*
 * Calendar
 */

.calendar-dropdown-widget {
    padding: 12px;
    color: var(--calendar-color);
}

.calendar-dropdown-widget .calendar-header {
    padding: 8px 0 20px 0;
}

.calendar-dropdown-widget .calendar-header input[type="number"] {
    appearance: textfield !important;
}

.calendar-dropdown-widget .calendar-header input[type="number"]::-webkit-outer-spin-button,
.calendar-dropdown-widget .calendar-header input[type="number"]::-webkit-inner-spin-button {
  -webkit-appearance: none;
  margin: 0;
}

.calendar-dropdown-widget .calendar-header input,
.calendar-dropdown-widget .calendar-header select {
    /* TODO: Provide styling for background and states */
    border: unset;
    text-align: center;
    font-size: 1.4em;
    font-weight: 300;
}

.calendar-dropdown-widget .calendar-week span {
    font-size: .85em;
    font-weight: 500;
    color: var(--calendar-weekday-labels-color);
}

.calendar-dropdown-widget .calendar-body {
    font-size: .9em;
}

.calendar-dropdown-widget .calendar-body a {
    background: transparent;
    color: var(--calendar-color);
}

.calendar-dropdown-widget .calendar-body a.calendar-date-exists {
    position: relative;
    text-decoration: none !important;
}

.calendar-dropdown-widget .calendar-body a.calendar-date-exists:not(:hover)::before {
    --vertical-margin: 13%;
    --horiz-margin: 18%;
    content: "";
    position: absolute;
    top: var(--vertical-margin);
    right: var(--horiz-margin);
    bottom: var(--vertical-margin);
    left: var(--horiz-margin);
    border-radius: 6px;
    background: var(--calendar-day-highlight-background);
    z-index: -1;
}

body .calendar-dropdown-widget .calendar-body a:hover {
    border-radius: 6px;
    background: var(--calendar-day-hover-background);
    color: var(--calendar-day-hover-color) !important;
}

/*
 * Note tooltip
 */

.tooltip .tooltip-inner:has(.note-tooltip-content) {
    border-radius: 8px;
}

.note-tooltip-content {
    padding: 8px;
 }

.note-tooltip-content .note-title-with-path {
    display: flex;
    flex-direction: column-reverse;
    border-bottom: 2px solid currentColor;
    padding-bottom: 6px;

}

.note-tooltip-content .note-path {
    display: block;
    color: var(--muted-text-color);
    font-size: .75em;
}

.note-tooltip-content .note-tooltip-attributes {
    margin-top: -4px;
    font-size: .75em;
}

.note-tooltip-content .rendered-content {
    padding-top: 12px;
}

/*
 * Recent changes list
 */

.recent-changes-dialog .modal-body {
    padding: 0;
}

.recent-changes-content {
    margin: var(--bs-modal-padding);
}

.recent-changes-content > div {
    padding-left: var(--timeline-left-gap);
}

/* Date headings */
.recent-changes-content > div > b {
    position: sticky;
    display: block;
    top: 0;
    background: var(--modal-background-color);
    padding: 10px 0;
    font-size: 1.25em;
    font-weight: 300;
    z-index: 10;
}

.recent-changes-content ul {
    list-style: none;
    margin: 0;
    padding: 0;
}

/* Timeline items */
.recent-changes-content ul li,
.recent-changes-content > div > b {
    margin: 0;
    padding-left: var(--timeline-right-gap);
}

.recent-changes-content ul li {
    position: relative;
    color: transparent; /* Hide the "-" character */
    padding-top: var(--timeline-item-vertical-margin);
    padding-bottom: var(--timeline-item-vertical-margin);
}

.recent-changes-content ul li span {
    /* Ensure spans are not transparent */
    color: var(--active-item-text-color);
}

.recent-changes-content ul li .note-path {
    color: var(--muted-text-color);
    font-size: .75em;
}

/* Item time */
.recent-changes-content ul li > span:first-child {
    display: inline-block;
    min-width: 80px;
    vertical-align: top;
    color: var(--active-item-text-color);
}

/* Item title & path container */
.recent-changes-content ul li > span:nth-child(2) {
    display: inline-block;
}

/* Item path */
.recent-changes-content ul li > span:nth-child(2) small {
    display: block;
    line-height: 1;
    opacity: .75;
}

/* Timeline connector */
.recent-changes-content ul li::before,
.recent-changes-content > div > b::before {
    position: absolute;
    content: "";
    top: var(--connector-top, 0);
    left: calc((var(--timeline-bullet-size) - var(--timeline-connector-size)) / 2);
    bottom: var(--connector-bottom, 0);
    width: var(--timeline-connector-size);
    border-radius: var(--connector-radius, 0) var(--connector-radius, 0) 0 0;
    background: var(--timeline-connector-color);
    transition: background-color 400ms ease-in-out;
}

.recent-changes-content > div:hover {
    --timeline-connector-color: var(--timeline-connector-active-color);
}

/* The first item of the timeline */
.recent-changes-content > div:first-child > *:first-child {
    --connector-top: 50%;
    --connector-radius: calc(var(--timeline-connector-size) / 2);
}

/* The last item of the timeline */
.recent-changes-content > div:last-child  li:last-child {
    --connector-bottom: 50%;
}

/* Timeline bullet */
.recent-changes-content ul li::after {
    position: absolute;
    content: "";
    top: calc(var(--timeline-item-vertical-margin) + var(--timeline-bullet-vertical-pos));
    left: 0;
    width: var(--timeline-bullet-size);
    height: var(--timeline-bullet-size);
    border-radius: 50%;
    background: var(--timeline-bullet-color);
    transform: translateY(-50%);
}

/* Hovered timeline bullet */
.recent-changes-content ul li:hover::after {
    background: var(--timeline-bullet-hover-color);
}

/*
 * Note list
 */
 .note-list .note-book-card {
    --note-list-horizontal-padding: 22px;
    --note-list-vertical-padding: 15px;
    background-color: var(--card-background-color);
    border: 1px solid var(--card-border-color) !important;
    box-shadow: 2px 3px 4px var(--card-shadow-color);
    border-radius: 12px;
    user-select: none;
    padding: 0;
    margin: 5px 10px 5px 0;
}

.note-list.list-view .note-book-card {
    box-shadow: 0 0 3px var(--card-shadow-color);
}

.note-list.list-view .note-book-card .note-book-header .note-icon {
    vertical-align: middle;
}

.note-list-wrapper .note-book-card:active {
    background-color: var(--card-background-press-color);
}

.note-list-wrapper .note-book-card a {
    color: inherit !important;
}

.note-list-wrapper .note-book-card .note-book-header {
    font-size: 1em;
    font-weight: bold;
    padding: 0.5em 1rem;
    border-bottom-color: var(--card-border-color);
}

.note-list-wrapper .note-book-card .note-book-header .note-icon {
    font-size: 17px;                
    vertical-align: text-bottom;
}

.note-list-wrapper .note-book-card .note-book-header .note-book-title {            
    font-size: 1em;
    color: var(--active-item-text-color);
    vertical-align: middle;
}

.note-list-wrapper .note-book-card .note-book-header .rendered-note-attributes {
    font-size: 0.7em;
    font-weight: normal;
    margin-bottom: 0;
}

.note-list-wrapper .note-book-card .note-book-header:last-child {
    border-bottom: 0;
}

.note-list-wrapper .note-book-card .note-book-content {
    padding: 0 !important;
    font-size: 0.8rem;
}

.note-list-wrapper .note-book-card .note-book-content .rendered-content {
    padding: 1rem;
}

.note-list-wrapper .note-book-card .note-book-content .rendered-content.text-with-ellipsis {
    padding: 1rem !important;
}

.note-list-wrapper .note-book-card .note-book-content h1,
.note-list-wrapper .note-book-card .note-book-content h2,
.note-list-wrapper .note-book-card .note-book-content h3,
.note-list-wrapper .note-book-card .note-book-content h4,
.note-list-wrapper .note-book-card .note-book-content h5,
.note-list-wrapper .note-book-card .note-book-content h6 {
    font-size: 1rem;
    color: var(--active-item-text-color);   
}

.note-list-wrapper .note-book-card .note-book-content p:last-child {
    margin-bottom: 0;
}

.note-list-wrapper .note-book-card .note-book-content.type-canvas .rendered-content,
.note-list-wrapper .note-book-card .note-book-content.type-mindMap .rendered-content,
.note-list-wrapper .note-book-card .note-book-content.type-code .rendered-content {
    padding: 0;
}

.note-list-wrapper .note-book-card .note-book-content.type-code pre {
    height: 100%;
    padding: 1em;
}

.note-list-wrapper .note-book-card .bx {
    color: var(--left-pane-icon-color) !important;
}

.note-list.grid-view .note-book-card:hover {
    background: var(--card-background-color) !important;
    filter: contrast(105%);
}

.note-list.grid-view .note-book-card img {
    object-fit: cover !important;
    width: 100%;
}

.note-list.grid-view .ck-content {
    line-height: 1.3;
}

.note-list.grid-view .ck-content p {
    margin-bottom: 0.5em;
}

.note-list.grid-view .ck-content figure.image {
    width: 25%;
}

/* Note paths */

.note-path .path-bracket {
    /* Hide the leading and trailing bracket from the path */
    display: none;
}

.note-path .path-delimiter {
    /* Hide the path delimiters (slashes) */
    display: none;
}

.note-path .path-delimiter + span::before {
    /* Replace the path delimiters with arrows */
    display: inline-block;
    content: "\ed3b";
    padding: 0 .25em;
    font-family: boxicons;
    opacity: .75;
    transform: translateY(4%);
}

/* Search */

.search-result-widget-content .note-path .path-bracket {
    display: inline;
}

.search-result-widget-content .note-path {
    opacity: .75;
    font-weight: normal;
}<|MERGE_RESOLUTION|>--- conflicted
+++ resolved
@@ -345,24 +345,6 @@
 
 /* Tree */
 
-<<<<<<< HEAD
-=======
-#left-pane .tree-actions {
-    right: 3px;
-    bottom: 6px;
-    transform: translateY(200%) !important;
-    transition: transform 250ms ease-in-out;
-}
-
-#left-pane:hover .tree-actions {
-    transform: translateY(0) !important;
-}
-
-button.tree-floating-button {
-    font-size: 18px !important;
-}
-
->>>>>>> e41b4e18
 #left-pane div.tree {
     padding: 3px 6px 40px 6px;
     animation: fade-in 200ms ease-in;
