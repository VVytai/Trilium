--- conflicted
+++ resolved
@@ -11,11 +11,7 @@
             <div class="modal-header">
                 <h5 class="modal-title mr-auto">${t('add_link.add_link')}</h5>
 
-<<<<<<< HEAD
-                <button type="button" class="help-button" title="${t('add_link.help_on_links')}" data-help-page="Links">?</button>
-=======
-                <button type="button" class="help-button" title="Help on links" data-help-page="links.md">?</button>
->>>>>>> 72173533
+                <button type="button" class="help-button" title="${t('add_link.help_on_links')}" data-help-page="links.md">?</button>
 
                 <button type="button" class="close" data-dismiss="modal" aria-label="${t('add_link.close')}" style="margin-left: 0 !important;">
                     <span aria-hidden="true">&times;</span>
