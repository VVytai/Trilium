--- conflicted
+++ resolved
@@ -15,11 +15,7 @@
             <div class="modal-header">
                 <h5 class="modal-title mr-auto">${t('clone_to.clone_notes_to')}</h5>
 
-<<<<<<< HEAD
-                <button type="button" class="help-button" title="${t('clone_to.help_on_links')}" data-help-page="Cloning-notes">?</button>
-=======
-                <button type="button" class="help-button" title="Help on links" data-help-page="cloning-notes.md">?</button>
->>>>>>> 72173533
+                <button type="button" class="help-button" title="${t('clone_to.help_on_links')}" data-help-page="cloning-notes.md">?</button>
 
                 <button type="button" class="close" data-dismiss="modal" aria-label="Close" style="margin-left: 0 !important;">
                     <span aria-hidden="true">&times;</span>
