// ck-find-result and ck-find-result_selected are the styles ck-editor
// uses for highlighting matches, use the same one on CodeMirror
// for consistency
import utils from "../services/utils.js";

const FIND_RESULT_SELECTED_CSS_CLASSNAME = "ck-find-result_selected";
const FIND_RESULT_CSS_CLASSNAME = "ck-find-result";

export default class FindInCode {
    constructor(parent) {
        /** @property {FindWidget} */
        this.parent = parent;
    }

    async getCodeEditor() {
        return this.parent.noteContext.getCodeEditor();
    }

<<<<<<< HEAD
    async getInitialSearchTerm() {
        const codeEditor = await this.getCodeEditor();

        // highlightSelectionMatches is the overlay that highlights
        // the words under the cursor. This occludes the search
        // markers style, save it, disable it. It will be restored when
        // the focus is back into the note
        this.oldHighlightSelectionMatches = codeEditor.getOption("highlightSelectionMatches");
        codeEditor.setOption("highlightSelectionMatches", false);

        // Fill in the findbox with the current selection if any
        const selectedText = codeEditor.getSelection()
        if (selectedText !== "") {
            return selectedText;
        }
    }

=======
>>>>>>> 7fc28243
    async performFind(searchTerm, matchCase, wholeWord) {
        let findResult = null;
        let totalFound = 0;
        let currentFound = -1;

        // See https://codemirror.net/addon/search/searchcursor.js for tips
        const codeEditor = await this.getCodeEditor();
        const doc = codeEditor.doc;
        const text = doc.getValue();

        // Clear all markers
        if (this.findResult != null) {
            codeEditor.operation(() => {
                for (let i = 0; i < this.findResult.length; ++i) {
                    const marker = this.findResult[i];
                    marker.clear();
                }
            });
        }

        if (searchTerm !== "") {
            searchTerm = utils.escapeRegExp(searchTerm);

            // Find and highlight matches
            // Find and highlight matches
            // XXX Using \\b and not using the unicode flag probably doesn't
            //     work with non ascii alphabets, findAndReplace uses a more
            //     complicated regexp, see
            //     https://github.com/ckeditor/ckeditor5/blob/b95e2faf817262ac0e1e21993d9c0bde3f1be594/packages/ckeditor5-find-and-replace/src/utils.js#L145
            const wholeWordChar = wholeWord ? "\\b" : "";
            const re = new RegExp(wholeWordChar + searchTerm + wholeWordChar,
                'g' + (matchCase ? '' : 'i'));
            let curLine = 0;
            let curChar = 0;
            let curMatch = null;
            findResult = [];
            // All those markText take several seconds on e.g., this ~500-line
            // script, batch them inside an operation, so they become
            // unnoticeable. Alternatively, an overlay could be used, see
            // https://codemirror.net/addon/search/match-highlighter.js ?
            codeEditor.operation(() => {
                for (let i = 0; i < text.length; ++i) {
                    // Fetch the next match if it's the first time or if past the current match start
                    if ((curMatch == null) || (curMatch.index < i)) {
                        curMatch = re.exec(text);
                        if (curMatch == null) {
                            // No more matches
                            break;
                        }
                    }
                    // Create a non-selected highlight marker for the match, the
                    // selected marker highlight will be done later
                    if (i === curMatch.index) {
                        let fromPos = { "line" : curLine, "ch" : curChar };
                        // If multiline is supported, this needs to recalculate curLine since the match may span lines
                        let toPos = { "line" : curLine, "ch" : curChar + curMatch[0].length};
                        // or css = "color: #f3"
                        let marker = doc.markText( fromPos, toPos, { "className" : FIND_RESULT_CSS_CLASSNAME });
                        findResult.push(marker);

                        // Set the first match beyond the cursor as the current match
                        if (currentFound === -1) {
                            const cursorPos = codeEditor.getCursor();
                            if ((fromPos.line > cursorPos.line) ||
                                ((fromPos.line === cursorPos.line) &&
                                    (fromPos.ch >= cursorPos.ch))){
                                currentFound = totalFound;
                            }
                        }

                        totalFound++;
                    }
                    // Do line and char position tracking
                    if (text[i] === "\n") {
                        curLine++;
                        curChar = 0;
                    } else {
                        curChar++;
                    }
                }
            });
        }

        this.findResult = findResult;

        // Calculate curfound if not already, highlight it as selected
        if (totalFound > 0) {
            currentFound = Math.max(0, currentFound)
            let marker = findResult[currentFound];
            let pos = marker.find();
            codeEditor.scrollIntoView(pos.to);
            marker.clear();
            findResult[currentFound] = doc.markText( pos.from, pos.to,
                { "className" : FIND_RESULT_SELECTED_CSS_CLASSNAME }
            );
        }

        return {
            totalFound,
            currentFound: currentFound + 1
        };
    }

    async findNext(direction, currentFound, nextFound) {
        const codeEditor = await this.getCodeEditor();
        const doc = codeEditor.doc;

        //
        // Dehighlight current, highlight & scrollIntoView next
        //

        let marker = this.findResult[currentFound];
        let pos = marker.find();
        marker.clear();
        marker = doc.markText(
            pos.from, pos.to,
            { "className" : FIND_RESULT_CSS_CLASSNAME }
        );
        this.findResult[currentFound] = marker;

        marker = this.findResult[nextFound];
        pos = marker.find();
        marker.clear();
        marker = doc.markText(
            pos.from, pos.to,
            { "className" : FIND_RESULT_SELECTED_CSS_CLASSNAME }
        );
        this.findResult[nextFound] = marker;

        codeEditor.scrollIntoView(pos.from);
    }

    async findBoxClosed(totalFound, currentFound) {
        const codeEditor = await this.getCodeEditor();

        if (totalFound > 0) {
            const doc = codeEditor.doc;
            const pos = this.findResult[currentFound].find();
            // Note setting the selection sets the cursor to
            // the end of the selection and scrolls it into
            // view
            doc.setSelection(pos.from, pos.to);
            // Clear all markers
            codeEditor.operation(() => {
                for (let i = 0; i < this.findResult.length; ++i) {
                    let marker = this.findResult[i];
                    marker.clear();
                }
            });
        }
        // Restore the highlightSelectionMatches setting
        codeEditor.setOption("highlightSelectionMatches", this.oldHighlightSelectionMatches);
        this.findResult = null;

        codeEditor.focus();
    }
}<|MERGE_RESOLUTION|>--- conflicted
+++ resolved
@@ -16,26 +16,6 @@
         return this.parent.noteContext.getCodeEditor();
     }
 
-<<<<<<< HEAD
-    async getInitialSearchTerm() {
-        const codeEditor = await this.getCodeEditor();
-
-        // highlightSelectionMatches is the overlay that highlights
-        // the words under the cursor. This occludes the search
-        // markers style, save it, disable it. It will be restored when
-        // the focus is back into the note
-        this.oldHighlightSelectionMatches = codeEditor.getOption("highlightSelectionMatches");
-        codeEditor.setOption("highlightSelectionMatches", false);
-
-        // Fill in the findbox with the current selection if any
-        const selectedText = codeEditor.getSelection()
-        if (selectedText !== "") {
-            return selectedText;
-        }
-    }
-
-=======
->>>>>>> 7fc28243
     async performFind(searchTerm, matchCase, wholeWord) {
         let findResult = null;
         let totalFound = 0;
