--- conflicted
+++ resolved
@@ -93,14 +93,9 @@
             $dialog.modal('hide');
 
             const linkHref = '#' + notePath;
-            const editor = noteDetailText.getEditor();
+            const editor = noteDetailService.getActiveComponent().getEditor();
 
             if (hasSelection()) {
-<<<<<<< HEAD
-                const editor = noteDetailService.getActiveComponent().getEditor();
-
-=======
->>>>>>> 81d10fa6
                 editor.execute('link', linkHref);
             }
             else {
@@ -150,13 +145,6 @@
 
 $linkTypes.change(linkTypeChanged);
 
-<<<<<<< HEAD
-// return back focus to note text detail after quitting add link
-// the problem is that cursor position is reset
-$dialog.on("hidden.bs.modal", () => noteDetailService.getActiveComponent().focus());
-
-=======
->>>>>>> 81d10fa6
 export default {
     showDialog,
     showDialogForClone
