import treeService from '../services/tree.js';
import noteAutocompleteService from "../services/note_autocomplete.js";
import utils from "../services/utils.js";
import appContext from "../services/app_context.js";

const $dialog = $("#add-link-dialog");
const $form = $("#add-link-form");
const $autoComplete = $("#add-link-note-autocomplete");
const $linkTitle = $("#link-title");
const $addLinkTitleFormGroup = $("#add-link-title-form-group");

export async function showDialog() {
<<<<<<< HEAD
    utils.closeActiveDialog();

    appContext.trigger('executeInActiveEditor', {
        callback: textEditor => {
            const hasSelection = !textEditor.model.document.selection.isCollapsed;

            $addLinkTitleFormGroup.toggle(!hasSelection);
        }
    });
=======
    $addLinkTitleFormGroup.toggle(!hasSelection());
>>>>>>> 4ce4ac95

    utils.openDialog($dialog);

    $autoComplete.val('').trigger('focus');
    $linkTitle.val('');

    async function setDefaultLinkTitle(noteId) {
        const noteTitle = await treeService.getNoteTitle(noteId);

        $linkTitle.val(noteTitle);
    }

    noteAutocompleteService.initNoteAutocomplete($autoComplete);

    $autoComplete.on('autocomplete:selected', function(event, suggestion, dataset) {
        if (!suggestion.path) {
            return false;
        }

        const noteId = treeService.getNoteIdFromNotePath(suggestion.path);

        if (noteId) {
            setDefaultLinkTitle(noteId);
        }
    });

    $autoComplete.on('autocomplete:cursorchanged', function(event, suggestion, dataset) {
        const noteId = treeService.getNoteIdFromNotePath(suggestion.path);

        setDefaultLinkTitle(noteId);
    });

    noteAutocompleteService.showRecentNotes($autoComplete);
}

$form.on('submit', () => {
    const notePath = $autoComplete.getSelectedPath();

    if (notePath) {
        $dialog.modal('hide');

        appContext.trigger(`addLinkToActiveEditor`, {
            linkTitle: $linkTitle.val(),
            linkHref: '#' + notePath
        });
    }
    else {
        console.error("No path to add link.");
    }

    return false;
});<|MERGE_RESOLUTION|>--- conflicted
+++ resolved
@@ -10,9 +10,6 @@
 const $addLinkTitleFormGroup = $("#add-link-title-form-group");
 
 export async function showDialog() {
-<<<<<<< HEAD
-    utils.closeActiveDialog();
-
     appContext.trigger('executeInActiveEditor', {
         callback: textEditor => {
             const hasSelection = !textEditor.model.document.selection.isCollapsed;
@@ -20,9 +17,6 @@
             $addLinkTitleFormGroup.toggle(!hasSelection);
         }
     });
-=======
-    $addLinkTitleFormGroup.toggle(!hasSelection());
->>>>>>> 4ce4ac95
 
     utils.openDialog($dialog);
 
