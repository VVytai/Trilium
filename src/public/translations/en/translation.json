--- conflicted
+++ resolved
@@ -1655,7 +1655,6 @@
     "hours": "Hours",
     "days": "Days"
   },
-<<<<<<< HEAD
   "share": {
     "title": "Share Settings",
     "redirect_bare_domain": "Redirect bare domain to Share page",
@@ -1677,9 +1676,8 @@
     "test_description": "This will test the connection and handshake to the sync server. If the sync server isn't initialized, this will set it up to sync with the local document.",
     "test_button": "Test sync",
     "handshake_failed": "Sync server handshake failed, error: {{message}}"
-=======
-  "time_selector": {
+  },
+    "time_selector": {
     "invalid_input": "The entered time value is not a valid number."
->>>>>>> 50d37bbc
-  }
+    }
 }