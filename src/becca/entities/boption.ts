--- conflicted
+++ resolved
@@ -2,11 +2,7 @@
 
 import dateUtils from "../../services/date_utils.js";
 import AbstractBeccaEntity from "./abstract_becca_entity.js";
-<<<<<<< HEAD
-import { OptionRow } from './rows';
-=======
 import { OptionRow } from './rows.js';
->>>>>>> 3ba8f934
 
 /**
  * Option represents a name-value pair, either directly configurable by the user or some system property.
