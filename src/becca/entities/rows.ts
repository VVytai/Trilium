// TODO: Booleans should probably be numbers instead (as SQLite does not have booleans.);

export interface AttachmentRow {
    attachmentId?: string;
    ownerId?: string;
    role: string;
    mime: string;
    title?: string;
    position?: number;
    blobId?: string;
    isProtected?: boolean;
    dateModified?: string;
    utcDateModified?: string;
    utcDateScheduledForErasureSince?: string;
    contentLength?: number;
    content?: Buffer | string;
}

export interface RevisionRow {
    revisionId?: string;
    noteId: string;
    type: string;
    mime: string;
    isProtected?: boolean;
    title: string;
    blobId?: string;
    dateLastEdited?: string;
    dateCreated: string;
    utcDateLastEdited?: string;
    utcDateCreated: string;
    utcDateModified: string;
    contentLength?: number;
}

export interface RecentNoteRow {
    noteId: string;
    notePath: string;
    utcDateCreated?: string;
}

export interface OptionRow {
    name: string;
    value: string;
    isSynced: boolean;
    utcDateModified: string;
}

export interface EtapiTokenRow {
    etapiTokenId?: string;
    name: string;
    tokenHash: string;
    utcDateCreated?: string;
    utcDateModified?: string;
    isDeleted?: boolean;
}

export interface BlobRow {
    blobId: string;
    content: string | Buffer;
    contentLength: number;
    dateModified: string;
    utcDateModified: string;
}

export type AttributeType = "label" | "relation";

export interface AttributeRow {
    attributeId?: string;
    noteId?: string;
    type: AttributeType;
    name: string;
    position?: number;
    value?: string;
    isInheritable?: boolean;
    utcDateModified?: string;
}

export interface BranchRow {
    branchId?: string;
    noteId: string;
    parentNoteId: string;
    prefix?: string | null;
    notePosition?: number | null;
    isExpanded?: boolean;
    isDeleted?: boolean;
    utcDateModified?: string;
}

/**
 * There are many different Note types, some of which are entirely opaque to the
 * end user. Those types should be used only for checking against, they are
 * not for direct use.
 */
export type NoteType = ("file" | "image" | "search" | "noteMap" | "launcher" | "doc" | "contentWidget" | "text" | "relationMap" | "render" | "canvas" | "mermaid" | "book" | "webView" | "code");

export interface NoteRow {
    noteId: string;
    deleteId: string;
    title: string;
    type: NoteType;
    mime: string;
    isProtected: boolean;
    isDeleted: boolean;
    blobId: string;
    dateCreated: string;
    dateModified: string;
    utcDateCreated: string;
    utcDateModified: string;
<<<<<<< HEAD
    content?: string;
}

export interface AttributeRow {
    
=======
>>>>>>> b84b2769
}<|MERGE_RESOLUTION|>--- conflicted
+++ resolved
@@ -106,12 +106,5 @@
     dateModified: string;
     utcDateCreated: string;
     utcDateModified: string;
-<<<<<<< HEAD
     content?: string;
-}
-
-export interface AttributeRow {
-    
-=======
->>>>>>> b84b2769
 }