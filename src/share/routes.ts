import safeCompare from "safe-compare";
import ejs from "ejs";

import type { Request, Response, Router } from "express";

import shaca from "./shaca/shaca.js";
import shacaLoader from "./shaca/shaca_loader.js";
import shareRoot from "./share_root.js";
import contentRenderer from "./content_renderer.js";
import assetPath from "../services/asset_path.js";
import appPath from "../services/app_path.js";
import searchService from "../services/search/services/search.js";
import SearchContext from "../services/search/search_context.js";
import log from "../services/log.js";
import type SNote from "./shaca/entities/snote.js";
import type SBranch from "./shaca/entities/sbranch.js";
import type SAttachment from "./shaca/entities/sattachment.js";
import utils, { safeExtractMessageAndStackFromError } from "../services/utils.js";
import options from "../services/options.js";

function getSharedSubTreeRoot(note: SNote): { note?: SNote; branch?: SBranch } {
    if (note.noteId === shareRoot.SHARE_ROOT_NOTE_ID) {
        // share root itself is not shared
        return {};
    }

    // every path leads to share root, but which one to choose?
    // for the sake of simplicity, URLs are not note paths
    const parentBranch = note.getParentBranches()[0];

    if (parentBranch.parentNoteId === shareRoot.SHARE_ROOT_NOTE_ID) {
        return {
            note,
            branch: parentBranch
        };
    }

    return getSharedSubTreeRoot(parentBranch.getParentNote());
}

function addNoIndexHeader(note: SNote, res: Response) {
    if (note.isLabelTruthy("shareDisallowRobotIndexing")) {
        res.setHeader("X-Robots-Tag", "noindex");
    }
}

function requestCredentials(res: Response) {
    res.setHeader("WWW-Authenticate", 'Basic realm="User Visible Realm", charset="UTF-8"').sendStatus(401);
}

function checkAttachmentAccess(attachmentId: string, req: Request, res: Response) {
    const attachment = shaca.getAttachment(attachmentId);

    if (!attachment) {
        res.status(404).json({ message: `Attachment '${attachmentId}' not found.` });

        return false;
    }

    const note = checkNoteAccess(attachment.ownerId, req, res);

    // truthy note means the user has access, and we can return the attachment
    return note ? attachment : false;
}

function checkNoteAccess(noteId: string, req: Request, res: Response) {
    const note = shaca.getNote(noteId);

    if (!note) {
        res.status(404).json({ message: `Note '${noteId}' not found.` });

        return false;
    }

    if (noteId === "_share" && !shaca.shareIndexEnabled) {
        res.status(403).json({ message: `Accessing share index is forbidden.` });

        return false;
    }

    const credentials = note.getCredentials();

    if (credentials.length === 0) {
        return note;
    }

    const header = req.header("Authorization");

    if (!header?.startsWith("Basic ")) {
        return false;
    }

    const base64Str = header.substring("Basic ".length);
    const buffer = Buffer.from(base64Str, "base64");
    const authString = buffer.toString("utf-8");

    for (const credentialLabel of credentials) {
        if (safeCompare(authString, credentialLabel.value)) {
            return note; // success;
        }
    }

    return false;
}

function renderImageAttachment(image: SNote, res: Response, attachmentName: string) {
    let svgString = "<svg/>";
    const attachment = image.getAttachmentByTitle(attachmentName);
    if (!attachment) {
        res.status(404).render("share/404");
        return;
    }
    const content = attachment.getContent();
    if (typeof content === "string") {
        svgString = content;
    } else {
        // backwards compatibility, before attachments, the SVG was stored in the main note content as a separate key
        const possibleSvgContent = image.getJsonContentSafely();

        const contentSvg = (typeof possibleSvgContent === "object"
            && possibleSvgContent !== null
            && "svg" in possibleSvgContent
            && typeof possibleSvgContent.svg === "string")
                ? possibleSvgContent.svg
                : null;

        if (contentSvg) {
            svgString = contentSvg;
        }
    }

    const svg = svgString;
    res.set("Content-Type", "image/svg+xml");
    res.set("Cache-Control", "no-cache, no-store, must-revalidate");
    res.send(svg);
}

function register(router: Router) {
    function renderNote(note: SNote, req: Request, res: Response) {
        if (!note) {
            console.log("Unable to find note ", note);
            res.status(404).render("share/404");
            return;
        }

        if (!checkNoteAccess(note.noteId, req, res)) {
            requestCredentials(res);

            return;
        }

        addNoIndexHeader(note, res);

        if (note.isLabelTruthy("shareRaw") || typeof req.query.raw !== "undefined") {
            res.setHeader("Content-Type", note.mime).send(note.getContent());

            return;
        }

        const { header, content, isEmpty } = contentRenderer.getContent(note);
        const subRoot = getSharedSubTreeRoot(note);
        const showLoginInShareTheme = options.getOption("showLoginInShareTheme");
        const opts = { note, header, content, isEmpty, subRoot, assetPath, appPath, showLoginInShareTheme };
        let useDefaultView = true;

        // Check if the user has their own template
        if (note.hasRelation("shareTemplate")) {
            // Get the template note and content
            const templateId = note.getRelation("shareTemplate")?.value;
            const templateNote = templateId && shaca.getNote(templateId);

            // Make sure the note type is correct
            if (templateNote && templateNote.type === "code" && templateNote.mime === "application/x-ejs") {
                // EJS caches the result of this so we don't need to pre-cache
                const includer = (path: string) => {
                    const childNote = templateNote.children.find((n) => path === n.title);
                    if (!childNote) throw new Error("Unable to find child note.");
                    if (childNote.type !== "code" || childNote.mime !== "application/x-ejs") throw new Error("Incorrect child note type.");

                    const template = childNote.getContent();
                    if (typeof template !== "string") throw new Error("Invalid template content type.");

                    return { template };
                };

                // Try to render user's template, w/ fallback to default view
                try {
                    const content = templateNote.getContent();
                    if (typeof content === "string") {
                        const ejsResult = ejs.render(content, opts, { includer });
                        res.send(ejsResult);
                        useDefaultView = false; // Rendering went okay, don't use default view
                    }
                } catch (e: unknown) {
                    const [errMessage, errStack] = safeExtractMessageAndStackFromError(e);
                    log.error(`Rendering user provided share template (${templateId}) threw exception ${errMessage} with stacktrace: ${errStack}`);
                }
            }
        }

        if (useDefaultView) {
            res.render("share/page", opts);
        }
    }

<<<<<<< HEAD
    let sharePath = options.getOption("sharePath") || '/share';
=======
    router.get("/share/", (req, res) => {
        if (req.path.substr(-1) !== "/") {
            res.redirect("../share/");
            return;
        }
>>>>>>> dc103348

    // Handle root path specially
    if (sharePath === '/') {
        router.get('/', (req, res, next) => {
            shacaLoader.ensureLoad();

            if (!shaca.shareRootNote) {
                res.status(404).json({ message: "Share root not found" });
                return;
            }

            renderNote(shaca.shareRootNote, req, res);
        });
    } else {
        router.get(`${sharePath}`, (req, res, next) => {
            // Redirect to the path with trailing slash for consistency
            res.redirect(`${sharePath}/`);
        });

        router.get(`${sharePath}/`, (req, res, next) => {
            if (req.path !== `${sharePath}/`) {
                res.redirect(`${sharePath}/`);
                return;
            }

            shacaLoader.ensureLoad();

            if (!shaca.shareRootNote) {
                res.status(404).json({ message: "Share root not found" });
                return;
            }

            renderNote(shaca.shareRootNote, req, res);
        });
    }

    if (sharePath === '/' && options.getOptionBool("useCleanUrls") && options.getOptionBool("redirectBareDomain")) {
        router.get("/:shareId", (req, res, next) => {
            shacaLoader.ensureLoad();

            const { shareId } = req.params;

            // Skip processing for known routes
            if (shareId === 'login' || shareId === 'setup' || shareId.startsWith('api/')) {
                next();
                return;
            }

            const note = shaca.aliasToNote[shareId] || shaca.notes[shareId];

            renderNote(note, req, res);
        });
    }

<<<<<<< HEAD
    router.get(`${sharePath}/:shareId`, (req, res, next) => {
=======
    router.get("/share/:shareId", (req, res) => {
>>>>>>> dc103348
        shacaLoader.ensureLoad();

        const { shareId } = req.params;

        const note = shaca.aliasToNote[shareId] || shaca.notes[shareId];

        renderNote(note, req, res);
    });

<<<<<<< HEAD
    router.get(`${sharePath}/api/notes/:noteId`, (req, res, next) => {
=======
    router.get("/share/api/notes/:noteId", (req, res) => {
>>>>>>> dc103348
        shacaLoader.ensureLoad();
        let note: SNote | boolean;

        if (!(note = checkNoteAccess(req.params.noteId, req, res))) {
            return;
        }

        addNoIndexHeader(note, res);

        res.json(note.getPojo());
    });

<<<<<<< HEAD
    router.get(`${sharePath}/api/notes/:noteId/download`, (req, res, next) => {
=======
    router.get("/share/api/notes/:noteId/download", (req, res) => {
>>>>>>> dc103348
        shacaLoader.ensureLoad();

        let note: SNote | boolean;

        if (!(note = checkNoteAccess(req.params.noteId, req, res))) {
            return;
        }

        addNoIndexHeader(note, res);

        const filename = utils.formatDownloadTitle(note.title, note.type, note.mime);

        res.setHeader("Content-Disposition", utils.getContentDisposition(filename));

        res.setHeader("Cache-Control", "no-cache, no-store, must-revalidate");
        res.setHeader("Content-Type", note.mime);

        res.send(note.getContent());
    });

    // :filename is not used by trilium, but instead used for "save as" to assign a human-readable filename
<<<<<<< HEAD
    router.get(`${sharePath}/api/images/:noteId/:filename`, (req, res, next) => {
=======
    router.get("/share/api/images/:noteId/:filename", (req, res) => {
>>>>>>> dc103348
        shacaLoader.ensureLoad();

        let image: SNote | boolean;

        if (!(image = checkNoteAccess(req.params.noteId, req, res))) {
            return;
        }

        if (image.type === "image") {
            // normal image
            res.set("Content-Type", image.mime);
            addNoIndexHeader(image, res);
            res.send(image.getContent());
        } else if (image.type === "canvas") {
            renderImageAttachment(image, res, "canvas-export.svg");
        } else if (image.type === "mermaid") {
            renderImageAttachment(image, res, "mermaid-export.svg");
        } else if (image.type === "mindMap") {
            renderImageAttachment(image, res, "mindmap-export.svg");
        } else {
            res.status(400).json({ message: "Requested note is not a shareable image" });
        }
    });

    // :filename is not used by trilium, but instead used for "save as" to assign a human-readable filename
<<<<<<< HEAD
    router.get(`${sharePath}/api/attachments/:attachmentId/image/:filename`, (req, res, next) => {
=======
    router.get("/share/api/attachments/:attachmentId/image/:filename", (req, res) => {
>>>>>>> dc103348
        shacaLoader.ensureLoad();

        let attachment: SAttachment | boolean;

        if (!(attachment = checkAttachmentAccess(req.params.attachmentId, req, res))) {
            return;
        }

        if (attachment.role === "image") {
            res.set("Content-Type", attachment.mime);
            addNoIndexHeader(attachment.note, res);
            res.send(attachment.getContent());
        } else {
            res.status(400).json({ message: "Requested attachment is not a shareable image" });
        }
    });

<<<<<<< HEAD
    router.get(`${sharePath}/api/attachments/:attachmentId/download`, (req, res, next) => {
=======
    router.get("/share/api/attachments/:attachmentId/download", (req, res) => {
>>>>>>> dc103348
        shacaLoader.ensureLoad();

        let attachment: SAttachment | boolean;

        if (!(attachment = checkAttachmentAccess(req.params.attachmentId, req, res))) {
            return;
        }

        addNoIndexHeader(attachment.note, res);

        const filename = utils.formatDownloadTitle(attachment.title, null, attachment.mime);

        res.setHeader("Content-Disposition", utils.getContentDisposition(filename));

        res.setHeader("Cache-Control", "no-cache, no-store, must-revalidate");
        res.setHeader("Content-Type", attachment.mime);

        res.send(attachment.getContent());
    });

    // used for PDF viewing
<<<<<<< HEAD
    router.get(`${sharePath}/api/notes/:noteId/view`, (req, res, next) => {
=======
    router.get("/share/api/notes/:noteId/view", (req, res) => {
>>>>>>> dc103348
        shacaLoader.ensureLoad();

        let note: SNote | boolean;

        if (!(note = checkNoteAccess(req.params.noteId, req, res))) {
            return;
        }

        addNoIndexHeader(note, res);

        res.setHeader("Cache-Control", "no-cache, no-store, must-revalidate");
        res.setHeader("Content-Type", note.mime);

        res.send(note.getContent());
    });

    // Used for searching, require noteId so we know the subTreeRoot
<<<<<<< HEAD
    router.get(`${sharePath}/api/notes`, (req, res, next) => {
=======
    router.get("/share/api/notes", (req, res) => {
>>>>>>> dc103348
        shacaLoader.ensureLoad();

        const ancestorNoteId = req.query.ancestorNoteId ?? "_share";

        if (typeof ancestorNoteId !== "string") {
            res.status(400).json({ message: "'ancestorNoteId' parameter is mandatory." });
            return;
        }

        // This will automatically return if no ancestorNoteId is provided and there is no shareIndex
        if (!checkNoteAccess(ancestorNoteId, req, res)) {
            return;
        }

        const { search } = req.query;

        if (typeof search !== "string" || !search?.trim()) {
            res.status(400).json({ message: "'search' parameter is mandatory." });
            return;
        }

        const searchContext = new SearchContext({ ancestorNoteId: ancestorNoteId });
        const searchResults = searchService.findResultsWithQuery(search, searchContext);
        const filteredResults = searchResults.map((sr) => {
            const fullNote = shaca.notes[sr.noteId];
            const startIndex = sr.notePathArray.indexOf(ancestorNoteId);
            const localPathArray = sr.notePathArray.slice(startIndex + 1).filter((id) => shaca.notes[id]);
            const pathTitle = localPathArray.map((id) => shaca.notes[id].title).join(" / ");
            return { id: fullNote.shareId, title: fullNote.title, score: sr.score, path: pathTitle };
        });

        res.json({ results: filteredResults });
    });
}

export default {
    register
};<|MERGE_RESOLUTION|>--- conflicted
+++ resolved
@@ -121,8 +121,8 @@
             && possibleSvgContent !== null
             && "svg" in possibleSvgContent
             && typeof possibleSvgContent.svg === "string")
-                ? possibleSvgContent.svg
-                : null;
+            ? possibleSvgContent.svg
+            : null;
 
         if (contentSvg) {
             svgString = contentSvg;
@@ -203,15 +203,7 @@
         }
     }
 
-<<<<<<< HEAD
-    let sharePath = options.getOption("sharePath") || '/share';
-=======
-    router.get("/share/", (req, res) => {
-        if (req.path.substr(-1) !== "/") {
-            res.redirect("../share/");
-            return;
-        }
->>>>>>> dc103348
+    const sharePath = options.getOption("sharePath") || '/share';
 
     // Handle root path specially
     if (sharePath === '/') {
@@ -266,11 +258,7 @@
         });
     }
 
-<<<<<<< HEAD
     router.get(`${sharePath}/:shareId`, (req, res, next) => {
-=======
-    router.get("/share/:shareId", (req, res) => {
->>>>>>> dc103348
         shacaLoader.ensureLoad();
 
         const { shareId } = req.params;
@@ -280,11 +268,7 @@
         renderNote(note, req, res);
     });
 
-<<<<<<< HEAD
     router.get(`${sharePath}/api/notes/:noteId`, (req, res, next) => {
-=======
-    router.get("/share/api/notes/:noteId", (req, res) => {
->>>>>>> dc103348
         shacaLoader.ensureLoad();
         let note: SNote | boolean;
 
@@ -297,11 +281,7 @@
         res.json(note.getPojo());
     });
 
-<<<<<<< HEAD
     router.get(`${sharePath}/api/notes/:noteId/download`, (req, res, next) => {
-=======
-    router.get("/share/api/notes/:noteId/download", (req, res) => {
->>>>>>> dc103348
         shacaLoader.ensureLoad();
 
         let note: SNote | boolean;
@@ -323,11 +303,7 @@
     });
 
     // :filename is not used by trilium, but instead used for "save as" to assign a human-readable filename
-<<<<<<< HEAD
     router.get(`${sharePath}/api/images/:noteId/:filename`, (req, res, next) => {
-=======
-    router.get("/share/api/images/:noteId/:filename", (req, res) => {
->>>>>>> dc103348
         shacaLoader.ensureLoad();
 
         let image: SNote | boolean;
@@ -353,11 +329,7 @@
     });
 
     // :filename is not used by trilium, but instead used for "save as" to assign a human-readable filename
-<<<<<<< HEAD
     router.get(`${sharePath}/api/attachments/:attachmentId/image/:filename`, (req, res, next) => {
-=======
-    router.get("/share/api/attachments/:attachmentId/image/:filename", (req, res) => {
->>>>>>> dc103348
         shacaLoader.ensureLoad();
 
         let attachment: SAttachment | boolean;
@@ -375,11 +347,7 @@
         }
     });
 
-<<<<<<< HEAD
     router.get(`${sharePath}/api/attachments/:attachmentId/download`, (req, res, next) => {
-=======
-    router.get("/share/api/attachments/:attachmentId/download", (req, res) => {
->>>>>>> dc103348
         shacaLoader.ensureLoad();
 
         let attachment: SAttachment | boolean;
@@ -401,11 +369,7 @@
     });
 
     // used for PDF viewing
-<<<<<<< HEAD
     router.get(`${sharePath}/api/notes/:noteId/view`, (req, res, next) => {
-=======
-    router.get("/share/api/notes/:noteId/view", (req, res) => {
->>>>>>> dc103348
         shacaLoader.ensureLoad();
 
         let note: SNote | boolean;
@@ -423,11 +387,7 @@
     });
 
     // Used for searching, require noteId so we know the subTreeRoot
-<<<<<<< HEAD
     router.get(`${sharePath}/api/notes`, (req, res, next) => {
-=======
-    router.get("/share/api/notes", (req, res) => {
->>>>>>> dc103348
         shacaLoader.ensureLoad();
 
         const ancestorNoteId = req.query.ancestorNoteId ?? "_share";
