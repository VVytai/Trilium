--- conflicted
+++ resolved
@@ -3,11 +3,7 @@
 import optionService from "./options.js";
 import log from "./log.js";
 import utils from "./utils.js";
-<<<<<<< HEAD
-import { KeyboardShortcut } from './keyboard_actions_interface';
-=======
 import { KeyboardShortcut } from './keyboard_actions_interface.js';
->>>>>>> 3ba8f934
 
 const isMac = process.platform === "darwin";
 const isElectron = utils.isElectron();
