--- conflicted
+++ resolved
@@ -1,9 +1,5 @@
 import BAttribute from "../becca/entities/battribute.js";
-<<<<<<< HEAD
-import { AttributeType, NoteType } from "../becca/entities/rows";
-=======
 import { AttributeType, NoteType } from "../becca/entities/rows.js";
->>>>>>> 3ba8f934
 
 import becca from "../becca/becca.js";
 import noteService from "./notes.js";
