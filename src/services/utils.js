--- conflicted
+++ resolved
@@ -218,7 +218,6 @@
     }
 }
 
-<<<<<<< HEAD
 function removeTextFileExtension(filePath) {
     const extension = path.extname(filePath).toLowerCase();
 
@@ -240,7 +239,8 @@
         }
         return basename;
     }
-=======
+}
+
 function timeLimit(promise, limitMs) {
     return new Promise((res, rej) => {
         let resolved = false;
@@ -257,7 +257,6 @@
             }
         }, limitMs);
     });
->>>>>>> f745e21e
 }
 
 module.exports = {
@@ -288,11 +287,8 @@
     isStringNote,
     quoteRegex,
     replaceAll,
-    formatDownloadTitle,
-<<<<<<< HEAD
     getNoteTitle,
     removeTextFileExtension,
-=======
+    formatDownloadTitle,
     timeLimit
->>>>>>> f745e21e
 };