import path from "path";
import build from "./build.js";
import packageJson from "../../package.json" with { type: "json" };
import dataDir from "./data_dir.js";

const APP_DB_VERSION = 229;
<<<<<<< HEAD
const SYNC_VERSION = 35;
=======
const SYNC_VERSION = 34;
>>>>>>> f3b866fa
const CLIPPER_PROTOCOL_VERSION = "1.0";

export default {
    appVersion: packageJson.version,
    dbVersion: APP_DB_VERSION,
    nodeVersion: process.version,
    syncVersion: SYNC_VERSION,
    buildDate: build.buildDate,
    buildRevision: build.buildRevision,
    dataDirectory: path.resolve(dataDir.TRILIUM_DATA_DIR),
    clipperProtocolVersion: CLIPPER_PROTOCOL_VERSION,
    utcDateTime: new Date().toISOString() // for timezone inference
};<|MERGE_RESOLUTION|>--- conflicted
+++ resolved
@@ -3,12 +3,8 @@
 import packageJson from "../../package.json" with { type: "json" };
 import dataDir from "./data_dir.js";
 
-const APP_DB_VERSION = 229;
-<<<<<<< HEAD
+const APP_DB_VERSION = 230;
 const SYNC_VERSION = 35;
-=======
-const SYNC_VERSION = 34;
->>>>>>> f3b866fa
 const CLIPPER_PROTOCOL_VERSION = "1.0";
 
 export default {
