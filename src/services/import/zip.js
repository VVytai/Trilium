--- conflicted
+++ resolved
@@ -273,6 +273,10 @@
 
             const targetNoteId = getNoteIdFromRelativeUrl(url, filePath);
 
+            if (!targetNoteId) {
+                return match;
+            }
+
             return `src="api/images/${targetNoteId}/${path.basename(url)}"`;
         });
 
@@ -284,21 +288,16 @@
                 return `href="${url}"`;
             }
 
-<<<<<<< HEAD
             if (url.startsWith('#') // already a note path (probably)
                 || isUrlAbsolute(url)) {
                 return match;
             }
-=======
-                if (!targetNoteId) {
-                    return match;
-                }
-
-                return `src="api/images/${targetNoteId}/${path.basename(url)}"`;
-            });
->>>>>>> dd82b0f9
 
             const targetNoteId = getNoteIdFromRelativeUrl(url, filePath);
+
+            if (!targetNoteId) {
+                return match;
+            }
 
             return `href="#root/${targetNoteId}"`;
         });
@@ -306,16 +305,7 @@
         content = content.replace(/data-note-path="([^"]*)"/g, (match, notePath) => {
             const noteId = notePath.split("/").pop();
 
-<<<<<<< HEAD
             let targetNoteId;
-=======
-                if (!targetNoteId) {
-                    return match;
-                }
-
-                return `href="#root/${targetNoteId}"`;
-            });
->>>>>>> dd82b0f9
 
             if (noteId === 'root' || noteId.startsWith("_")) { // named noteIds stay identical across instances
                 targetNoteId = noteId;
