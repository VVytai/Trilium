--- conflicted
+++ resolved
@@ -24,13 +24,8 @@
         return importCodeNote(taskContext, file, parentNote);
     }
 
-<<<<<<< HEAD
-    if (["image/jpeg", "image/gif", "image/png", "image/webp"].includes(mime)) {
+    if (mime.startsWith("image/")) {
         return importImage(file, parentNote, taskContext);
-=======
-    if (mime.startsWith("image/")) {
-        return await importImage(file, parentNote, taskContext);
->>>>>>> 238df0fb
     }
 
     return importFile(taskContext, file, parentNote);
