import path from "path";
import url from "url";
import port from "./port.js";
import optionService from "./options.js";
import env from "./env.js";
import log from "./log.js";
import sqlInit from "./sql_init.js";
import cls from "./cls.js";
import keyboardActionsService from "./keyboard_actions.js";
<<<<<<< HEAD
import remoteMain from "@electron/remote/main"
=======
import remoteMain from "@electron/remote/main/index.js"
>>>>>>> 3ba8f934
import { App, BrowserWindow, WebContents, ipcMain } from 'electron';

import { fileURLToPath } from "url";
import { dirname } from "path";

// Prevent the window being garbage collected
let mainWindow: BrowserWindow | null;
let setupWindow: BrowserWindow | null;

async function createExtraWindow(extraWindowHash: string) {
    const spellcheckEnabled = optionService.getOptionBool('spellCheckEnabled');

    const { BrowserWindow } = await import('electron');

    const win = new BrowserWindow({
        width: 1000,
        height: 800,
        title: 'TriliumNext Notes',
        webPreferences: {
            nodeIntegration: true,
            contextIsolation: false,
            spellcheck: spellcheckEnabled
        },
        frame: optionService.getOptionBool('nativeTitleBarVisible'),
        icon: getIcon()
    });

    win.setMenuBarVisibility(false);
    win.loadURL(`http://127.0.0.1:${port}/?extraWindow=1${extraWindowHash}`);

    configureWebContents(win.webContents, spellcheckEnabled);
}

ipcMain.on('create-extra-window', (event, arg) => {
    createExtraWindow(arg.extraWindowHash);
});

async function createMainWindow(app: App) {
    const windowStateKeeper = (await import('electron-window-state')).default; // should not be statically imported

    const mainWindowState = windowStateKeeper({
        // default window width & height, so it's usable on a 1600 * 900 display (including some extra panels etc.)
        defaultWidth: 1200,
        defaultHeight: 800
    });

    const spellcheckEnabled = optionService.getOptionBool('spellCheckEnabled');

    const { BrowserWindow } = (await import('electron')); // should not be statically imported

    mainWindow = new BrowserWindow({
        x: mainWindowState.x,
        y: mainWindowState.y,
        width: mainWindowState.width,
        height: mainWindowState.height,
        title: 'TriliumNext Notes',
        webPreferences: {
            nodeIntegration: true,
            contextIsolation: false,
            spellcheck: spellcheckEnabled,
            webviewTag: true
        },
        frame: optionService.getOptionBool('nativeTitleBarVisible'),
        icon: getIcon()
    });

    mainWindowState.manage(mainWindow);

    mainWindow.setMenuBarVisibility(false);
    mainWindow.loadURL(`http://127.0.0.1:${port}`);
    mainWindow.on('closed', () => mainWindow = null);

    configureWebContents(mainWindow.webContents, spellcheckEnabled);

    app.on('second-instance', () => {
        // Someone tried to run a second instance, we should focus our window.
        // see www.ts "requestSingleInstanceLock" for the rest of this logic with explanation
        if (mainWindow) {
            if (mainWindow.isMinimized()) {
                mainWindow.restore();
            }

            mainWindow.focus();
        }
    });
}

function configureWebContents(webContents: WebContents, spellcheckEnabled: boolean) {
    if (!mainWindow) {
        return;
    }

    remoteMain.enable(webContents);

    mainWindow.webContents.setWindowOpenHandler((details) => {
        async function openExternal() {
            (await import('electron')).shell.openExternal(details.url);
        }
        
        openExternal();
        return { action: 'deny' }
    });

    // prevent drag & drop to navigate away from trilium
    webContents.on('will-navigate', (ev, targetUrl) => {
        const parsedUrl = url.parse(targetUrl);

        // we still need to allow internal redirects from setup and migration pages
        if (!['localhost', '127.0.0.1'].includes(parsedUrl.hostname || "") || (parsedUrl.path && parsedUrl.path !== '/' && parsedUrl.path !== '/?')) {
            ev.preventDefault();
        }
    });

    if (spellcheckEnabled) {
        const languageCodes = (optionService.getOption('spellCheckLanguageCode'))
            .split(',')
            .map(code => code.trim());

        webContents.session.setSpellCheckerLanguages(languageCodes);
    }
}

function getIcon() {
    return path.join(dirname(fileURLToPath(import.meta.url)), '../../images/app-icons/png/256x256' + (env.isDev() ? '-dev' : '') + '.png');
}

async function createSetupWindow() {
    const { BrowserWindow } = await import("electron"); // should not be statically imported
    setupWindow = new BrowserWindow({
        width: 800,
        height: 800,
        title: 'TriliumNext Notes Setup',
        icon: getIcon(),
        webPreferences: {
            // necessary for e.g. utils.isElectron()
            nodeIntegration: true
        }
    });

    setupWindow.setMenuBarVisibility(false);
    setupWindow.loadURL(`http://127.0.0.1:${port}`);
    setupWindow.on('closed', () => setupWindow = null);
}

function closeSetupWindow() {
    if (setupWindow) {
        setupWindow.close();
    }
}

async function registerGlobalShortcuts() {
    const { globalShortcut } = await import("electron");

    await sqlInit.dbReady;

    const allActions = keyboardActionsService.getKeyboardActions();

    for (const action of allActions) {
        if (!action.effectiveShortcuts) {
            continue;
        }

        for (const shortcut of action.effectiveShortcuts) {
            if (shortcut.startsWith('global:')) {
                const translatedShortcut = shortcut.substr(7);

                const result = globalShortcut.register(translatedShortcut, cls.wrap(() => {
                    if (!mainWindow) {
                        return;
                    }

                    // window may be hidden / not in focus
                    mainWindow.focus();

                    mainWindow.webContents.send('globalShortcut', action.actionName);
                }));

                if (result) {
                    log.info(`Registered global shortcut ${translatedShortcut} for action ${action.actionName}`);
                }
                else {
                    log.info(`Could not register global shortcut ${translatedShortcut}`);
                }
            }
        }
    }
}

function getMainWindow() {
    return mainWindow;
}

export default {
    createMainWindow,
    createSetupWindow,
    closeSetupWindow,
    registerGlobalShortcuts,
    getMainWindow
};<|MERGE_RESOLUTION|>--- conflicted
+++ resolved
@@ -7,11 +7,7 @@
 import sqlInit from "./sql_init.js";
 import cls from "./cls.js";
 import keyboardActionsService from "./keyboard_actions.js";
-<<<<<<< HEAD
-import remoteMain from "@electron/remote/main"
-=======
 import remoteMain from "@electron/remote/main/index.js"
->>>>>>> 3ba8f934
 import { App, BrowserWindow, WebContents, ipcMain } from 'electron';
 
 import { fileURLToPath } from "url";
