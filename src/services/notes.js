--- conflicted
+++ resolved
@@ -493,13 +493,8 @@
         const parsedUrl = url.parse(imageUrl);
         const title = path.basename(parsedUrl.pathname);
 
-<<<<<<< HEAD
         const imageService = require('../services/image.js');
-        const {attachment} = imageService.saveImageToAttachment(noteId, imageBuffer, title, true, true);
-=======
-        const imageService = require('../services/image');
         const attachment = imageService.saveImageToAttachment(noteId, imageBuffer, title, true, true);
->>>>>>> d6046efa
 
         imageUrlToAttachmentIdMapping[imageUrl] = attachment.attachmentId;
 
