--- conflicted
+++ resolved
@@ -12,16 +12,9 @@
 import { Router } from 'express';
 import { AppRequest } from '../routes/route-interface.js';
 import { ParsedQs } from 'qs';
-<<<<<<< HEAD
-import { NoteParams } from '../services/note-interface';
-import BNote from "../becca/entities/bnote.js";
-import { SearchParams } from '../services/search/services/types';
-import { ValidatorMap } from './etapi-interface';
-=======
 import { NoteParams } from '../services/note-interface.js';
 import { SearchParams } from '../services/search/services/types.js';
 import { ValidatorMap } from './etapi-interface.js';
->>>>>>> 3ba8f934
 
 function register(router: Router) {
     eu.route(router, 'get', '/etapi/notes', (req, res, next) => {
