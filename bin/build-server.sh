#!/usr/bin/env bash

PKG_DIR=dist/trilium-linux-x64-server
<<<<<<< HEAD
NODE_VERSION=14.17.1
=======
NODE_VERSION=14.17.5
>>>>>>> 06eb0ce9

if [ "$1" != "DONTCOPY" ]
then
    ./bin/copy-trilium.sh $PKG_DIR
fi

cd dist
wget https://nodejs.org/dist/v${NODE_VERSION}/node-v${NODE_VERSION}-linux-x64.tar.xz
tar xfJ node-v${NODE_VERSION}-linux-x64.tar.xz
rm node-v${NODE_VERSION}-linux-x64.tar.xz
cd ..

mv dist/node-v${NODE_VERSION}-linux-x64 $PKG_DIR/node

rm -r $PKG_DIR/node/lib/node_modules/npm
rm -r $PKG_DIR/node/include/node

rm -r $PKG_DIR/node_modules/electron*

cp -r bin/better-sqlite3/linux-server-better_sqlite3.node $PKG_DIR/node_modules/better-sqlite3/build/Release/better_sqlite3.node

printf "#!/bin/sh\n./node/bin/node src/www" > $PKG_DIR/trilium.sh
chmod 755 $PKG_DIR/trilium.sh

VERSION=`jq -r ".version" package.json`

cd dist

tar cJf trilium-linux-x64-server-${VERSION}.tar.xz trilium-linux-x64-server<|MERGE_RESOLUTION|>--- conflicted
+++ resolved
@@ -1,11 +1,7 @@
 #!/usr/bin/env bash
 
 PKG_DIR=dist/trilium-linux-x64-server
-<<<<<<< HEAD
-NODE_VERSION=14.17.1
-=======
 NODE_VERSION=14.17.5
->>>>>>> 06eb0ce9
 
 if [ "$1" != "DONTCOPY" ]
 then
